--- conflicted
+++ resolved
@@ -3,16 +3,7 @@
 # It's what we use to set up tools in CI.
 
 [tools]
-<<<<<<< HEAD
-node = "22.16.0"
-=======
-# This actually uses the copy of npm that comes with Node to install the version
-# of npm that we want. Since we test on ancient versions of Node like v14, we
-# want to use a slightly more modern npm. Listing it before "node" means we'll
-# actually use it instead of the version that comes with node.
-"npm:npm" = "9.9.4"
 node = "22.17.0"
->>>>>>> 81541c94
 
 [env]
 # Put binaries from npm-installed packages on PATH (eg `changeset`).
