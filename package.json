--- conflicted
+++ resolved
@@ -51,15 +51,10 @@
     "husky": "^0.14.3",
     "istanbul": "1.1.0-alpha.1",
     "lerna": "2.5.1",
-<<<<<<< HEAD
     "lint-staged": "6.0.0",
-    "mocha": "4.0.1",
-    "npm-check-updates": "2.13.0",
-    "prettier": "^1.9.2",
-=======
     "mocha": "4.1.0",
     "npm-check-updates": "2.14.0",
->>>>>>> 7afd8376
+    "prettier": "^1.9.2",
     "remap-istanbul": "0.9.5",
     "sinon": "4.1.3",
     "supertest": "3.0.0",
