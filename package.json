--- conflicted
+++ resolved
@@ -30,13 +30,8 @@
     "graphql": "0.11.6",
     "istanbul": "1.1.0-alpha.1",
     "lerna": "2.3.1",
-<<<<<<< HEAD
-    "mocha": "3.5.3",
+    "mocha": "4.0.0",
     "npm-check-updates": "2.13.0",
-=======
-    "mocha": "4.0.0",
-    "npm-check-updates": "2.12.1",
->>>>>>> 1226ddb9
     "remap-istanbul": "0.9.5",
     "sinon": "4.0.0",
     "supertest": "3.0.0",
