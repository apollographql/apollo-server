--- conflicted
+++ resolved
@@ -67,13 +67,8 @@
     "@types/connect": "3.4.33",
     "@types/fast-json-stable-stringify": "2.0.0",
     "@types/hapi": "17.8.8",
-<<<<<<< HEAD
-    "@types/ioredis": "4.17.0",
+    "@types/ioredis": "4.17.2",
     "@types/jest": "26.0.4",
-=======
-    "@types/ioredis": "4.17.2",
-    "@types/jest": "25.2.3",
->>>>>>> 5733b9f5
     "@types/koa-router": "7.4.1",
     "@types/lodash": "4.14.157",
     "@types/lodash.sortby": "4.7.6",
@@ -112,17 +107,10 @@
     "graphql-tools": "4.0.8",
     "hapi": "17.8.5",
     "ioredis": "4.17.3",
-<<<<<<< HEAD
     "jest": "26.1.0",
     "jest-config": "26.1.0",
     "jest-cucumber": "2.0.11",
     "jest-junit": "11.0.1",
-=======
-    "jest": "25.5.4",
-    "jest-config": "25.5.4",
-    "jest-cucumber": "2.0.11",
-    "jest-junit": "10.0.0",
->>>>>>> 5733b9f5
     "js-sha256": "0.9.0",
     "koa": "2.13.0",
     "koa-router": "7.4.0",
