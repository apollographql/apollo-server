--- conflicted
+++ resolved
@@ -66,14 +66,9 @@
     "@types/body-parser": "1.19.0",
     "@types/bunyan": "1.8.6",
     "@types/connect": "3.4.33",
-    "@types/fast-json-stable-stringify": "2.0.0",
-<<<<<<< HEAD
+    "@types/fast-json-stable-stringiffeature/update-hapi-typesy": "2.0.0",
     "@types/hapi__hapi": "^19.0.3",
-    "@types/ioredis": "4.16.5",
-=======
-    "@types/hapi": "17.8.8",
     "@types/ioredis": "4.17.2",
->>>>>>> 333ef704
     "@types/jest": "25.2.3",
     "@types/koa-router": "7.4.1",
     "@types/lodash": "4.14.157",
