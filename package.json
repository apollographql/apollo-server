--- conflicted
+++ resolved
@@ -48,12 +48,7 @@
     "lerna": "2.10.2",
     "lint-staged": "6.1.1",
     "mocha": "5.0.4",
-<<<<<<< HEAD
-    "prettier": "1.11.1",
-=======
-    "npm-check-updates": "2.14.1",
     "prettier": "1.12.1",
->>>>>>> 0261870e
     "prettier-check": "2.0.0",
     "remap-istanbul": "0.11.0",
     "sinon": "4.5.0",
