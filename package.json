{
  "name": "apollo-server-monorepo",
  "private": true,
  "license": "MIT",
  "repository": "github:apollographql/apollo-server",
  "scripts": {
    "clean": "git clean -dfqX -- ./node_modules **/{dist,node_modules}/",
    "compile": "tsc --build tsconfig.build.json",
    "compile:clean": "tsc --build tsconfig.build.json --clean",
    "watch": "tsc --build tsconfig.build.json --watch",
    "release": "npm run clean && npm ci && lerna publish --exact",
    "postinstall": "lerna run prepare && npm run compile",
    "lint": "prettier-check '**/*.{js,ts}'",
    "lint-fix": "prettier '**/*.{js,ts}' --write",
    "test": "jest --verbose",
    "test:clean": "jest --clearCache",
    "test:watch": "jest --verbose --watchAll",
    "testonly": "npm test",
    "test:ci": "npm run coverage -- --ci --maxWorkers=2  --reporters=default --reporters=jest-junit",
    "coverage": "npm test -- --coverage",
    "coverage:upload": "codecov"
  },
  "lint-staged": {
    "*.ts": [
      "prettier --write",
      "git add"
    ],
    "*.js": [
      "prettier --write",
      "git add"
    ]
  },
  "engines": {
    "node": ">=6"
  },
  "dependencies": {
    "@apollographql/apollo-tools": "^0.2.6",
    "apollo-cache-control": "file:packages/apollo-cache-control",
    "apollo-datasource": "file:packages/apollo-datasource",
    "apollo-datasource-rest": "file:packages/apollo-datasource-rest",
    "apollo-engine-reporting": "file:packages/apollo-engine-reporting",
    "apollo-engine-reporting-protobuf": "file:packages/apollo-engine-reporting-protobuf",
    "apollo-server": "file:packages/apollo-server",
    "apollo-server-azure-functions": "file:packages/apollo-server-azure-functions",
    "apollo-server-cache-memcached": "file:packages/apollo-server-cache-memcached",
    "apollo-server-cache-redis": "file:packages/apollo-server-cache-redis",
    "apollo-server-caching": "file:packages/apollo-server-caching",
    "apollo-server-cloud-functions": "file:packages/apollo-server-cloud-functions",
    "apollo-server-cloudflare": "file:packages/apollo-server-cloudflare",
    "apollo-server-core": "file:packages/apollo-server-core",
    "apollo-server-env": "file:packages/apollo-server-env",
    "apollo-server-errors": "file:packages/apollo-server-errors",
    "apollo-server-express": "file:packages/apollo-server-express",
    "apollo-server-hapi": "file:packages/apollo-server-hapi",
    "apollo-server-integration-testsuite": "file:packages/apollo-server-integration-testsuite",
    "apollo-server-koa": "file:packages/apollo-server-koa",
    "apollo-server-lambda": "file:packages/apollo-server-lambda",
    "apollo-server-micro": "file:packages/apollo-server-micro",
    "apollo-server-plugin-base": "file:packages/apollo-server-plugin-base",
    "apollo-server-testing": "file:packages/apollo-server-testing",
    "apollo-tracing": "file:packages/apollo-tracing",
    "graphql-extensions": "file:packages/graphql-extensions"
  },
  "devDependencies": {
    "@types/async-retry": "1.2.1",
    "@types/aws-lambda": "8.10.15",
    "@types/body-parser": "1.17.0",
    "@types/connect": "3.4.32",
    "@types/fibers": "0.0.30",
    "@types/graphql": "14.0.3",
    "@types/hapi": "17.6.3",
    "@types/jest": "23.3.9",
    "@types/json-stable-stringify": "1.0.32",
    "@types/koa-multer": "1.0.0",
    "@types/koa-router": "7.0.34",
    "@types/lodash": "4.14.118",
    "@types/lru-cache": "4.1.1",
    "@types/memcached": "2.2.5",
    "@types/micro": "7.3.3",
    "@types/multer": "1.3.7",
    "@types/node": "10.12.9",
    "@types/node-fetch": "2.1.3",
    "@types/redis": "2.8.7",
    "@types/request": "2.48.1",
    "@types/request-promise": "4.1.42",
    "@types/test-listen": "1.1.0",
    "@types/type-is": "1.6.2",
    "@types/ws": "6.0.1",
    "apollo-fetch": "0.7.0",
    "apollo-link": "1.2.3",
    "apollo-link-http": "1.5.5",
    "apollo-link-persisted-queries": "0.2.2",
    "body-parser": "1.18.3",
    "codecov": "3.1.0",
    "connect": "3.6.6",
    "express": "4.16.4",
    "fibers": "3.0.0",
    "form-data": "2.3.3",
    "graphql": "14.0.2",
    "graphql-subscriptions": "1.0.0",
    "graphql-tag": "2.10.0",
    "graphql-tools": "4.0.3",
    "hapi": "17.7.0",
    "husky": "1.1.4",
    "jest": "23.6.0",
    "jest-junit": "5.2.0",
    "jest-matcher-utils": "23.6.0",
    "js-sha256": "0.9.0",
    "koa": "2.6.2",
    "koa-multer": "1.0.2",
    "lerna": "3.4.3",
    "lint-staged": "7.3.0",
    "memcached-mock": "0.1.0",
    "meteor-promise": "0.8.6",
    "mock-req": "0.2.0",
    "multer": "1.4.1",
    "node-fetch": "2.3.0",
    "prettier": "1.15.2",
    "prettier-check": "2.0.0",
    "qs-middleware": "1.0.3",
    "redis-mock": "0.39.0",
    "request": "2.88.0",
    "request-promise": "4.2.2",
    "subscriptions-transport-ws": "0.9.15",
    "supertest": "3.3.0",
    "test-listen": "1.1.0",
    "ts-jest": "23.10.4",
    "tslint": "5.11.0",
<<<<<<< HEAD
    "typescript": "3.2.0-rc",
    "ws": "6.1.1",
=======
    "typescript": "next",
    "ws": "6.1.0",
>>>>>>> 344fde96
    "yup": "0.26.5"
  },
  "jest": {
    "projects": [
      "<rootDir>/packages/*"
    ]
  }
}<|MERGE_RESOLUTION|>--- conflicted
+++ resolved
@@ -126,13 +126,8 @@
     "test-listen": "1.1.0",
     "ts-jest": "23.10.4",
     "tslint": "5.11.0",
-<<<<<<< HEAD
     "typescript": "3.2.0-rc",
-    "ws": "6.1.1",
-=======
-    "typescript": "next",
     "ws": "6.1.0",
->>>>>>> 344fde96
     "yup": "0.26.5"
   },
   "jest": {
