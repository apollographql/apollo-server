--- conflicted
+++ resolved
@@ -1,7 +1,4 @@
-import {
-  ApolloServerBase,
-  GraphQLOptions,
-} from 'apollo-server-core';
+import { ApolloServerBase, GraphQLOptions } from 'apollo-server-core';
 import { ServerResponse } from 'http';
 import { send } from 'micro';
 import { renderPlaygroundPage } from '@apollographql/graphql-playground-html';
@@ -39,14 +36,6 @@
 
     return async (req, res) => {
       this.graphqlPath = path || '/graphql';
-
-<<<<<<< HEAD
-      await promiseWillStart;
-=======
-      if (typeof processFileUploads === 'function') {
-        await this.handleFileUploads(req, res);
-      }
->>>>>>> 8d45c2e3
 
       (await this.handleHealthCheck({
         req,
