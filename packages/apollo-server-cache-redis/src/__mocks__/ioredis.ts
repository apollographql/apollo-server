--- conflicted
+++ resolved
@@ -3,23 +3,16 @@
   private timeouts = new Set<NodeJS.Timer>();
 
   async del(key: string) {
+    const keysDeleted = this.keyValue.hasOwnProperty(key) ? 1 : 0;
     delete this.keyValue[key];
-    return true;
+    return keysDeleted;
   }
 
-<<<<<<< HEAD
-const deleteKey = key => {
-  const keysDeleted = keyValue.hasOwnProperty(key) ? 1 : 0;
-  delete keyValue[key];
-  return Promise.resolve(keysDeleted);
-};
-=======
   async get(key: string) {
     if (this.keyValue[key]) {
       return this.keyValue[key].value;
     }
   }
->>>>>>> a3282a2d
 
   async mget(...keys: string[]) {
     return keys.map((key) => {
