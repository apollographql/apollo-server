--- conflicted
+++ resolved
@@ -30,13 +30,8 @@
   },
   "devDependencies": {
     "@types/aws-lambda": "0.0.9",
-<<<<<<< HEAD
     "@types/graphql": "^0.9.0",
-    "graphql-server-integration-testsuite": "^0.5.1"
-=======
-    "@types/graphql": "^0.8.6",
     "graphql-server-integration-testsuite": "^0.6.0"
->>>>>>> 639244be
   },
   "peerDependencies": {
     "graphql": "^0.8.0 || ^0.9.0"
