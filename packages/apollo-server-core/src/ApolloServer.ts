import {
  makeExecutableSchema,
  addMockFunctionsToSchema,
  GraphQLParseOptions,
} from 'graphql-tools';
import { Server as HttpServer } from 'http';
import loglevel from 'loglevel';
import {
  execute,
  GraphQLSchema,
  subscribe,
  ExecutionResult,
  GraphQLError,
  GraphQLFieldResolver,
  ValidationContext,
  FieldDefinitionNode,
  DocumentNode,
  isObjectType,
  isScalarType,
  isSchema,
} from 'graphql';
import { GraphQLExtension } from 'graphql-extensions';
import {
  InMemoryLRUCache,
  PrefixingKeyValueCache,
} from 'apollo-server-caching';
import {
  ApolloServerPlugin,
  GraphQLServiceContext,
} from 'apollo-server-plugin-base';
import runtimeSupportsUploads from './utils/runtimeSupportsUploads';

import {
  SubscriptionServer,
  ExecutionParams,
} from 'subscriptions-transport-ws';

import { formatApolloErrors } from 'apollo-server-errors';
import {
  GraphQLServerOptions,
  PersistedQueryOptions,
} from './graphqlOptions';

import {
  Config,
  Context,
  ContextFunction,
  SubscriptionServerOptions,
  FileUploadOptions,
  PluginDefinition,
} from './types';

import { gql } from './index';

import {
  createPlaygroundOptions,
  PlaygroundRenderPageOptions,
} from './playground';

import { generateSchemaHash } from './utils/schemaHash';
import { isDirectiveDefined } from './utils/isDirectiveDefined';
import createSHA from './utils/createSHA';
import {
  processGraphQLRequest,
  GraphQLRequestContext,
  GraphQLRequest,
  APQ_CACHE_PREFIX,
} from './requestPipeline';

import { Headers } from 'apollo-server-env';
import { buildServiceDefinition } from '@apollographql/apollo-tools';
<<<<<<< HEAD
import {getEngineGraphVariant} from "apollo-engine-reporting/dist/agent";
=======
import { Logger } from "apollo-server-types";
>>>>>>> 39024ce3

const NoIntrospection = (context: ValidationContext) => ({
  Field(node: FieldDefinitionNode) {
    if (node.name.value === '__schema' || node.name.value === '__type') {
      context.reportError(
        new GraphQLError(
          'GraphQL introspection is not allowed by Apollo Server, but the query contained __schema or __type. To enable introspection, pass introspection: true to ApolloServer in production',
          [node],
        ),
      );
    }
  },
});

function getEngineApiKey(engine: Config['engine']): string | undefined {
  const keyFromEnv = process.env.ENGINE_API_KEY || '';
  if (engine === false) {
    return;
  } else if (typeof engine === 'object' && engine.apiKey) {
    return engine.apiKey;
  } else if (keyFromEnv) {
    return keyFromEnv;
  }
  return;
}

function getEngineServiceId(engine: Config['engine']): string | undefined {
  const engineApiKey = getEngineApiKey(engine);
  if (engineApiKey) {
    return engineApiKey.split(':', 2)[1];
  }

  return;
}

const forbidUploadsForTesting =
  process && process.env.NODE_ENV === 'test' && !runtimeSupportsUploads;

function approximateObjectSize<T>(obj: T): number {
  return Buffer.byteLength(JSON.stringify(obj), 'utf8');
}

type SchemaDerivedData = {
  // A store that, when enabled (default), will store the parsed and validated
  // versions of operations in-memory, allowing subsequent parses/validates
  // on the same operation to be executed immediately.
  documentStore?: InMemoryLRUCache<DocumentNode>;
  schema: GraphQLSchema;
  schemaHash: string;
  extensions: Array<() => GraphQLExtension>;
};

export class ApolloServerBase {
  private logger: Logger;
  public subscriptionsPath?: string;
  public graphqlPath: string = '/graphql';
  public requestOptions: Partial<GraphQLServerOptions<any>> = Object.create(null);

  private context?: Context | ContextFunction;
  private engineReportingAgent?: import('apollo-engine-reporting').EngineReportingAgent;
  private engineServiceId?: string;
  private engineApiKeyHash?: string;
  protected plugins: ApolloServerPlugin[] = [];

  protected subscriptionServerOptions?: SubscriptionServerOptions;
  protected uploadsConfig?: FileUploadOptions;

  // set by installSubscriptionHandlers.
  private subscriptionServer?: SubscriptionServer;

  // the default version is specified in playground.ts
  protected playgroundOptions?: PlaygroundRenderPageOptions;

  private parseOptions: GraphQLParseOptions;
  private schemaDerivedData: Promise<SchemaDerivedData>;
  private config: Config;
  /** @deprecated: This is undefined for servers operating as gateways, and will be removed in a future release **/
  protected schema?: GraphQLSchema;
  private toDispose = new Set<() => void>();
  private experimental_approximateDocumentStoreMiB:
    Config['experimental_approximateDocumentStoreMiB'];

  // The constructor should be universal across all environments. All environment specific behavior should be set by adding or overriding methods
  constructor(config: Config) {
    if (!config) throw new Error('ApolloServer requires options.');
    this.config = config;
    const {
      context,
      resolvers,
      schema,
      schemaDirectives,
      modules,
      typeDefs,
      parseOptions = {},
      introspection,
      mocks,
      mockEntireSchema,
      extensions,
      engine,
      subscriptions,
      uploads,
      playground,
      plugins,
      gateway,
      experimental_approximateDocumentStoreMiB,
      ...requestOptions
    } = config;

    // Setup logging facilities
    if (config.logger) {
      this.logger = config.logger;
    } else {
      // If the user didn't provide their own logger, we'll initialize one.
      const loglevelLogger = loglevel.getLogger("apollo-server");

      // We don't do much logging in Apollo Server right now.  There's a notion
      // of a `debug` flag, but it doesn't do much besides change stack traces
      // in some error messages, but it would be odd for it to not introduce
      // debug or higher level errors (which includes `info`, if we happen to
      // start introducing those.  We'll default to `warn` as a sensible default
      // of things you'd probably want to be alerted to.
      if (this.config.debug === true) {
        loglevelLogger.setLevel(loglevel.levels.DEBUG);
      } else {
        loglevelLogger.setLevel(loglevel.levels.WARN);
      }

      this.logger = loglevelLogger;
    }

    if (gateway && (modules || schema || typeDefs || resolvers)) {
      throw new Error(
        'Cannot define both `gateway` and any of: `modules`, `schema`, `typeDefs`, or `resolvers`',
      );
    }

    this.parseOptions = parseOptions;
    this.context = context;

    // Plugins will be instantiated if they aren't already, and this.plugins
    // is populated accordingly.
    this.ensurePluginInstantiation(plugins);

    // While reading process.env is slow, a server should only be constructed
    // once per run, so we place the env check inside the constructor. If env
    // should be used outside of the constructor context, place it as a private
    // or protected field of the class instead of a global. Keeping the read in
    // the constructor enables testing of different environments
    const isDev = process.env.NODE_ENV !== 'production';

    // if this is local dev, introspection should turned on
    // in production, we can manually turn introspection on by passing {
    // introspection: true } to the constructor of ApolloServer
    if (
      (typeof introspection === 'boolean' && !introspection) ||
      (introspection === undefined && !isDev)
    ) {
      const noIntro = [NoIntrospection];
      requestOptions.validationRules = requestOptions.validationRules
        ? requestOptions.validationRules.concat(noIntro)
        : noIntro;
    }

    if (requestOptions.cacheControl !== false) {
      if (
        typeof requestOptions.cacheControl === 'boolean' &&
        requestOptions.cacheControl === true
      ) {
        // cacheControl: true means that the user needs the cache-control
        // extensions. This means we are running the proxy, so we should not
        // strip out the cache control extension and not add cache-control headers
        requestOptions.cacheControl = {
          stripFormattedExtensions: false,
          calculateHttpHeaders: false,
          defaultMaxAge: 0,
        };
      } else {
        // Default behavior is to run default header calculation and return
        // no cacheControl extensions
        requestOptions.cacheControl = {
          stripFormattedExtensions: true,
          calculateHttpHeaders: true,
          defaultMaxAge: 0,
          ...requestOptions.cacheControl,
        };
      }
    }

    if (!requestOptions.cache) {
      requestOptions.cache = new InMemoryLRUCache();
    }

    if (requestOptions.persistedQueries !== false) {
      const {
        cache: apqCache = requestOptions.cache!,
        ...apqOtherOptions
      } = requestOptions.persistedQueries || Object.create(null);

      requestOptions.persistedQueries = {
        cache: new PrefixingKeyValueCache(apqCache, APQ_CACHE_PREFIX),
        ...apqOtherOptions,
      };
    } else {
      // the user does not want to use persisted queries, so we remove the field
      delete requestOptions.persistedQueries;
    }

    this.requestOptions = requestOptions as GraphQLServerOptions;

    if (uploads !== false && !forbidUploadsForTesting) {
      if (this.supportsUploads()) {
        if (!runtimeSupportsUploads) {
          printNodeFileUploadsMessage(this.logger);
          throw new Error(
            '`graphql-upload` is no longer supported on Node.js < v8.5.0.  ' +
              'See https://bit.ly/gql-upload-node-6.',
          );
        }

        if (uploads === true || typeof uploads === 'undefined') {
          this.uploadsConfig = {};
        } else {
          this.uploadsConfig = uploads;
        }
        //This is here to check if uploads is requested without support. By
        //default we enable them if supported by the integration
      } else if (uploads) {
        throw new Error(
          'This implementation of ApolloServer does not support file uploads because the environment cannot accept multi-part forms',
        );
      }
    }

    if (engine && typeof engine === 'object') {
      // Use the `ApolloServer` logger unless a more granular logger is set.
      if (!engine.logger) {
        engine.logger = this.logger;
      }

      // Normalize the legacy option maskErrorDetails.
      if (engine.maskErrorDetails && engine.rewriteError) {
        throw new Error("Can't set both maskErrorDetails and rewriteError!");
      } else if (
        engine.rewriteError &&
        typeof engine.rewriteError !== 'function'
      ) {
        throw new Error('rewriteError must be a function');
      } else if (engine.maskErrorDetails) {
        engine.rewriteError = () => new GraphQLError('<masked>');
        delete engine.maskErrorDetails;
      }
    }

    // In an effort to avoid over-exposing the API key itself, extract the
    // service ID from the API key for plugins which only needs service ID.
    // The truthiness of this value can also be used in other forks of logic
    // related to Engine, as is the case with EngineReportingAgent just below.
    this.engineServiceId = getEngineServiceId(engine);
    const apiKey = getEngineApiKey(engine);
    if (apiKey) {
      this.engineApiKeyHash = createSHA('sha512')
        .update(apiKey)
        .digest('hex');
    }

    if (this.engineServiceId) {
      const { EngineReportingAgent } = require('apollo-engine-reporting');
      this.engineReportingAgent = new EngineReportingAgent(
        typeof engine === 'object' ? engine : Object.create({
          logger: this.logger,
        }),
      );
      // Don't add the extension here (we want to add it later in generateSchemaDerivedData).
    }

    if (gateway && subscriptions !== false) {
      // TODO: this could be handled by adjusting the typings to keep gateway configs and non-gateway configs separate.
      throw new Error(
        [
          'Subscriptions are not yet compatible with the gateway.',
          "Set `subscriptions: false` in Apollo Server's constructor to",
          'explicitly disable subscriptions (which are on by default)',
          'and allow for gateway functionality.',
        ].join(' '),
      );
    } else if (subscriptions !== false) {
      if (this.supportsSubscriptions()) {
        if (subscriptions === true || typeof subscriptions === 'undefined') {
          this.subscriptionServerOptions = {
            path: this.graphqlPath,
          };
        } else if (typeof subscriptions === 'string') {
          this.subscriptionServerOptions = { path: subscriptions };
        } else {
          this.subscriptionServerOptions = {
            path: this.graphqlPath,
            ...subscriptions,
          };
        }
        // This is part of the public API.
        this.subscriptionsPath = this.subscriptionServerOptions.path;

        //This is here to check if subscriptions are requested without support. By
        //default we enable them if supported by the integration
      } else if (subscriptions) {
        throw new Error(
          'This implementation of ApolloServer does not support GraphQL subscriptions.',
        );
      }
    }

    this.playgroundOptions = createPlaygroundOptions(playground);

    // TODO: This is a bit nasty because the subscription server needs this.schema synchronously, for reasons of backwards compatibility.
    const _schema = this.initSchema();

    if (isSchema(_schema)) {
      const derivedData = this.generateSchemaDerivedData(_schema);
      this.schema = derivedData.schema;
      this.schemaDerivedData = Promise.resolve(derivedData);
    } else if (typeof _schema.then === 'function') {
      this.schemaDerivedData = _schema.then(schema =>
        this.generateSchemaDerivedData(schema),
      );
    } else {
      throw new Error("Unexpected error: Unable to resolve a valid GraphQLSchema.  Please file an issue with a reproduction of this error, if possible.");
    }
  }

  // used by integrations to synchronize the path with subscriptions, some
  // integrations do not have paths, such as lambda
  public setGraphQLPath(path: string) {
    this.graphqlPath = path;
  }

  private initSchema(): GraphQLSchema | Promise<GraphQLSchema> {
    const {
      gateway,
      engine,
      schema,
      modules,
      typeDefs,
      resolvers,
      schemaDirectives,
      parseOptions,
    } = this.config;
    if (gateway) {
      this.toDispose.add(
        // Store the unsubscribe handles, which are returned from
        // `onSchemaChange`, for later disposal when the server stops
        gateway.onSchemaChange(
          schema =>
            (this.schemaDerivedData = Promise.resolve(
              this.generateSchemaDerivedData(schema),
            )),
        ),
      );

      const graphVariant = getEngineGraphVariant(engine);
      const engineConfig =
        this.engineApiKeyHash && this.engineServiceId
          ? {
              apiKeyHash: this.engineApiKeyHash,
              graphId: this.engineServiceId,
              ...(graphVariant && { graphVariant }),
            }
          : undefined;

      // Set the executor whether the gateway 'load' call succeeds or not.
      // If the schema becomes available eventually (after a setInterval retry)
      // this executor will still be necessary in order to be able to support
      // a federated schema!
      this.requestOptions.executor = gateway.executor;

      return gateway.load({ engine: engineConfig })
        .then(config => config.schema)
        .catch(err => {
          // We intentionally do not re-throw the exact error from the gateway
          // configuration as it may contain implementation details and this
          // error will propagate to the client. We will, however, log the error
          // for observation in the logs.
          const message = "This data graph is missing a valid configuration.";
          this.logger.error(message + " " + (err && err.message || err));
          throw new Error(
            message + " More details may be available in the server logs.");
        });
    }

    let constructedSchema: GraphQLSchema;
    if (schema) {
      constructedSchema = schema;
    } else if (modules) {
      const { schema, errors } = buildServiceDefinition(modules);
      if (errors && errors.length > 0) {
        throw new Error(errors.map(error => error.message).join('\n\n'));
      }
      constructedSchema = schema!;
    } else {
      if (!typeDefs) {
        throw Error(
          'Apollo Server requires either an existing schema, modules or typeDefs',
        );
      }

      const augmentedTypeDefs = Array.isArray(typeDefs) ? typeDefs : [typeDefs];

      // We augment the typeDefs with the @cacheControl directive and associated
      // scope enum, so makeExecutableSchema won't fail SDL validation

      if (!isDirectiveDefined(augmentedTypeDefs, 'cacheControl')) {
        augmentedTypeDefs.push(
          gql`
            enum CacheControlScope {
              PUBLIC
              PRIVATE
            }

            directive @cacheControl(
              maxAge: Int
              scope: CacheControlScope
            ) on FIELD_DEFINITION | OBJECT | INTERFACE
          `,
        );
      }

      if (this.uploadsConfig) {
        const { GraphQLUpload } = require('graphql-upload');
        if (Array.isArray(resolvers)) {
          if (resolvers.every(resolver => !resolver.Upload)) {
            resolvers.push({ Upload: GraphQLUpload });
          }
        } else {
          if (resolvers && !resolvers.Upload) {
            resolvers.Upload = GraphQLUpload;
          }
        }

        // We augment the typeDefs with the Upload scalar, so typeDefs that
        // don't include it won't fail
        augmentedTypeDefs.push(
          gql`
            scalar Upload
          `,
        );
      }

      constructedSchema = makeExecutableSchema({
        typeDefs: augmentedTypeDefs,
        schemaDirectives,
        resolvers,
        parseOptions,
      });
    }

    return constructedSchema;
  }

  private generateSchemaDerivedData(schema: GraphQLSchema): SchemaDerivedData {
    const schemaHash = generateSchemaHash(schema!);

    const { mocks, mockEntireSchema, extensions: _extensions } = this.config;

    if (mocks || (typeof mockEntireSchema !== 'undefined' && mocks !== false)) {
      addMockFunctionsToSchema({
        schema,
        mocks:
          typeof mocks === 'boolean' || typeof mocks === 'undefined'
            ? {}
            : mocks,
        preserveResolvers:
          typeof mockEntireSchema === 'undefined' ? false : !mockEntireSchema,
      });
    }

    const extensions = [];

    const schemaIsFederated = this.schemaIsFederated(schema);
    const { engine } = this.config;
    // Keep this extension second so it wraps everything, except error formatting
    if (this.engineReportingAgent) {
      if (schemaIsFederated) {
        // XXX users can configure a federated Apollo Server to send metrics, but the
        // Gateway should be responsible for that. It's possible that users are running
        // their own gateway or running a federated service on its own. Nonetheless, in
        // the likely case it was accidental, we warn users that they should only report
        // metrics from the Gateway.
        this.logger.warn(
          "It looks like you're running a federated schema and you've configured your service " +
            'to report metrics to Apollo Graph Manager. You should only configure your Apollo gateway ' +
            'to report metrics to Apollo Graph Manager.',
        );
      }
      extensions.push(() =>
        this.engineReportingAgent!.newExtension(schemaHash),
      );
    } else if (engine !== false && schemaIsFederated) {
      // We haven't configured this app to use Engine directly. But it looks like
      // we are a federated service backend, so we should be capable of including
      // our trace in a response extension if we are asked to by the gateway.
      const {
        EngineFederatedTracingExtension,
      } = require('apollo-engine-reporting');
      const rewriteError =
        engine && typeof engine === 'object' ? engine.rewriteError : undefined;
      extensions.push(
        () => new EngineFederatedTracingExtension({ rewriteError }),
      );
    }

    // Note: doRunQuery will add its own extensions if you set tracing,
    // or cacheControl.
    extensions.push(...(_extensions || []));

    // Initialize the document store.  This cannot currently be disabled.
    const documentStore = this.initializeDocumentStore();

    return {
      schema,
      schemaHash,
      extensions,
      documentStore,
    };
  }

  protected async willStart() {
    try {
      var { schema, schemaHash } = await this.schemaDerivedData;
    } catch (err) {
      // The `schemaDerivedData` can throw if the Promise it points to does not
      // resolve with a `GraphQLSchema`. As errors from `willStart` are start-up
      // errors, other Apollo middleware after us will not be called, including
      // our health check, CORS, etc.
      //
      // Returning here allows the integration's other Apollo middleware to
      // function properly in the event of a failure to obtain the data graph
      // configuration from the gateway's `load` method during initialization.
      return;
    }

    const service: GraphQLServiceContext = {
      logger: this.logger,
      schema: schema,
      schemaHash: schemaHash,
      engine: {
        serviceID: this.engineServiceId,
        apiKeyHash: this.engineApiKeyHash,
      },
    };

    // The `persistedQueries` attribute on the GraphQLServiceContext was
    // originally used by the operation registry, which shared the cache with
    // it.  This is no longer the case.  However, while we are continuing to
    // expand the support of the interface for `persistedQueries`, e.g. with
    // additions like https://github.com/apollographql/apollo-server/pull/3623,
    // we don't want to continually expand the API surface of what we expose
    // to the plugin API.   In this particular case, it certainly doesn't need
    // to get the `ttl` default value which are intended for APQ only.
    if (this.requestOptions.persistedQueries?.cache) {
      service.persistedQueries = {
        cache: this.requestOptions.persistedQueries.cache,
      }
    }

    await Promise.all(
      this.plugins.map(
        plugin =>
          plugin.serverWillStart &&
          plugin.serverWillStart(service),
      ),
    );
  }

  public async stop() {
    this.toDispose.forEach(dispose => dispose());
    if (this.subscriptionServer) await this.subscriptionServer.close();
    if (this.engineReportingAgent) {
      this.engineReportingAgent.stop();
      await this.engineReportingAgent.sendAllReports();
    }
  }

  public installSubscriptionHandlers(server: HttpServer) {
    if (!this.subscriptionServerOptions) {
      if (this.config.gateway) {
        throw Error(
          'Subscriptions are not supported when operating as a gateway',
        );
      }
      if (this.supportsSubscriptions()) {
        throw Error(
          'Subscriptions are disabled, due to subscriptions set to false in the ApolloServer constructor',
        );
      } else {
        throw Error(
          'Subscriptions are not supported, choose an integration, such as apollo-server-express that allows persistent connections',
        );
      }
    }
    const { SubscriptionServer } = require('subscriptions-transport-ws');
    const {
      onDisconnect,
      onConnect,
      keepAlive,
      path,
    } = this.subscriptionServerOptions;

    // TODO: This shouldn't use this.schema, as it is deprecated in favor of the schemaDerivedData promise.
    const schema = this.schema;
    if (this.schema === undefined)
      throw new Error(
        'Schema undefined during creation of subscription server.',
      );

    this.subscriptionServer = SubscriptionServer.create(
      {
        schema,
        execute,
        subscribe,
        onConnect: onConnect
          ? onConnect
          : (connectionParams: Object) => ({ ...connectionParams }),
        onDisconnect: onDisconnect,
        onOperation: async (
          message: { payload: any },
          connection: ExecutionParams,
        ) => {
          connection.formatResponse = (value: ExecutionResult) => ({
            ...value,
            errors:
              value.errors &&
              formatApolloErrors([...value.errors], {
                formatter: this.requestOptions.formatError,
                debug: this.requestOptions.debug,
              }),
          });

          connection.formatError = this.requestOptions.formatError;

          let context: Context = this.context ? this.context : { connection };

          try {
            context =
              typeof this.context === 'function'
                ? await this.context({ connection, payload: message.payload })
                : context;
          } catch (e) {
            throw formatApolloErrors([e], {
              formatter: this.requestOptions.formatError,
              debug: this.requestOptions.debug,
            })[0];
          }

          return { ...connection, context };
        },
        keepAlive,
      },
      {
        server,
        path,
      },
    );
  }

  protected supportsSubscriptions(): boolean {
    return false;
  }

  protected supportsUploads(): boolean {
    return false;
  }

  // Returns true if it appears that the schema was returned from
  // @apollo/federation's buildFederatedSchema. This strategy avoids depending
  // explicitly on @apollo/federation or relying on something that might not
  // survive transformations like monkey-patching a boolean field onto the
  // schema.
  //
  // The only thing this is used for is determining whether traces should be
  // added to responses if requested with an HTTP header; if there's a false
  // positive, that feature can be disabled by specifying `engine: false`.
  private schemaIsFederated(schema: GraphQLSchema): boolean {
    const serviceType = schema.getType('_Service');
    if (!(serviceType && isObjectType(serviceType))) {
      return false;
    }
    const sdlField = serviceType.getFields().sdl;
    if (!sdlField) {
      return false;
    }
    const sdlFieldType = sdlField.type;
    if (!isScalarType(sdlFieldType)) {
      return false;
    }
    return sdlFieldType.name == 'String';
  }

  private ensurePluginInstantiation(plugins?: PluginDefinition[]): void {
    if (!plugins || !plugins.length) {
      return;
    }

    this.plugins = plugins.map(plugin => {
      if (typeof plugin === 'function') {
        return plugin();
      }
      return plugin;
    });
  }

  private initializeDocumentStore(): InMemoryLRUCache<DocumentNode> {
    return new InMemoryLRUCache<DocumentNode>({
      // Create ~about~ a 30MiB InMemoryLRUCache.  This is less than precise
      // since the technique to calculate the size of a DocumentNode is
      // only using JSON.stringify on the DocumentNode (and thus doesn't account
      // for unicode characters, etc.), but it should do a reasonable job at
      // providing a caching document store for most operations.
      maxSize:
        Math.pow(2, 20) *
        (this.experimental_approximateDocumentStoreMiB || 30),
      sizeCalculator: approximateObjectSize,
    });
  }

  // This function is used by the integrations to generate the graphQLOptions
  // from an object containing the request and other integration specific
  // options
  protected async graphQLServerOptions(
    integrationContextArgument?: Record<string, any>,
  ): Promise<GraphQLServerOptions> {
    const { schema, documentStore, extensions } = await this.schemaDerivedData;

    let context: Context = this.context ? this.context : {};

    try {
      context =
        typeof this.context === 'function'
          ? await this.context(integrationContextArgument || {})
          : context;
    } catch (error) {
      // Defer context error resolution to inside of runQuery
      context = () => {
        throw error;
      };
    }

    return {
      schema,
      logger: this.logger,
      plugins: this.plugins,
      documentStore,
      extensions,
      context,
      // Allow overrides from options. Be explicit about a couple of them to
      // avoid a bad side effect of the otherwise useful noUnusedLocals option
      // (https://github.com/Microsoft/TypeScript/issues/21673).
      persistedQueries: this.requestOptions
        .persistedQueries as PersistedQueryOptions,
      fieldResolver: this.requestOptions.fieldResolver as GraphQLFieldResolver<
        any,
        any
      >,
      parseOptions: this.parseOptions,
      reporting: !!this.engineReportingAgent,
      ...this.requestOptions,
    };
  }

  public async executeOperation(request: GraphQLRequest) {
    const options = await this.graphQLServerOptions();

    if (typeof options.context === 'function') {
      options.context = (options.context as () => never)();
    }

    const requestCtx: GraphQLRequestContext = {
      logger: this.logger,
      request,
      context: options.context || Object.create(null),
      cache: options.cache!,
      response: {
        http: {
          headers: new Headers(),
        },
      },
    };

    return processGraphQLRequest(options, requestCtx);
  }
}

function printNodeFileUploadsMessage(logger: Logger) {
  logger.error(
    [
      '*****************************************************************',
      '*                                                               *',
      '* ERROR! Manual intervention is necessary for Node.js < v8.5.0! *',
      '*                                                               *',
      '*****************************************************************',
      '',
      'The third-party `graphql-upload` package, which is used to implement',
      'file uploads in Apollo Server 2.x, no longer supports Node.js LTS',
      'versions prior to Node.js v8.5.0.',
      '',
      'Deployments which NEED file upload capabilities should update to',
      'Node.js >= v8.5.0 to continue using uploads.',
      '',
      'If this server DOES NOT NEED file uploads and wishes to continue',
      'using this version of Node.js, uploads can be disabled by adding:',
      '',
      '  uploads: false,',
      '',
      '...to the options for Apollo Server and re-deploying the server.',
      '',
      'For more information, see https://bit.ly/gql-upload-node-6.',
      '',
    ].join('\n'),
  );
}<|MERGE_RESOLUTION|>--- conflicted
+++ resolved
@@ -69,11 +69,8 @@
 
 import { Headers } from 'apollo-server-env';
 import { buildServiceDefinition } from '@apollographql/apollo-tools';
-<<<<<<< HEAD
 import {getEngineGraphVariant} from "apollo-engine-reporting/dist/agent";
-=======
 import { Logger } from "apollo-server-types";
->>>>>>> 39024ce3
 
 const NoIntrospection = (context: ValidationContext) => ({
   Field(node: FieldDefinitionNode) {
