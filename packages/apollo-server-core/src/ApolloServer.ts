--- conflicted
+++ resolved
@@ -69,14 +69,6 @@
   protected subscriptionServerOptions?: SubscriptionServerOptions;
   protected uploadsConfig?: FileUploadOptions;
 
-<<<<<<< HEAD
-=======
-  // This specifies the version of GraphQL Playground that will be served
-  // from graphql-playground-html, and is passed to renderPlaygroundPage
-  // by the integration subclasses
-  protected playgroundVersion = '1.7.2';
-
->>>>>>> 890e10b7
   // set by installSubscriptionHandlers.
   private subscriptionServer?: SubscriptionServer;
 
