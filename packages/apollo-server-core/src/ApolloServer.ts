import {
  makeExecutableSchema,
  addMockFunctionsToSchema,
  GraphQLParseOptions,
} from 'graphql-tools';
import { Server as HttpServer } from 'http';
import loglevel from 'loglevel';
import {
  execute,
  GraphQLSchema,
  subscribe,
  ExecutionResult,
  GraphQLError,
  GraphQLFieldResolver,
  ValidationContext,
  FieldDefinitionNode,
  DocumentNode,
  isObjectType,
  isScalarType,
  isSchema,
} from 'graphql';
import { GraphQLExtension } from 'graphql-extensions';
import {
  InMemoryLRUCache,
  PrefixingKeyValueCache,
} from 'apollo-server-caching';
import {
  ApolloServerPlugin,
  GraphQLServiceContext,
} from 'apollo-server-plugin-base';
import runtimeSupportsUploads from './utils/runtimeSupportsUploads';

import {
  SubscriptionServer,
  ExecutionParams,
} from 'subscriptions-transport-ws';

import WebSocket from 'ws';

import { formatApolloErrors } from 'apollo-server-errors';
import {
  GraphQLServerOptions,
  PersistedQueryOptions,
} from './graphqlOptions';

import {
  Config,
  Context,
  ContextFunction,
  SubscriptionServerOptions,
  FileUploadOptions,
  PluginDefinition,
} from './types';

import { gql } from './index';

import {
  createPlaygroundOptions,
  PlaygroundRenderPageOptions,
} from './playground';

import { generateSchemaHash } from './utils/schemaHash';
import { isDirectiveDefined } from './utils/isDirectiveDefined';
import createSHA from './utils/createSHA';
import {
  processGraphQLRequest,
  GraphQLRequestContext,
  GraphQLRequest,
  APQ_CACHE_PREFIX,
} from './requestPipeline';

import { Headers } from 'apollo-server-env';
import { buildServiceDefinition } from '@apollographql/apollo-tools';
<<<<<<< HEAD
import {getEngineApiKey} from "apollo-engine-reporting/dist/agent";
=======
import {getEngineGraphVariant} from "apollo-engine-reporting/dist/agent";
>>>>>>> 275945de
import { Logger } from "apollo-server-types";

const NoIntrospection = (context: ValidationContext) => ({
  Field(node: FieldDefinitionNode) {
    if (node.name.value === '__schema' || node.name.value === '__type') {
      context.reportError(
        new GraphQLError(
          'GraphQL introspection is not allowed by Apollo Server, but the query contained __schema or __type. To enable introspection, pass introspection: true to ApolloServer in production',
          [node],
        ),
      );
    }
  },
});

<<<<<<< HEAD
function getEngineGraphVariant(engine: Config['engine']): string | undefined {
  if (engine === false) {
    return;
  } else if (typeof engine === 'object' && (engine.graphVariant || engine.schemaTag)) {
    return engine.graphVariant || engine.schemaTag;
  } else {
    if (process.env.ENGINE_SCHEMA_TAG) {
      console.warn('[deprecated] Usage of ENGINE_SCHEMA_TAG is deprecated. Please use APOLLO_GRAPH_VARIANT instead.');
    }
    if (process.env.ENGINE_SCHEMA_TAG && process.env.APOLLO_GRAPH_VARIANT) {
      throw new Error('Cannot set both ENGINE_SCHEMA_TAG and APOLLO_GRAPH_VARIANT. Please use APOLLO_GRAPH_VARIANT.')
    }
    return process.env.APOLLO_GRAPH_VARIANT || process.env.ENGINE_SCHEMA_TAG;
  }
}

function getEngineServiceId(engine: Config['engine'], logger: Logger): string | undefined {
  const engineApiKey = getEngineApiKey({engine, skipWarn: true, logger} );
=======
function getEngineApiKey(engine: Config['engine']): string | undefined {
  const keyFromEnv = process.env.ENGINE_API_KEY || '';
  if (engine === false) {
    return;
  } else if (typeof engine === 'object' && engine.apiKey) {
    return engine.apiKey;
  } else if (keyFromEnv) {
    return keyFromEnv;
  }
  return;
}

function getEngineServiceId(engine: Config['engine']): string | undefined {
  const engineApiKey = getEngineApiKey(engine);
>>>>>>> 275945de
  if (engineApiKey) {
    return engineApiKey.split(':', 2)[1];
  }

  return;
}

const forbidUploadsForTesting =
  process && process.env.NODE_ENV === 'test' && !runtimeSupportsUploads;

function approximateObjectSize<T>(obj: T): number {
  return Buffer.byteLength(JSON.stringify(obj), 'utf8');
}

type SchemaDerivedData = {
  // A store that, when enabled (default), will store the parsed and validated
  // versions of operations in-memory, allowing subsequent parses/validates
  // on the same operation to be executed immediately.
  documentStore?: InMemoryLRUCache<DocumentNode>;
  schema: GraphQLSchema;
  schemaHash: string;
  extensions: Array<() => GraphQLExtension>;
};

export class ApolloServerBase {
  private logger: Logger;
  public subscriptionsPath?: string;
  public graphqlPath: string = '/graphql';
  public requestOptions: Partial<GraphQLServerOptions<any>> = Object.create(null);

  private context?: Context | ContextFunction;
  private engineReportingAgent?: import('apollo-engine-reporting').EngineReportingAgent;
  private engineServiceId?: string;
  private engineApiKeyHash?: string;
  protected plugins: ApolloServerPlugin[] = [];

  protected subscriptionServerOptions?: SubscriptionServerOptions;
  protected uploadsConfig?: FileUploadOptions;

  // set by installSubscriptionHandlers.
  private subscriptionServer?: SubscriptionServer;

  // the default version is specified in playground.ts
  protected playgroundOptions?: PlaygroundRenderPageOptions;

  private parseOptions: GraphQLParseOptions;
  private schemaDerivedData: Promise<SchemaDerivedData>;
  private config: Config;
  /** @deprecated: This is undefined for servers operating as gateways, and will be removed in a future release **/
  protected schema?: GraphQLSchema;
  private toDispose = new Set<() => void>();
  private experimental_approximateDocumentStoreMiB:
    Config['experimental_approximateDocumentStoreMiB'];

  // The constructor should be universal across all environments. All environment specific behavior should be set by adding or overriding methods
  constructor(config: Config) {
    if (!config) throw new Error('ApolloServer requires options.');
    this.config = config;
    const {
      context,
      resolvers,
      schema,
      schemaDirectives,
      modules,
      typeDefs,
      parseOptions = {},
      introspection,
      mocks,
      mockEntireSchema,
      extensions,
      engine,
      subscriptions,
      uploads,
      playground,
      plugins,
      gateway,
      experimental_approximateDocumentStoreMiB,
      ...requestOptions
    } = config;

    // Setup logging facilities
    if (config.logger) {
      this.logger = config.logger;
    } else {
      // If the user didn't provide their own logger, we'll initialize one.
      const loglevelLogger = loglevel.getLogger("apollo-server");

      // We don't do much logging in Apollo Server right now.  There's a notion
      // of a `debug` flag, but it doesn't do much besides change stack traces
      // in some error messages, but it would be odd for it to not introduce
      // debug or higher level errors (which includes `info`, if we happen to
      // start introducing those.  We'll default to `warn` as a sensible default
      // of things you'd probably want to be alerted to.
      if (this.config.debug === true) {
        loglevelLogger.setLevel(loglevel.levels.DEBUG);
      } else {
        loglevelLogger.setLevel(loglevel.levels.WARN);
      }

      this.logger = loglevelLogger;
    }

    if (gateway && (modules || schema || typeDefs || resolvers)) {
      throw new Error(
        'Cannot define both `gateway` and any of: `modules`, `schema`, `typeDefs`, or `resolvers`',
      );
    }

    this.parseOptions = parseOptions;
    this.context = context;

    // Plugins will be instantiated if they aren't already, and this.plugins
    // is populated accordingly.
    this.ensurePluginInstantiation(plugins);

    // While reading process.env is slow, a server should only be constructed
    // once per run, so we place the env check inside the constructor. If env
    // should be used outside of the constructor context, place it as a private
    // or protected field of the class instead of a global. Keeping the read in
    // the constructor enables testing of different environments
    const isDev = process.env.NODE_ENV !== 'production';

    // if this is local dev, introspection should turned on
    // in production, we can manually turn introspection on by passing {
    // introspection: true } to the constructor of ApolloServer
    if (
      (typeof introspection === 'boolean' && !introspection) ||
      (introspection === undefined && !isDev)
    ) {
      const noIntro = [NoIntrospection];
      requestOptions.validationRules = requestOptions.validationRules
        ? requestOptions.validationRules.concat(noIntro)
        : noIntro;
    }

    if (requestOptions.cacheControl !== false) {
      if (
        typeof requestOptions.cacheControl === 'boolean' &&
        requestOptions.cacheControl === true
      ) {
        // cacheControl: true means that the user needs the cache-control
        // extensions. This means we are running the proxy, so we should not
        // strip out the cache control extension and not add cache-control headers
        requestOptions.cacheControl = {
          stripFormattedExtensions: false,
          calculateHttpHeaders: false,
          defaultMaxAge: 0,
        };
      } else {
        // Default behavior is to run default header calculation and return
        // no cacheControl extensions
        requestOptions.cacheControl = {
          stripFormattedExtensions: true,
          calculateHttpHeaders: true,
          defaultMaxAge: 0,
          ...requestOptions.cacheControl,
        };
      }
    }

    if (!requestOptions.cache) {
      requestOptions.cache = new InMemoryLRUCache();
    }

    if (requestOptions.persistedQueries !== false) {
      const {
        cache: apqCache = requestOptions.cache!,
        ...apqOtherOptions
      } = requestOptions.persistedQueries || Object.create(null);

      requestOptions.persistedQueries = {
        cache: new PrefixingKeyValueCache(apqCache, APQ_CACHE_PREFIX),
        ...apqOtherOptions,
      };
    } else {
      // the user does not want to use persisted queries, so we remove the field
      delete requestOptions.persistedQueries;
    }

    this.requestOptions = requestOptions as GraphQLServerOptions;

    if (uploads !== false && !forbidUploadsForTesting) {
      if (this.supportsUploads()) {
        if (!runtimeSupportsUploads) {
          printNodeFileUploadsMessage(this.logger);
          throw new Error(
            '`graphql-upload` is no longer supported on Node.js < v8.5.0.  ' +
              'See https://bit.ly/gql-upload-node-6.',
          );
        }

        if (uploads === true || typeof uploads === 'undefined') {
          this.uploadsConfig = {};
        } else {
          this.uploadsConfig = uploads;
        }
        //This is here to check if uploads is requested without support. By
        //default we enable them if supported by the integration
      } else if (uploads) {
        throw new Error(
          'This implementation of ApolloServer does not support file uploads because the environment cannot accept multi-part forms',
        );
      }
    }

    if (engine && typeof engine === 'object') {
      // Use the `ApolloServer` logger unless a more granular logger is set.
      if (!engine.logger) {
        engine.logger = this.logger;
      }

      // Normalize the legacy option maskErrorDetails.
      if (engine.maskErrorDetails && engine.rewriteError) {
        throw new Error("Can't set both maskErrorDetails and rewriteError!");
      } else if (
        engine.rewriteError &&
        typeof engine.rewriteError !== 'function'
      ) {
        throw new Error('rewriteError must be a function');
      } else if (engine.maskErrorDetails) {
        engine.rewriteError = () => new GraphQLError('<masked>');
        delete engine.maskErrorDetails;
      }
    }

    // In an effort to avoid over-exposing the API key itself, extract the
    // service ID from the API key for plugins which only needs service ID.
    // The truthiness of this value can also be used in other forks of logic
    // related to Engine, as is the case with EngineReportingAgent just below.
    this.engineServiceId = getEngineServiceId(engine, this.logger);
    const apiKey = getEngineApiKey({engine, skipWarn: true, logger: this.logger});
    if (apiKey) {
      this.engineApiKeyHash = createSHA('sha512')
        .update(apiKey)
        .digest('hex');
    }

    if (this.engineServiceId) {
      const { EngineReportingAgent } = require('apollo-engine-reporting');
      this.engineReportingAgent = new EngineReportingAgent(
        typeof engine === 'object' ? engine : Object.create({
          logger: this.logger,
        }),
      );
      // Don't add the extension here (we want to add it later in generateSchemaDerivedData).
    }

    if (gateway && subscriptions !== false) {
      // TODO: this could be handled by adjusting the typings to keep gateway configs and non-gateway configs separate.
      throw new Error(
        [
          'Subscriptions are not yet compatible with the gateway.',
          "Set `subscriptions: false` in Apollo Server's constructor to",
          'explicitly disable subscriptions (which are on by default)',
          'and allow for gateway functionality.',
        ].join(' '),
      );
    } else if (subscriptions !== false) {
      if (this.supportsSubscriptions()) {
        if (subscriptions === true || typeof subscriptions === 'undefined') {
          this.subscriptionServerOptions = {
            path: this.graphqlPath,
          };
        } else if (typeof subscriptions === 'string') {
          this.subscriptionServerOptions = { path: subscriptions };
        } else {
          this.subscriptionServerOptions = {
            path: this.graphqlPath,
            ...subscriptions,
          };
        }
        // This is part of the public API.
        this.subscriptionsPath = this.subscriptionServerOptions.path;

        //This is here to check if subscriptions are requested without support. By
        //default we enable them if supported by the integration
      } else if (subscriptions) {
        throw new Error(
          'This implementation of ApolloServer does not support GraphQL subscriptions.',
        );
      }
    }

    this.playgroundOptions = createPlaygroundOptions(playground);

    // TODO: This is a bit nasty because the subscription server needs this.schema synchronously, for reasons of backwards compatibility.
    const _schema = this.initSchema();

    if (isSchema(_schema)) {
      const derivedData = this.generateSchemaDerivedData(_schema);
      this.schema = derivedData.schema;
      this.schemaDerivedData = Promise.resolve(derivedData);
    } else if (typeof _schema.then === 'function') {
      this.schemaDerivedData = _schema.then(schema =>
        this.generateSchemaDerivedData(schema),
      );
    } else {
      throw new Error("Unexpected error: Unable to resolve a valid GraphQLSchema.  Please file an issue with a reproduction of this error, if possible.");
    }
  }

  // used by integrations to synchronize the path with subscriptions, some
  // integrations do not have paths, such as lambda
  public setGraphQLPath(path: string) {
    this.graphqlPath = path;
  }

  private initSchema(): GraphQLSchema | Promise<GraphQLSchema> {
    const {
      gateway,
      engine,
      schema,
      modules,
      typeDefs,
      resolvers,
      schemaDirectives,
      parseOptions,
    } = this.config;
    if (gateway) {
      this.toDispose.add(
        // Store the unsubscribe handles, which are returned from
        // `onSchemaChange`, for later disposal when the server stops
        gateway.onSchemaChange(
          schema =>
            (this.schemaDerivedData = Promise.resolve(
              this.generateSchemaDerivedData(schema),
            )),
        ),
      );

      const graphVariant = getEngineGraphVariant(engine, this.logger);
      const engineConfig =
        this.engineApiKeyHash && this.engineServiceId
          ? {
              apiKeyHash: this.engineApiKeyHash,
              graphId: this.engineServiceId,
              ...(graphVariant && { graphVariant }),
            }
          : undefined;

      // Set the executor whether the gateway 'load' call succeeds or not.
      // If the schema becomes available eventually (after a setInterval retry)
      // this executor will still be necessary in order to be able to support
      // a federated schema!
      this.requestOptions.executor = gateway.executor;

      return gateway.load({ engine: engineConfig })
        .then(config => config.schema)
        .catch(err => {
          // We intentionally do not re-throw the exact error from the gateway
          // configuration as it may contain implementation details and this
          // error will propagate to the client. We will, however, log the error
          // for observation in the logs.
          const message = "This data graph is missing a valid configuration.";
          this.logger.error(message + " " + (err && err.message || err));
          throw new Error(
            message + " More details may be available in the server logs.");
        });
    }

    let constructedSchema: GraphQLSchema;
    if (schema) {
      constructedSchema = schema;
    } else if (modules) {
      const { schema, errors } = buildServiceDefinition(modules);
      if (errors && errors.length > 0) {
        throw new Error(errors.map(error => error.message).join('\n\n'));
      }
      constructedSchema = schema!;
    } else {
      if (!typeDefs) {
        throw Error(
          'Apollo Server requires either an existing schema, modules or typeDefs',
        );
      }

      const augmentedTypeDefs = Array.isArray(typeDefs) ? typeDefs : [typeDefs];

      // We augment the typeDefs with the @cacheControl directive and associated
      // scope enum, so makeExecutableSchema won't fail SDL validation

      if (!isDirectiveDefined(augmentedTypeDefs, 'cacheControl')) {
        augmentedTypeDefs.push(
          gql`
            enum CacheControlScope {
              PUBLIC
              PRIVATE
            }

            directive @cacheControl(
              maxAge: Int
              scope: CacheControlScope
            ) on FIELD_DEFINITION | OBJECT | INTERFACE
          `,
        );
      }

      if (this.uploadsConfig) {
        const { GraphQLUpload } = require('graphql-upload');
        if (Array.isArray(resolvers)) {
          if (resolvers.every(resolver => !resolver.Upload)) {
            resolvers.push({ Upload: GraphQLUpload });
          }
        } else {
          if (resolvers && !resolvers.Upload) {
            resolvers.Upload = GraphQLUpload;
          }
        }

        // We augment the typeDefs with the Upload scalar, so typeDefs that
        // don't include it won't fail
        augmentedTypeDefs.push(
          gql`
            scalar Upload
          `,
        );
      }

      constructedSchema = makeExecutableSchema({
        typeDefs: augmentedTypeDefs,
        schemaDirectives,
        resolvers,
        parseOptions,
      });
    }

    return constructedSchema;
  }

  private generateSchemaDerivedData(schema: GraphQLSchema): SchemaDerivedData {
    const schemaHash = generateSchemaHash(schema!);

    const { mocks, mockEntireSchema, extensions: _extensions } = this.config;

    if (mocks || (typeof mockEntireSchema !== 'undefined' && mocks !== false)) {
      addMockFunctionsToSchema({
        schema,
        mocks:
          typeof mocks === 'boolean' || typeof mocks === 'undefined'
            ? {}
            : mocks,
        preserveResolvers:
          typeof mockEntireSchema === 'undefined' ? false : !mockEntireSchema,
      });
    }

    const extensions = [];

    const schemaIsFederated = this.schemaIsFederated(schema);
    const { engine } = this.config;
    // Keep this extension second so it wraps everything, except error formatting
    if (this.engineReportingAgent) {
      if (schemaIsFederated) {
        // XXX users can configure a federated Apollo Server to send metrics, but the
        // Gateway should be responsible for that. It's possible that users are running
        // their own gateway or running a federated service on its own. Nonetheless, in
        // the likely case it was accidental, we warn users that they should only report
        // metrics from the Gateway.
        this.logger.warn(
          "It looks like you're running a federated schema and you've configured your service " +
            'to report metrics to Apollo Graph Manager. You should only configure your Apollo gateway ' +
            'to report metrics to Apollo Graph Manager.',
        );
      }
      extensions.push(() =>
        this.engineReportingAgent!.newExtension(schemaHash),
      );
    } else if (engine !== false && schemaIsFederated) {
      // We haven't configured this app to use Engine directly. But it looks like
      // we are a federated service backend, so we should be capable of including
      // our trace in a response extension if we are asked to by the gateway.
      const {
        EngineFederatedTracingExtension,
      } = require('apollo-engine-reporting');
      const rewriteError =
        engine && typeof engine === 'object' ? engine.rewriteError : undefined;
      extensions.push(
        () => new EngineFederatedTracingExtension({ rewriteError }),
      );
    }

    // Note: doRunQuery will add its own extensions if you set tracing,
    // or cacheControl.
    extensions.push(...(_extensions || []));

    // Initialize the document store.  This cannot currently be disabled.
    const documentStore = this.initializeDocumentStore();

    return {
      schema,
      schemaHash,
      extensions,
      documentStore,
    };
  }

  protected async willStart() {
    try {
      var { schema, schemaHash } = await this.schemaDerivedData;
    } catch (err) {
      // The `schemaDerivedData` can throw if the Promise it points to does not
      // resolve with a `GraphQLSchema`. As errors from `willStart` are start-up
      // errors, other Apollo middleware after us will not be called, including
      // our health check, CORS, etc.
      //
      // Returning here allows the integration's other Apollo middleware to
      // function properly in the event of a failure to obtain the data graph
      // configuration from the gateway's `load` method during initialization.
      return;
    }

    const service: GraphQLServiceContext = {
      logger: this.logger,
      schema: schema,
      schemaHash: schemaHash,
      engine: {
        serviceID: this.engineServiceId,
        apiKeyHash: this.engineApiKeyHash,
      },
    };

    // The `persistedQueries` attribute on the GraphQLServiceContext was
    // originally used by the operation registry, which shared the cache with
    // it.  This is no longer the case.  However, while we are continuing to
    // expand the support of the interface for `persistedQueries`, e.g. with
    // additions like https://github.com/apollographql/apollo-server/pull/3623,
    // we don't want to continually expand the API surface of what we expose
    // to the plugin API.   In this particular case, it certainly doesn't need
    // to get the `ttl` default value which are intended for APQ only.
    if (this.requestOptions.persistedQueries?.cache) {
      service.persistedQueries = {
        cache: this.requestOptions.persistedQueries.cache,
      }
    }

    await Promise.all(
      this.plugins.map(
        plugin =>
          plugin.serverWillStart &&
          plugin.serverWillStart(service),
      ),
    );
  }

  public async stop() {
    this.toDispose.forEach(dispose => dispose());
    if (this.subscriptionServer) await this.subscriptionServer.close();
    if (this.engineReportingAgent) {
      this.engineReportingAgent.stop();
      await this.engineReportingAgent.sendAllReports();
    }
  }

  public installSubscriptionHandlers(server: HttpServer | WebSocket.Server) {
    if (!this.subscriptionServerOptions) {
      if (this.config.gateway) {
        throw Error(
          'Subscriptions are not supported when operating as a gateway',
        );
      }
      if (this.supportsSubscriptions()) {
        throw Error(
          'Subscriptions are disabled, due to subscriptions set to false in the ApolloServer constructor',
        );
      } else {
        throw Error(
          'Subscriptions are not supported, choose an integration, such as apollo-server-express that allows persistent connections',
        );
      }
    }
    const { SubscriptionServer } = require('subscriptions-transport-ws');
    const {
      onDisconnect,
      onConnect,
      keepAlive,
      path,
    } = this.subscriptionServerOptions;

    // TODO: This shouldn't use this.schema, as it is deprecated in favor of the schemaDerivedData promise.
    const schema = this.schema;
    if (this.schema === undefined)
      throw new Error(
        'Schema undefined during creation of subscription server.',
      );

    this.subscriptionServer = SubscriptionServer.create(
      {
        schema,
        execute,
        subscribe,
        onConnect: onConnect
          ? onConnect
          : (connectionParams: Object) => ({ ...connectionParams }),
        onDisconnect: onDisconnect,
        onOperation: async (
          message: { payload: any },
          connection: ExecutionParams,
        ) => {
          connection.formatResponse = (value: ExecutionResult) => ({
            ...value,
            errors:
              value.errors &&
              formatApolloErrors([...value.errors], {
                formatter: this.requestOptions.formatError,
                debug: this.requestOptions.debug,
              }),
          });

          connection.formatError = this.requestOptions.formatError;

          let context: Context = this.context ? this.context : { connection };

          try {
            context =
              typeof this.context === 'function'
                ? await this.context({ connection, payload: message.payload })
                : context;
          } catch (e) {
            throw formatApolloErrors([e], {
              formatter: this.requestOptions.formatError,
              debug: this.requestOptions.debug,
            })[0];
          }

          return { ...connection, context };
        },
        keepAlive,
      },
      server instanceof WebSocket.Server
        ? server
        : {
            server,
            path,
          },
    );
  }

  protected supportsSubscriptions(): boolean {
    return false;
  }

  protected supportsUploads(): boolean {
    return false;
  }

  // Returns true if it appears that the schema was returned from
  // @apollo/federation's buildFederatedSchema. This strategy avoids depending
  // explicitly on @apollo/federation or relying on something that might not
  // survive transformations like monkey-patching a boolean field onto the
  // schema.
  //
  // The only thing this is used for is determining whether traces should be
  // added to responses if requested with an HTTP header; if there's a false
  // positive, that feature can be disabled by specifying `engine: false`.
  private schemaIsFederated(schema: GraphQLSchema): boolean {
    const serviceType = schema.getType('_Service');
    if (!(serviceType && isObjectType(serviceType))) {
      return false;
    }
    const sdlField = serviceType.getFields().sdl;
    if (!sdlField) {
      return false;
    }
    const sdlFieldType = sdlField.type;
    if (!isScalarType(sdlFieldType)) {
      return false;
    }
    return sdlFieldType.name == 'String';
  }

  private ensurePluginInstantiation(plugins?: PluginDefinition[]): void {
    if (!plugins || !plugins.length) {
      return;
    }

    this.plugins = plugins.map(plugin => {
      if (typeof plugin === 'function') {
        return plugin();
      }
      return plugin;
    });
  }

  private initializeDocumentStore(): InMemoryLRUCache<DocumentNode> {
    return new InMemoryLRUCache<DocumentNode>({
      // Create ~about~ a 30MiB InMemoryLRUCache.  This is less than precise
      // since the technique to calculate the size of a DocumentNode is
      // only using JSON.stringify on the DocumentNode (and thus doesn't account
      // for unicode characters, etc.), but it should do a reasonable job at
      // providing a caching document store for most operations.
      maxSize:
        Math.pow(2, 20) *
        (this.experimental_approximateDocumentStoreMiB || 30),
      sizeCalculator: approximateObjectSize,
    });
  }

  // This function is used by the integrations to generate the graphQLOptions
  // from an object containing the request and other integration specific
  // options
  protected async graphQLServerOptions(
    integrationContextArgument?: Record<string, any>,
  ): Promise<GraphQLServerOptions> {
    const { schema, documentStore, extensions } = await this.schemaDerivedData;

    let context: Context = this.context ? this.context : {};

    try {
      context =
        typeof this.context === 'function'
          ? await this.context(integrationContextArgument || {})
          : context;
    } catch (error) {
      // Defer context error resolution to inside of runQuery
      context = () => {
        throw error;
      };
    }

    return {
      schema,
      logger: this.logger,
      plugins: this.plugins,
      documentStore,
      extensions,
      context,
      // Allow overrides from options. Be explicit about a couple of them to
      // avoid a bad side effect of the otherwise useful noUnusedLocals option
      // (https://github.com/Microsoft/TypeScript/issues/21673).
      persistedQueries: this.requestOptions
        .persistedQueries as PersistedQueryOptions,
      fieldResolver: this.requestOptions.fieldResolver as GraphQLFieldResolver<
        any,
        any
      >,
      parseOptions: this.parseOptions,
      reporting: !!this.engineReportingAgent,
      ...this.requestOptions,
    };
  }

  public async executeOperation(request: GraphQLRequest) {
    const options = await this.graphQLServerOptions();

    if (typeof options.context === 'function') {
      options.context = (options.context as () => never)();
    }

    const requestCtx: GraphQLRequestContext = {
      logger: this.logger,
      request,
      context: options.context || Object.create(null),
      cache: options.cache!,
      response: {
        http: {
          headers: new Headers(),
        },
      },
    };

    return processGraphQLRequest(options, requestCtx);
  }
}

function printNodeFileUploadsMessage(logger: Logger) {
  logger.error(
    [
      '*****************************************************************',
      '*                                                               *',
      '* ERROR! Manual intervention is necessary for Node.js < v8.5.0! *',
      '*                                                               *',
      '*****************************************************************',
      '',
      'The third-party `graphql-upload` package, which is used to implement',
      'file uploads in Apollo Server 2.x, no longer supports Node.js LTS',
      'versions prior to Node.js v8.5.0.',
      '',
      'Deployments which NEED file upload capabilities should update to',
      'Node.js >= v8.5.0 to continue using uploads.',
      '',
      'If this server DOES NOT NEED file uploads and wishes to continue',
      'using this version of Node.js, uploads can be disabled by adding:',
      '',
      '  uploads: false,',
      '',
      '...to the options for Apollo Server and re-deploying the server.',
      '',
      'For more information, see https://bit.ly/gql-upload-node-6.',
      '',
    ].join('\n'),
  );
}<|MERGE_RESOLUTION|>--- conflicted
+++ resolved
@@ -71,11 +71,7 @@
 
 import { Headers } from 'apollo-server-env';
 import { buildServiceDefinition } from '@apollographql/apollo-tools';
-<<<<<<< HEAD
-import {getEngineApiKey} from "apollo-engine-reporting/dist/agent";
-=======
-import {getEngineGraphVariant} from "apollo-engine-reporting/dist/agent";
->>>>>>> 275945de
+import { getEngineApiKey, getEngineGraphVariant } from "apollo-engine-reporting/dist/agent";
 import { Logger } from "apollo-server-types";
 
 const NoIntrospection = (context: ValidationContext) => ({
@@ -91,41 +87,8 @@
   },
 });
 
-<<<<<<< HEAD
-function getEngineGraphVariant(engine: Config['engine']): string | undefined {
-  if (engine === false) {
-    return;
-  } else if (typeof engine === 'object' && (engine.graphVariant || engine.schemaTag)) {
-    return engine.graphVariant || engine.schemaTag;
-  } else {
-    if (process.env.ENGINE_SCHEMA_TAG) {
-      console.warn('[deprecated] Usage of ENGINE_SCHEMA_TAG is deprecated. Please use APOLLO_GRAPH_VARIANT instead.');
-    }
-    if (process.env.ENGINE_SCHEMA_TAG && process.env.APOLLO_GRAPH_VARIANT) {
-      throw new Error('Cannot set both ENGINE_SCHEMA_TAG and APOLLO_GRAPH_VARIANT. Please use APOLLO_GRAPH_VARIANT.')
-    }
-    return process.env.APOLLO_GRAPH_VARIANT || process.env.ENGINE_SCHEMA_TAG;
-  }
-}
-
 function getEngineServiceId(engine: Config['engine'], logger: Logger): string | undefined {
   const engineApiKey = getEngineApiKey({engine, skipWarn: true, logger} );
-=======
-function getEngineApiKey(engine: Config['engine']): string | undefined {
-  const keyFromEnv = process.env.ENGINE_API_KEY || '';
-  if (engine === false) {
-    return;
-  } else if (typeof engine === 'object' && engine.apiKey) {
-    return engine.apiKey;
-  } else if (keyFromEnv) {
-    return keyFromEnv;
-  }
-  return;
-}
-
-function getEngineServiceId(engine: Config['engine']): string | undefined {
-  const engineApiKey = getEngineApiKey(engine);
->>>>>>> 275945de
   if (engineApiKey) {
     return engineApiKey.split(':', 2)[1];
   }
