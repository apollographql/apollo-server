import {
  GraphQLSchema,
  GraphQLFieldResolver,
  ExecutionResult,
  DocumentNode,
  parse,
  print,
  validate,
  execute,
  GraphQLError,
  formatError,
  specifiedRules,
  ValidationContext,
} from 'graphql';

import {
  enableGraphQLExtensions,
  GraphQLExtension,
  GraphQLExtensionStack,
} from 'graphql-extensions';
import { TracingExtension } from 'apollo-tracing';
import { CacheControlExtension } from 'apollo-cache-control';

export interface GraphQLResponse {
  data?: object;
  errors?: Array<GraphQLError & object>;
  extensions?: object;
}

export enum LogAction {
  request,
  parse,
  validation,
  execute,
}

export enum LogStep {
  start,
  end,
  status,
}

export interface LogMessage {
  action: LogAction;
  step: LogStep;
  key?: string;
  data?: Object;
}

export interface LogFunction {
  (message: LogMessage);
}

export interface QueryOptions {
  schema: GraphQLSchema;
  query: string | DocumentNode;
  rootValue?: any;
  context?: any;
  variables?: { [key: string]: any };
  operationName?: string;
  logFunction?: LogFunction;
  validationRules?: Array<(context: ValidationContext) => any>;
  fieldResolver?: GraphQLFieldResolver<any, any>;
  // WARNING: these extra validation rules are only applied to queries
  // submitted as string, not those submitted as Document!

  formatError?: Function;
  formatResponse?: Function;
  debug?: boolean;
  tracing?: boolean;
  cacheControl?: boolean;
}

function runQuery(options: QueryOptions): Promise<GraphQLResponse> {
<<<<<<< HEAD
  // Fiber-aware Promises run their .then callbacks in Fibers.
  return resolvedPromise.then(() => doRunQuery(options));
=======
    // Fiber-aware Promises run their .then callbacks in Fibers.
    return Promise.resolve().then(() => doRunQuery(options));
>>>>>>> 7afd8376
}

function doRunQuery(options: QueryOptions): Promise<GraphQLResponse> {
  let documentAST: DocumentNode;

  const logFunction =
    options.logFunction ||
    function() {
      return null;
    };
  const debugDefault =
    process.env.NODE_ENV !== 'production' && process.env.NODE_ENV !== 'test';
  const debug =
    typeof options.debug !== 'undefined' ? options.debug : debugDefault;

  logFunction({ action: LogAction.request, step: LogStep.start });

  const context = options.context || {};
  let extensions = [];
  if (options.tracing) {
    extensions.push(TracingExtension);
  }
  if (options.cacheControl) {
    extensions.push(CacheControlExtension);
  }
  const extensionStack =
    extensions.length > 0 && new GraphQLExtensionStack(extensions);

  if (extensionStack) {
    context._extensionStack = extensionStack;
    enableGraphQLExtensions(options.schema);

    extensionStack.requestDidStart();
  }

  function format(errors: Array<Error>): Array<Error> {
    return errors.map(error => {
      if (options.formatError) {
        try {
          return options.formatError(error);
        } catch (err) {
          console.error('Error in formatError function:', err);
          const newError = new Error('Internal server error');
          return formatError(newError);
        }
      } else {
        return formatError(error);
      }
    }) as Array<Error>;
  }

  function printStackTrace(error: Error) {
    console.error(error.stack);
  }

  const qry =
    typeof options.query === 'string' ? options.query : print(options.query);
  logFunction({
    action: LogAction.request,
    step: LogStep.status,
    key: 'query',
    data: qry,
  });
  logFunction({
    action: LogAction.request,
    step: LogStep.status,
    key: 'variables',
    data: options.variables,
  });
  logFunction({
    action: LogAction.request,
    step: LogStep.status,
    key: 'operationName',
    data: options.operationName,
  });

  // if query is already an AST, don't parse or validate
  // XXX: This refers the operations-store flow.
  if (typeof options.query === 'string') {
    try {
      logFunction({ action: LogAction.parse, step: LogStep.start });
      documentAST = parse(options.query as string);
      logFunction({ action: LogAction.parse, step: LogStep.end });
    } catch (syntaxError) {
      logFunction({ action: LogAction.parse, step: LogStep.end });
      return Promise.resolve({ errors: format([syntaxError]) });
    }
  } else {
    documentAST = options.query as DocumentNode;
  }

  let rules = specifiedRules;
  if (options.validationRules) {
    rules = rules.concat(options.validationRules);
  }
  logFunction({ action: LogAction.validation, step: LogStep.start });
  const validationErrors = validate(options.schema, documentAST, rules);
  logFunction({ action: LogAction.validation, step: LogStep.end });
  if (validationErrors.length) {
    return Promise.resolve({ errors: format(validationErrors) });
  }

  if (extensionStack) {
    extensionStack.executionDidStart();
  }

  try {
    logFunction({ action: LogAction.execute, step: LogStep.start });
    return Promise.resolve(
      execute(
        options.schema,
        documentAST,
        options.rootValue,
        context,
        options.variables,
        options.operationName,
        options.fieldResolver,
      ),
    ).then(result => {
      logFunction({ action: LogAction.execute, step: LogStep.end });
      logFunction({ action: LogAction.request, step: LogStep.end });

      let response: GraphQLResponse = {
        data: result.data,
      };

      if (result.errors) {
        response.errors = format(result.errors);
        if (debug) {
          result.errors.map(printStackTrace);
        }
      }

      if (extensionStack) {
        extensionStack.executionDidEnd();
        extensionStack.requestDidEnd();
        response.extensions = extensionStack.format();
      }

      if (options.formatResponse) {
        response = options.formatResponse(response, options);
      }

      return response;
    });
  } catch (executionError) {
    logFunction({ action: LogAction.execute, step: LogStep.end });
    logFunction({ action: LogAction.request, step: LogStep.end });
    return Promise.resolve({ errors: format([executionError]) });
  }
}

export { runQuery };<|MERGE_RESOLUTION|>--- conflicted
+++ resolved
@@ -72,13 +72,8 @@
 }
 
 function runQuery(options: QueryOptions): Promise<GraphQLResponse> {
-<<<<<<< HEAD
   // Fiber-aware Promises run their .then callbacks in Fibers.
-  return resolvedPromise.then(() => doRunQuery(options));
-=======
-    // Fiber-aware Promises run their .then callbacks in Fibers.
-    return Promise.resolve().then(() => doRunQuery(options));
->>>>>>> 7afd8376
+  return Promise.resolve().then(() => doRunQuery(options));
 }
 
 function doRunQuery(options: QueryOptions): Promise<GraphQLResponse> {
