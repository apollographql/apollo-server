--- conflicted
+++ resolved
@@ -46,41 +46,6 @@
     ).not.toThrow();
   });
 
-<<<<<<< HEAD
-=======
-  it('spits out a deprecation warning when passed a schemaTag in construction', () => {
-    const spyConsoleWarn = jest.spyOn(console, 'warn').mockImplementation();
-    expect(() =>
-      new ApolloServerBase({
-        typeDefs,
-        resolvers,
-        engine: {
-          schemaTag: 'foo',
-          apiKey: 'not:real:key',
-        },
-      }).stop(),
-    ).not.toThrow();
-    expect(spyConsoleWarn).toBeCalledWith(
-      expect.stringMatching(/schemaTag.*graphVariant/),
-    );
-    spyConsoleWarn.mockRestore();
-  });
-
-  it('throws when passed a schemaTag and graphVariant in construction', () => {
-    expect(
-      () =>
-        new ApolloServerBase({
-          schema: buildServiceDefinition([{ typeDefs, resolvers }]).schema,
-          engine: {
-            schemaTag: 'foo',
-            graphVariant: 'heck',
-            apiKey: 'not:real:key',
-          },
-        }),
-    ).toThrow();
-  });
-
->>>>>>> fc4c0a8c
   it('throws when a GraphQLSchema is not provided to the schema configuration option', () => {
     expect(() => {
       new ApolloServerBase({
@@ -98,66 +63,4 @@
       `"Apollo Server requires either an existing schema, modules or typeDefs"`,
     );
   });
-});
-
-describe('environment variables', () => {
-  const OLD_ENV = process.env;
-
-  beforeEach(() => {
-    jest.resetModules();
-    process.env = { ...OLD_ENV };
-    delete process.env.ENGINE_API_KEY;
-    delete process.env.APOLLO_KEY;
-  });
-
-  afterEach(() => {
-    process.env = OLD_ENV;
-  });
-
-  it('constructs a reporting agent with the ENGINE_API_KEY (deprecated) environment variable and warns', async () => {
-    // set the variables
-    process.env.ENGINE_API_KEY = 'just:fake:stuff';
-    const warn = jest.fn();
-    const mockLogger: Logger = {
-      debug: jest.fn(),
-      info: jest.fn(),
-      warn,
-      error: jest.fn(),
-    };
-
-    const server = new ApolloServerBase({
-      typeDefs,
-      resolvers,
-      apollo: { graphVariant: 'xxx' },
-      logger: mockLogger,
-    });
-
-    await server.stop();
-    expect(warn).toHaveBeenCalledTimes(1);
-    expect(warn.mock.calls[0][0]).toMatch(/deprecated.*ENGINE_API_KEY/);
-  });
-
-  it('warns with both the legacy env var and new env var set', async () => {
-    // set the variables
-    process.env.ENGINE_API_KEY = 'just:fake:stuff';
-    process.env.APOLLO_KEY = 'also:fake:stuff';
-    const warn = jest.fn();
-    const mockLogger: Logger = {
-      debug: jest.fn(),
-      info: jest.fn(),
-      warn,
-      error: jest.fn(),
-    };
-
-    const server = new ApolloServerBase({
-      typeDefs,
-      resolvers,
-      apollo: { graphVariant: 'xxx' },
-      logger: mockLogger,
-    });
-
-    await server.stop();
-    expect(warn).toHaveBeenCalledTimes(1);
-    expect(warn.mock.calls[0][0]).toMatch(/Using.*APOLLO_KEY.*ENGINE_API_KEY/);
-  });
 });