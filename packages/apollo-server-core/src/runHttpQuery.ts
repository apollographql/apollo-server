import { ExecutionResult } from 'graphql';
import sha256 from 'hash.js/lib/hash/sha/256';

import { runQuery, QueryOptions } from './runQuery';
import {
  default as GraphQLOptions,
  resolveGraphqlOptions,
} from './graphqlOptions';
import {
  formatApolloErrors,
  PersistedQueryNotSupportedError,
  PersistedQueryNotFoundError,
} from './errors';
import { LogAction, LogStep } from './logging';
<<<<<<< HEAD
import { calcualteCacheControlHeaders } from './caching';
=======
import { HTTPCache } from 'apollo-datasource-rest';
>>>>>>> b6f88d59

export interface HttpQueryRequest {
  method: string;
  // query is either the POST body or the GET query string map.  In the GET
  // case, all values are strings and need to be parsed as JSON; in the POST
  // case they should already be parsed. query has keys like 'query' (whose
  // value should always be a string), 'variables', 'operationName',
  // 'extensions', etc.
  query: Record<string, any> | Array<Record<string, any>>;
  options:
    | GraphQLOptions
    | ((...args: Array<any>) => Promise<GraphQLOptions> | GraphQLOptions);
  request: Pick<Request, 'url' | 'method' | 'headers'>;
}

//The result of a curl does not appear well in the terminal, so we add an extra new line
function prettyJSONStringify(toStringfy) {
  return JSON.stringify(toStringfy) + '\n';
}

export interface ApolloServerHttpResponse {
  headers?: Record<string, string>;
  // ResponseInit contains the follow, which we do not use
  // status?: number;
  // statusText?: string;
}

export interface HttpQueryResponse {
  graphqlResponse: string;
  responseInit: ApolloServerHttpResponse;
}

export class HttpQueryError extends Error {
  public statusCode: number;
  public isGraphQLError: boolean;
  public headers: { [key: string]: string };

  constructor(
    statusCode: number,
    message: string,
    isGraphQLError: boolean = false,
    headers?: { [key: string]: string },
  ) {
    super(message);
    this.name = 'HttpQueryError';
    this.statusCode = statusCode;
    this.isGraphQLError = isGraphQLError;
    this.headers = headers;
  }
}

function throwHttpGraphQLError(
  statusCode,
  errors: Array<Error>,
  optionsObject,
) {
  throw new HttpQueryError(
    statusCode,
    prettyJSONStringify({
      errors: formatApolloErrors(errors, {
        debug: optionsObject.debug,
        formatter: optionsObject.formatError,
        logFunction: optionsObject.logFunction,
      }),
    }),
    true,
    {
      'Content-Type': 'application/json',
    },
  );
}

export async function runHttpQuery(
  handlerArguments: Array<any>,
  request: HttpQueryRequest,
): Promise<HttpQueryResponse> {
  let isGetRequest: boolean = false;
  let optionsObject: GraphQLOptions;
  const debugDefault =
    process.env.NODE_ENV !== 'production' && process.env.NODE_ENV !== 'test';

  try {
    optionsObject = await resolveGraphqlOptions(
      request.options,
      ...handlerArguments,
    );
  } catch (e) {
    // The options can be generated asynchronously, so we don't have access to
    // the normal options provided by the user, such as: formatError,
    // logFunction, debug. Therefore, we need to do some unnatural things, such
    // as use NODE_ENV to determine the debug settings
    e.message = `Invalid options provided to ApolloServer: ${e.message}`;
    if (!debugDefault) {
      e.warning = `To remove the stacktrace, set the NODE_ENV environment variable to production if the options creation can fail`;
    }
    throwHttpGraphQLError(500, [e], { debug: debugDefault });
  }
  if (optionsObject.debug === undefined) {
    optionsObject.debug = debugDefault;
  }
  let requestPayload;

  switch (request.method) {
    case 'POST':
      if (!request.query || Object.keys(request.query).length === 0) {
        throw new HttpQueryError(
          500,
          'POST body missing. Did you forget use body-parser middleware?',
        );
      }

      requestPayload = request.query;
      break;
    case 'GET':
      if (!request.query || Object.keys(request.query).length === 0) {
        throw new HttpQueryError(400, 'GET query missing.');
      }

      isGetRequest = true;
      requestPayload = request.query;
      break;

    default:
      throw new HttpQueryError(
        405,
        'Apollo Server supports only GET/POST requests.',
        false,
        {
          Allow: 'GET, POST',
        },
      );
  }

  let isBatch = true;
  // TODO: do something different here if the body is an array.
  // Throw an error if body isn't either array or object.
  if (!Array.isArray(requestPayload)) {
    isBatch = false;
    requestPayload = [requestPayload];
  }

  const requests = requestPayload.map(async requestParams => {
    try {
      let queryString: string | undefined = requestParams.query;
      let extensions = requestParams.extensions;

      if (isGetRequest && extensions) {
        // For GET requests, we have to JSON-parse extensions. (For POST
        // requests they get parsed as part of parsing the larger body they're
        // inside.)
        try {
          extensions = JSON.parse(extensions);
        } catch (error) {
          throw new HttpQueryError(400, 'Extensions are invalid JSON.');
        }
      }

      if (extensions && extensions.persistedQuery) {
        // It looks like we've received an Apollo Persisted Query. Check if we
        // support them. In an ideal world, we always would, however since the
        // middleware options are created every request, it does not make sense
        // to create a default cache here and save a referrence to use across
        // requests
        if (
          !optionsObject.persistedQueries ||
          !optionsObject.persistedQueries.cache
        ) {
          // Return 200 to simplify processing: we want this to be intepreted by
          // the client as data worth interpreting, not an error.
          throwHttpGraphQLError(
            200,
            [new PersistedQueryNotSupportedError()],
            optionsObject,
          );
        } else if (extensions.persistedQuery.version !== 1) {
          throw new HttpQueryError(400, 'Unsupported persisted query version');
        }

        const sha = extensions.persistedQuery.sha256Hash;

        if (queryString === undefined) {
          queryString = await optionsObject.persistedQueries.cache.get(sha);
          if (!queryString) {
            throwHttpGraphQLError(
              200,
              [new PersistedQueryNotFoundError()],
              optionsObject,
            );
          }
        } else {
          const calculatedSha = sha256()
            .update(queryString)
            .digest('hex');
          if (sha !== calculatedSha) {
            throw new HttpQueryError(400, 'provided sha does not match query');
          }

          //Do the store completely asynchronously
          Promise.resolve()
            .then(() => {
              //We do not wait on the cache storage to complete
              return optionsObject.persistedQueries.cache.set(sha, queryString);
            })
            .catch(error => {
              if (optionsObject.logFunction) {
                optionsObject.logFunction({
                  action: LogAction.setup,
                  step: LogStep.status,
                  key: 'error',
                  data: error,
                });
              } else {
                console.warn(error);
              }
            });
        }
      }

      //We ensure that there is a queryString or parsedQuery after formatParams
      if (queryString && typeof queryString !== 'string') {
        // Check for a common error first.
        if (queryString && (queryString as any).kind === 'Document') {
          throw new HttpQueryError(
            400,
            "GraphQL queries must be strings. It looks like you're sending the " +
              'internal graphql-js representation of a parsed query in your ' +
              'request instead of a request in the GraphQL query language. You ' +
              'can convert an AST to a string using the `print` function from ' +
              '`graphql`, or use a client like `apollo-client` which converts ' +
              'the internal representation to a string for you.',
          );
        }
        throw new HttpQueryError(400, 'GraphQL queries must be strings.');
      }

      // GET operations should only be queries (not mutations). We want to throw
      // a particular HTTP error in that case, but we don't actually parse the
      // query until we're in runQuery, so we declare the error we want to throw
      // here and pass it into runQuery.
      // TODO this could/should be added as a validation rule rather than an ad hoc error
      let nonQueryError;
      if (isGetRequest) {
        nonQueryError = new HttpQueryError(
          405,
          `GET supports only query operation`,
          false,
          {
            Allow: 'POST',
          },
        );
      }

      const operationName = requestParams.operationName;

      let variables = requestParams.variables;
      if (typeof variables === 'string') {
        try {
          // XXX Really we should only do this for GET requests, but for
          // compatibility reasons we'll keep doing this at least for now for
          // broken clients that ship variables in a string for no good reason.
          variables = JSON.parse(variables);
        } catch (error) {
          throw new HttpQueryError(400, 'Variables are invalid JSON.');
        }
      }

      let context = optionsObject.context;
      if (!context) {
        //appease typescript compiler, otherwise could use || {}
        context = {};
      } else if (typeof context === 'function') {
        try {
          context = await context();
        } catch (e) {
          e.message = `Context creation failed: ${e.message}`;
          throwHttpGraphQLError(500, [e], optionsObject);
        }
      } else if (isBatch) {
        context = Object.assign(
          Object.create(Object.getPrototypeOf(context)),
          context,
        );
      }

      if (optionsObject.dataSources) {
        const dataSources = optionsObject.dataSources() || {};

        //we use the cache provided to the request and add the Http semantics on top
        const httpCache = new HTTPCache(optionsObject.cache);

        for (const dataSource of Object.values(dataSources)) {
          dataSource.willReceiveContext(context);
          dataSource.willReceiveCache(httpCache);
        }

        if ('dataSources' in context) {
          throw new Error(
            'Please use the dataSources config option instead of putting dataSources on the context yourself.',
          );
        }

        (context as any).dataSources = dataSources;
      }

      let params: QueryOptions = {
        schema: optionsObject.schema,
        queryString,
        nonQueryError,
        variables: variables,
        context,
        rootValue: optionsObject.rootValue,
        operationName: operationName,
        logFunction: optionsObject.logFunction,
        validationRules: optionsObject.validationRules,
        formatError: optionsObject.formatError,
        formatResponse: optionsObject.formatResponse,
        fieldResolver: optionsObject.fieldResolver,
        debug: optionsObject.debug,
        tracing: optionsObject.tracing,
        //we always want cacheControl to either set the CDN headers or for the
        //engine proxy
        cacheControl:
          optionsObject.cacheControl !== null &&
          typeof optionsObject.cacheControl === 'object'
            ? optionsObject.cacheControl
            : true,
        request: request.request,
        extensions: optionsObject.extensions,
      };

      if (optionsObject.formatParams) {
        params = optionsObject.formatParams(params);
      }

      if (!params.queryString && !params.parsedQuery) {
        // Note that we've already thrown a different error if it looks like APQ.
        throw new HttpQueryError(400, 'Must provide query string.');
      }

      return runQuery(params);
    } catch (e) {
      // Populate any HttpQueryError to our handler which should
      // convert it to Http Error.
      if (e.name === 'HttpQueryError') {
        //async function wraps this in a Promise
        throw e;
      }

      return {
        errors: formatApolloErrors([e], {
          formatter: optionsObject.formatError,
          debug: optionsObject.debug,
          logFunction: optionsObject.logFunction,
        }),
      };
    }
  }) as Array<Promise<ExecutionResult & { extensions?: Record<string, any> }>>;

  const responses = await Promise.all(requests);

  const responseInit: ApolloServerHttpResponse = {
    headers: {
      'Content-Type': 'application/json',
    },
  };

  //enabling cacheControl means that the user would like the cache-control
  //extensions we are running the proxy, so we should not strip out the cache
  //control extension.
  if (!optionsObject.cacheControl) {
    responseInit.headers = {
      ...responseInit.headers,
      ...calcualteCacheControlHeaders(responses),
    };

    //remove cacheControl headers. This could be done in production only,
    //however most users should not need to debug cacheControl headers, so they
    //would only be a distraction
    responses.forEach(response => {
      if (response.extensions) {
        delete response.extensions.cacheControl;
        if (Object.keys(response.extensions).length === 0) {
          delete response.extensions;
        }
      }
    });
  }

  if (!isBatch) {
    const graphqlResponse = responses[0];
    //This code is run on parse/validation errors and any other error that
    //doesn't reach GraphQL execution
    if (graphqlResponse.errors && typeof graphqlResponse.data === 'undefined') {
      throwHttpGraphQLError(400, graphqlResponse.errors as any, optionsObject);
    }
    const stringified = prettyJSONStringify(graphqlResponse);

    responseInit['Content-Length'] = Buffer.byteLength(
      stringified,
      'utf8',
    ).toString();

    return {
      graphqlResponse: stringified,
      responseInit,
    };
  }

  const stringified = prettyJSONStringify(responses);

  responseInit['Content-Length'] = Buffer.byteLength(
    stringified,
    'utf8',
  ).toString();

  return {
    graphqlResponse: stringified,
    responseInit,
  };
}<|MERGE_RESOLUTION|>--- conflicted
+++ resolved
@@ -12,11 +12,8 @@
   PersistedQueryNotFoundError,
 } from './errors';
 import { LogAction, LogStep } from './logging';
-<<<<<<< HEAD
 import { calcualteCacheControlHeaders } from './caching';
-=======
 import { HTTPCache } from 'apollo-datasource-rest';
->>>>>>> b6f88d59
 
 export interface HttpQueryRequest {
   method: string;
