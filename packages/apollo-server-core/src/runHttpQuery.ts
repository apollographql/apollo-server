--- conflicted
+++ resolved
@@ -29,13 +29,8 @@
   // 'extensions', etc.
   query: Record<string, any> | Array<Record<string, any>>;
   options:
-<<<<<<< HEAD
   | GraphQLOptions
-  | ((...args: Array<any>) => Promise<GraphQLOptions> | GraphQLOptions);
-=======
-    | GraphQLOptions
-    | ((...args: Array<any>) => ValueOrPromise<GraphQLOptions>);
->>>>>>> d24d0a89
+  | ((...args: Array<any>) => ValueOrPromise<GraphQLOptions>);
   request: Pick<Request, 'url' | 'method' | 'headers'>;
 }
 
@@ -85,9 +80,9 @@
   // force no-cache on PersistedQuery errors
   const headers = hasPersistedQueryError(errors)
     ? {
-        ...defaultHeaders,
-        'Cache-Control': 'private, no-cache, must-revalidate',
-      }
+      ...defaultHeaders,
+      'Cache-Control': 'private, no-cache, must-revalidate',
+    }
     : defaultHeaders;
   throw new HttpQueryError(
     statusCode,
