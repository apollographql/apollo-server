import {
  GraphQLSchema,
  ValidationContext,
  GraphQLFieldResolver,
} from 'graphql';
<<<<<<< HEAD
import { LogFunction } from './logging';
import { PersistedQueryCache, HttpHeaderCalculation } from './caching';
=======
import { PersistedQueryCache } from './caching';
>>>>>>> 71a403df
import { GraphQLExtension } from 'graphql-extensions';
import { RESTDataSource, KeyValueCache } from 'apollo-datasource-rest';
import { CacheControlExtensionOptions } from 'apollo-cache-control';

/*
 * GraphQLServerOptions
 *
 * - schema: an executable GraphQL schema used to fulfill requests.
 * - (optional) formatError: Formatting function applied to all errors before response is sent
 * - (optional) rootValue: rootValue passed to GraphQL execution
 * - (optional) context: the context passed to GraphQL execution
 * - (optional) formatParams: a function applied to the parameters of every invocation of runQuery
 * - (optional) validationRules: extra validation rules applied to requests
 * - (optional) formatResponse: a function applied to each graphQL execution result
 * - (optional) fieldResolver: a custom default field resolver
 * - (optional) debug: a boolean that will print additional debug logging if execution errors occur
 * - (optional) extensions: an array of functions which create GraphQLExtensions (each GraphQLExtension object is used for one request)
 *
 */
export interface GraphQLServerOptions<
  TContext =
    | (() => Promise<Record<string, any>> | Record<string, any>)
    | Record<string, any>
> {
  schema: GraphQLSchema;
  formatError?: Function;
  rootValue?: any;
  context?: TContext;
  formatParams?: Function;
  validationRules?: Array<(context: ValidationContext) => any>;
  formatResponse?: Function;
  fieldResolver?: GraphQLFieldResolver<any, TContext>;
  debug?: boolean;
  tracing?: boolean;
  cacheControl?:
    | boolean
    | (CacheControlExtensionOptions & {
        calculateHttpHeaders?: boolean | HttpHeaderCalculation;
        stripFormattedExtensions?: boolean;
      });
  extensions?: Array<() => GraphQLExtension>;
  dataSources?: () => DataSources;
  cache?: KeyValueCache;
  persistedQueries?: PersistedQueryOptions;
}

export type DataSources = { [name: string]: RESTDataSource };

export interface PersistedQueryOptions {
  cache: PersistedQueryCache;
}

export default GraphQLServerOptions;

export async function resolveGraphqlOptions(
  options:
    | GraphQLServerOptions
    | ((
        ...args: Array<any>
      ) => Promise<GraphQLServerOptions> | GraphQLServerOptions),
  ...args: Array<any>
): Promise<GraphQLServerOptions> {
  if (typeof options === 'function') {
    return await options(...args);
  } else {
    return options;
  }
}<|MERGE_RESOLUTION|>--- conflicted
+++ resolved
@@ -3,12 +3,7 @@
   ValidationContext,
   GraphQLFieldResolver,
 } from 'graphql';
-<<<<<<< HEAD
-import { LogFunction } from './logging';
 import { PersistedQueryCache, HttpHeaderCalculation } from './caching';
-=======
-import { PersistedQueryCache } from './caching';
->>>>>>> 71a403df
 import { GraphQLExtension } from 'graphql-extensions';
 import { RESTDataSource, KeyValueCache } from 'apollo-datasource-rest';
 import { CacheControlExtensionOptions } from 'apollo-cache-control';
