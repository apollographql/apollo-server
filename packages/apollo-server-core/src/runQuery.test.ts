/* tslint:disable:no-unused-expression */
import { expect } from 'chai';
import { stub } from 'sinon';
import 'mocha';

import {
  GraphQLSchema,
  GraphQLObjectType,
  GraphQLString,
  GraphQLInt,
  GraphQLNonNull,
  parse,
} from 'graphql';

import { runQuery, LogAction, LogStep } from './runQuery';

// Make the global Promise constructor Fiber-aware to simulate a Meteor
// environment.
import { makeCompatible } from 'meteor-promise';
import Fiber = require('fibers');
makeCompatible(Promise, Fiber);

const queryType = new GraphQLObjectType({
  name: 'QueryType',
  fields: {
    testString: {
      type: GraphQLString,
      resolve() {
        return 'it works';
      },
    },
    testObject: {
      type: new GraphQLObjectType({
        name: 'TestObject',
        fields: {
          testString: {
            type: GraphQLString,
          },
        },
      }),
      resolve() {
        return {
          testString: 'a very test string',
        };
      },
    },
    testRootValue: {
      type: GraphQLString,
      resolve(root) {
        return root + ' works';
      },
    },
    testContextValue: {
      type: GraphQLString,
      resolve(root, args, context) {
        return context + ' works';
      },
    },
    testArgumentValue: {
      type: GraphQLInt,
      resolve(root, args, context) {
        return args['base'] + 5;
      },
      args: {
        base: { type: new GraphQLNonNull(GraphQLInt) },
      },
<<<<<<< HEAD
    },
    testAwaitedValue: {
      type: GraphQLString,
      resolve(root) {
        // Calling Promise.await is legal here even though this is
        // not an async function, because we are guaranteed to be
        // running in a Fiber.
        return 'it ' + (<any>Promise).await('works');
      },
    },
=======
    },
    testAwaitedValue: {
      type: GraphQLString,
      resolve(root) {
        // Calling Promise.await is legal here even though this is
        // not an async function, because we are guaranteed to be
        // running in a Fiber.
        return 'it ' + (<any>Promise).await('works');
      },
    },
>>>>>>> cc983214
    testError: {
      type: GraphQLString,
      resolve() {
        throw new Error('Secret error message');
      },
    },
  },
});

const schema = new GraphQLSchema({
  query: queryType,
});

describe('runQuery', () => {
  it('returns the right result when query is a string', () => {
    const query = `{ testString }`;
    const expected = { testString: 'it works' };
    return runQuery({ schema, query: query }).then(res => {
      return expect(res.data).to.deep.equal(expected);
    });
  });

  it('returns the right result when query is a document', () => {
    const query = parse(`{ testString }`);
    const expected = { testString: 'it works' };
    return runQuery({ schema, query: query }).then(res => {
      return expect(res.data).to.deep.equal(expected);
    });
  });

  it('returns a syntax error if the query string contains one', () => {
    const query = `query { test `;
    const expected = /Syntax Error GraphQL/;
    return runQuery({
      schema,
      query: query,
      variables: { base: 1 },
    }).then(res => {
      expect(res.data).to.be.undefined;
      expect(res.errors.length).to.equal(1);
      return expect(res.errors[0].message).to.match(expected);
    });
  });

  it('sends stack trace to error if in an error occurs and debug mode is set', () => {
    const query = `query { testError }`;
    const expected = /at resolveFieldValueOrError/;
    const logStub = stub(console, 'error');
    return runQuery({
      schema,
      query: query,
      debug: true,
    }).then(res => {
      logStub.restore();
      expect(logStub.callCount).to.equal(1);
      return expect(logStub.getCall(0).args[0]).to.match(expected);
    });
  });

  it('does not send stack trace if in an error occurs and not in debug mode', () => {
    const query = `query { testError }`;
    const logStub = stub(console, 'error');
    return runQuery({
      schema,
      query: query,
      debug: false,
    }).then(res => {
      logStub.restore();
      return expect(logStub.callCount).to.equal(0);
    });
  });

  it('returns a validation error if the query string does not pass validation', () => {
    const query = `query TestVar($base: String){ testArgumentValue(base: $base) }`;
    const expected =
      'Variable "$base" of type "String" used in position expecting type "Int!".';
    return runQuery({
      schema,
      query: query,
      variables: { base: 1 },
    }).then(res => {
      expect(res.data).to.be.undefined;
      expect(res.errors.length).to.equal(1);
      return expect(res.errors[0].message).to.deep.equal(expected);
    });
  });

  it('correctly passes in the rootValue', () => {
    const query = `{ testRootValue }`;
    const expected = { testRootValue: 'it also works' };
    return runQuery({ schema, query: query, rootValue: 'it also' }).then(
      res => {
        return expect(res.data).to.deep.equal(expected);
      },
    );
  });

  it('correctly passes in the context', () => {
    const query = `{ testContextValue }`;
    const expected = { testContextValue: 'it still works' };
    return runQuery({ schema, query: query, context: 'it still' }).then(res => {
      return expect(res.data).to.deep.equal(expected);
    });
  });

  it('passes the options to formatResponse', () => {
    const query = `{ testContextValue }`;
    const expected = { testContextValue: 'it still works' };
    return runQuery({
      schema,
      query: query,
      context: 'it still',
      formatResponse: (response, { context }) => {
        response['extensions'] = context;
        return response;
      },
    }).then(res => {
      expect(res.data).to.deep.equal(expected);
      return expect(res['extensions']).to.equal('it still');
    });
  });

  it('correctly passes in variables (and arguments)', () => {
    const query = `query TestVar($base: Int!){ testArgumentValue(base: $base) }`;
    const expected = { testArgumentValue: 6 };
    return runQuery({
      schema,
      query: query,
      variables: { base: 1 },
    }).then(res => {
      return expect(res.data).to.deep.equal(expected);
    });
  });

  it('throws an error if there are missing variables', () => {
    const query = `query TestVar($base: Int!){ testArgumentValue(base: $base) }`;
    const expected =
      'Variable "$base" of required type "Int!" was not provided.';
    return runQuery({
      schema,
      query: query,
    }).then(res => {
      return expect(res.errors[0].message).to.deep.equal(expected);
    });
  });

  it('supports yielding resolver functions', () => {
    return runQuery({
      schema,
      query: `{ testAwaitedValue }`,
    }).then(res => {
      expect(res.data).to.deep.equal({
        testAwaitedValue: 'it works',
      });
    });
  });

  it('runs the correct operation when operationName is specified', () => {
    const query = `
        query Q1 {
            testString
        }
        query Q2 {
            testRootValue
        }`;
    const expected = {
      testString: 'it works',
    };
    return runQuery({ schema, query: query, operationName: 'Q1' }).then(res => {
      return expect(res.data).to.deep.equal(expected);
    });
  });

  it('calls logFunction', () => {
    const query = `
        query Q1 {
            testString
        }`;
    const logs = [];
    const logFn = obj => logs.push(obj);
    const expected = {
      testString: 'it works',
    };
    return runQuery({
      schema,
      query: query,
      operationName: 'Q1',
      variables: { test: 123 },
      logFunction: logFn,
    }).then(res => {
      expect(res.data).to.deep.equal(expected);
      expect(logs.length).to.equals(11);
      expect(logs[0]).to.deep.equals({
        action: LogAction.request,
        step: LogStep.start,
      });
      expect(logs[1]).to.deep.equals({
        action: LogAction.request,
        step: LogStep.status,
        key: 'query',
        data: query,
      });
      expect(logs[2]).to.deep.equals({
        action: LogAction.request,
        step: LogStep.status,
        key: 'variables',
        data: { test: 123 },
      });
      expect(logs[3]).to.deep.equals({
        action: LogAction.request,
        step: LogStep.status,
        key: 'operationName',
        data: 'Q1',
      });
      expect(logs[10]).to.deep.equals({
        action: LogAction.request,
        step: LogStep.end,
      });
    });
  });

  it('uses custom field resolver', async () => {
    const query = `
        query Q1 {
          testObject {
            testString
          }
        }
      `;

    const result1 = await runQuery({
      schema,
      query: query,
      operationName: 'Q1',
    });

    expect(result1.data).to.deep.equal({
      testObject: {
        testString: 'a very test string',
      },
    });

    const result2 = await runQuery({
      schema,
      query: query,
      operationName: 'Q1',
      fieldResolver: () => 'a very testful field resolver string',
    });
<<<<<<< HEAD

    expect(result2.data).to.deep.equal({
      testObject: {
        testString: 'a very testful field resolver string',
      },
=======

    expect(result2.data).to.deep.equal({
      testObject: {
        testString: 'a very testful field resolver string',
      },
    });
  });

  describe('async_hooks', () => {
    let asyncHooks;
    let asyncHook;
    const ids: number[] = [];

    try {
      asyncHooks = require('async_hooks');
    } catch (err) {
      return; // async_hooks not present, give up
    }

    before(() => {
      asyncHook = asyncHooks.createHook({ init: asyncId => ids.push(asyncId) });
      asyncHook.enable();
    });

    after(() => {
      asyncHook.disable();
    });

    it('does not break async_hook call stack', async () => {
      const query = `
        query Q1 {
          testObject {
            testString
          }
        }
      `;

      await runQuery({
        schema,
        query: query,
        operationName: 'Q1',
      });

      // this is the only async process so we expect the async ids to be a sequence
      ids.forEach((id, i) => {
        if (i > 0) {
          expect(id).to.equal(ids[i - 1] + 1);
        }
      });
>>>>>>> cc983214
    });
  });
});<|MERGE_RESOLUTION|>--- conflicted
+++ resolved
@@ -64,7 +64,6 @@
       args: {
         base: { type: new GraphQLNonNull(GraphQLInt) },
       },
-<<<<<<< HEAD
     },
     testAwaitedValue: {
       type: GraphQLString,
@@ -75,18 +74,6 @@
         return 'it ' + (<any>Promise).await('works');
       },
     },
-=======
-    },
-    testAwaitedValue: {
-      type: GraphQLString,
-      resolve(root) {
-        // Calling Promise.await is legal here even though this is
-        // not an async function, because we are guaranteed to be
-        // running in a Fiber.
-        return 'it ' + (<any>Promise).await('works');
-      },
-    },
->>>>>>> cc983214
     testError: {
       type: GraphQLString,
       resolve() {
@@ -335,13 +322,6 @@
       operationName: 'Q1',
       fieldResolver: () => 'a very testful field resolver string',
     });
-<<<<<<< HEAD
-
-    expect(result2.data).to.deep.equal({
-      testObject: {
-        testString: 'a very testful field resolver string',
-      },
-=======
 
     expect(result2.data).to.deep.equal({
       testObject: {
@@ -391,7 +371,6 @@
           expect(id).to.equal(ids[i - 1] + 1);
         }
       });
->>>>>>> cc983214
     });
   });
 });