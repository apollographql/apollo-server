{
  "name": "apollo-server-core",
  "version": "3.0.0-alpha.3",
  "description": "Core engine for Apollo GraphQL server",
  "main": "dist/index.js",
  "types": "dist/index.d.ts",
  "repository": {
    "type": "git",
    "url": "https://github.com/apollographql/apollo-server",
    "directory": "packages/apollo-server-core"
  },
  "keywords": [
    "GraphQL",
    "Apollo",
    "Server",
    "Javascript"
  ],
  "author": "Apollo <opensource@apollographql.com>",
  "license": "MIT",
  "bugs": {
    "url": "https://github.com/apollographql/apollo-server/issues"
  },
  "homepage": "https://github.com/apollographql/apollo-server#readme",
  "engines": {
    "node": ">=12.0 <15.0"
  },
  "dependencies": {
    "@apollographql/apollo-tools": "^0.4.8",
    "@apollographql/graphql-playground-html": "1.6.26",
<<<<<<< HEAD
    "@types/graphql-upload": "^8.0.3",
    "@types/ws": "^7.0.0",
=======
    "@types/ws": "^7.2.6",
>>>>>>> 15b90eec
    "apollo-cache-control": "file:../apollo-cache-control",
    "apollo-datasource": "file:../apollo-datasource",
    "apollo-engine-reporting": "file:../apollo-engine-reporting",
    "apollo-server-caching": "file:../apollo-server-caching",
    "apollo-server-env": "file:../apollo-server-env",
    "apollo-server-errors": "file:../apollo-server-errors",
    "apollo-server-plugin-base": "file:../apollo-server-plugin-base",
    "apollo-server-types": "file:../apollo-server-types",
    "apollo-tracing": "file:../apollo-tracing",
    "fast-json-stable-stringify": "^2.1.0",
    "graphql-tag": "^2.11.0",
    "graphql-tools": "^4.0.0",
<<<<<<< HEAD
    "graphql-upload": "^11.0.0",
    "loglevel": "^1.6.7",
    "sha.js": "^2.4.11",
    "subscriptions-transport-ws": "^0.9.11",
    "ws": "^6.0.0"
=======
    "loglevel": "^1.6.8",
    "sha.js": "^2.4.11"
>>>>>>> 15b90eec
  },
  "peerDependencies": {
    "graphql": "^15.3.0"
  }
}<|MERGE_RESOLUTION|>--- conflicted
+++ resolved
@@ -27,12 +27,7 @@
   "dependencies": {
     "@apollographql/apollo-tools": "^0.4.8",
     "@apollographql/graphql-playground-html": "1.6.26",
-<<<<<<< HEAD
-    "@types/graphql-upload": "^8.0.3",
-    "@types/ws": "^7.0.0",
-=======
     "@types/ws": "^7.2.6",
->>>>>>> 15b90eec
     "apollo-cache-control": "file:../apollo-cache-control",
     "apollo-datasource": "file:../apollo-datasource",
     "apollo-engine-reporting": "file:../apollo-engine-reporting",
@@ -45,16 +40,8 @@
     "fast-json-stable-stringify": "^2.1.0",
     "graphql-tag": "^2.11.0",
     "graphql-tools": "^4.0.0",
-<<<<<<< HEAD
-    "graphql-upload": "^11.0.0",
-    "loglevel": "^1.6.7",
-    "sha.js": "^2.4.11",
-    "subscriptions-transport-ws": "^0.9.11",
-    "ws": "^6.0.0"
-=======
     "loglevel": "^1.6.8",
     "sha.js": "^2.4.11"
->>>>>>> 15b90eec
   },
   "peerDependencies": {
     "graphql": "^15.3.0"
