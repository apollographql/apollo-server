{
  "name": "apollo-server-core",
  "version": "2.7.0",
  "description": "Core engine for Apollo GraphQL server",
  "main": "dist/index.js",
  "types": "dist/index.d.ts",
  "repository": {
    "type": "git",
    "url": "https://github.com/apollographql/apollo-server/tree/master/packages/apollo-server-core"
  },
  "keywords": [
    "GraphQL",
    "Apollo",
    "Server",
    "Javascript"
  ],
  "author": "Jonas Helfer <jonas@helfer.email>",
  "license": "MIT",
  "bugs": {
    "url": "https://github.com/apollographql/apollo-server/issues"
  },
  "homepage": "https://github.com/apollographql/apollo-server#readme",
  "engines": {
    "node": ">=6"
  },
  "dependencies": {
<<<<<<< HEAD
    "@apollographql/apollo-tools": "^0.3.6",
    "@apollographql/graphql-playground-html": "1.6.20",
    "@types/graphql-upload": "^8.0.0",
=======
    "@apollographql/apollo-tools": "^0.4.0",
    "@apollographql/graphql-playground-html": "1.6.24",
>>>>>>> 585085d4
    "@types/ws": "^6.0.0",
    "apollo-cache-control": "file:../apollo-cache-control",
    "apollo-datasource": "file:../apollo-datasource",
    "apollo-engine-reporting": "file:../apollo-engine-reporting",
    "apollo-server-caching": "file:../apollo-server-caching",
    "apollo-server-env": "file:../apollo-server-env",
    "apollo-server-errors": "file:../apollo-server-errors",
    "apollo-server-plugin-base": "file:../apollo-server-plugin-base",
    "apollo-server-types": "file:../apollo-server-types",
    "apollo-tracing": "file:../apollo-tracing",
    "fast-json-stable-stringify": "^2.0.0",
    "graphql-extensions": "file:../graphql-extensions",
    "graphql-tag": "^2.9.2",
    "graphql-tools": "^4.0.0",
    "graphql-upload": "^8.0.2",
    "sha.js": "^2.4.11",
    "subscriptions-transport-ws": "^0.9.11",
    "ws": "^6.0.0"
  },
  "peerDependencies": {
    "graphql": "^0.12.0 || ^0.13.0 || ^14.0.0"
  }
}<|MERGE_RESOLUTION|>--- conflicted
+++ resolved
@@ -24,14 +24,9 @@
     "node": ">=6"
   },
   "dependencies": {
-<<<<<<< HEAD
-    "@apollographql/apollo-tools": "^0.3.6",
-    "@apollographql/graphql-playground-html": "1.6.20",
-    "@types/graphql-upload": "^8.0.0",
-=======
     "@apollographql/apollo-tools": "^0.4.0",
     "@apollographql/graphql-playground-html": "1.6.24",
->>>>>>> 585085d4
+    "@types/graphql-upload": "^8.0.0",
     "@types/ws": "^6.0.0",
     "apollo-cache-control": "file:../apollo-cache-control",
     "apollo-datasource": "file:../apollo-datasource",
