{
  "name": "apollo-server-core",
  "version": "2.0.0-rc.0",
  "description": "Core engine for Apollo GraphQL server",
  "main": "dist/index.js",
  "scripts": {
    "compile": "tsc",
    "watch": "tsc -w",
    "prepublish": "npm run compile"
  },
  "repository": {
    "type": "git",
    "url": "https://github.com/apollographql/apollo-server/tree/master/packages/apollo-server-core"
  },
  "keywords": [
    "GraphQL",
    "Apollo",
    "Server",
    "Javascript"
  ],
  "author": "Jonas Helfer <jonas@helfer.email>",
  "license": "MIT",
  "bugs": {
    "url": "https://github.com/apollographql/apollo-server/issues"
  },
  "homepage": "https://github.com/apollographql/apollo-server#readme",
  "engines": {
    "node": ">=6"
  },
  "devDependencies": {
    "@types/fibers": "0.0.30",
    "@types/graphql": "^0.13.1",
    "@types/keyv": "^3.0.1",
    "@types/quick-lru": "^1.1.0",
    "apollo-fetch": "^0.7.0",
    "apollo-link": "^1.2.2",
    "apollo-link-http": "^1.5.4",
    "apollo-link-persisted-queries": "^0.2.0",
    "fibers": "2.0.2",
    "js-sha256": "^0.9.0",
    "meteor-promise": "0.8.6",
    "mock-req": "^0.2.0"
  },
  "peerDependencies": {
    "graphql": "^0.12.0 || ^0.13.0 || ^14.0.0"
  },
  "typings": "dist/index.d.ts",
  "typescript": {
    "definition": "dist/index.d.ts"
  },
  "dependencies": {
    "@types/ws": "^5.1.2",
    "apollo-cache-control": "^0.1.1",
    "apollo-datasource-rest": "^2.0.0-rc.0",
    "apollo-engine-reporting": "0.0.0-beta.13",
    "apollo-server-env": "^2.0.0-rc.0",
    "apollo-server-errors": "^2.0.0-rc.0",
    "apollo-tracing": "^0.2.0-beta.1",
    "graphql-extensions": "0.1.0-beta.13",
    "graphql-subscriptions": "^0.5.8",
    "graphql-tag": "^2.9.2",
    "graphql-tools": "^3.0.2",
    "hash.js": "^1.1.3",
    "keyv": "^3.0.0",
<<<<<<< HEAD
    "lodash": "^4.17.10",
    "node-fetch": "^2.1.2",
=======
>>>>>>> 36c595bd
    "quick-lru": "^1.1.0",
    "subscriptions-transport-ws": "^0.9.9",
    "ws": "^5.2.0"
  }
}<|MERGE_RESOLUTION|>--- conflicted
+++ resolved
@@ -62,11 +62,7 @@
     "graphql-tools": "^3.0.2",
     "hash.js": "^1.1.3",
     "keyv": "^3.0.0",
-<<<<<<< HEAD
     "lodash": "^4.17.10",
-    "node-fetch": "^2.1.2",
-=======
->>>>>>> 36c595bd
     "quick-lru": "^1.1.0",
     "subscriptions-transport-ws": "^0.9.9",
     "ws": "^5.2.0"
