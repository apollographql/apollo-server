--- conflicted
+++ resolved
@@ -25,13 +25,8 @@
   "homepage": "https://github.com/apollographql/apollo-server#readme",
   "devDependencies": {
     "@types/fibers": "0.0.29",
-<<<<<<< HEAD
-    "@types/graphql": "0.10.2",
+    "@types/graphql": "0.11.0",
     "fibers": "2.0.0",
-=======
-    "@types/graphql": "0.11.0",
-    "fibers": "1.0.15",
->>>>>>> bd6e55a4
     "meteor-promise": "0.8.6"
   },
   "peerDependencies": {
