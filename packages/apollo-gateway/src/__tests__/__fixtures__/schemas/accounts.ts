import gql from 'graphql-tag';
import { GraphQLResolverMap } from 'apollo-graphql';

export const name = 'accounts';
export const typeDefs = gql`
  extend type Query {
    user(id: ID!): User
    me: User
  }

  type PasswordAccount @key(fields: "email") {
    email: String!
  }

  type SMSAccount @key(fields: "number") {
    number: String
  }

  union AccountType = PasswordAccount | SMSAccount

  type UserMetadata {
    name: String
    address: String
    description: String
  }

  type User @key(fields: "id") {
    id: ID!
    name: String
    username: String
    birthDate(locale: String): String
    account: AccountType
    metadata: [UserMetadata]
  }

  extend type Mutation {
    login(username: String!, password: String!): User
  }

  extend type Library @key(fields: "id") {
    id: ID! @external
    name: String @external
    userAccount(id: ID! = "1"): User @requires(fields: "name")
  }
`;

const users = [
  {
    id: '1',
    name: 'Ada Lovelace',
    birthDate: '1815-12-10',
    username: '@ada',
    account: { __typename: 'LibraryAccount', id: '1' },
  },
  {
    id: '2',
    name: 'Alan Turing',
    birthDate: '1912-06-23',
    username: '@complete',
    account: { __typename: 'SMSAccount', number: '8675309' },
  },
];

<<<<<<< HEAD
const metadata = [
  {
    id: '1',
    metadata: [{ name: 'meta1', address: '1', description: '2' }],
  },
  {
    id: '2',
    metadata: [{ name: 'meta2', address: '3', description: '4' }],
  },
];
=======
const libraryUsers: { [name: string]: string[] } = {
  'NYC Public Library': ['1', '2'],
};
>>>>>>> d028ebf7

export const resolvers: GraphQLResolverMap<any> = {
  Query: {
    user(_, args) {
      return { id: args.id };
    },

    me() {
      return { id: '1' };
    },
  },
  User: {
    __resolveObject(object) {
      return users.find(user => user.id === object.id);
    },
    birthDate(user, args) {
      return args.locale
        ? new Date(user.birthDate).toLocaleDateString(args.locale, {
            timeZone: 'Asia/Samarkand', // UTC + 5
          })
        : user.birthDate;
    },
    metadata(object) {
      const metaIndex = metadata.findIndex(m => m.id === object.id);
      return metadata[metaIndex].metadata.map(obj => ({ name: obj.name }));
    },
  },
  UserMetadata: {
    address(object) {
      const metaIndex = metadata.findIndex(m =>
        m.metadata.find(o => o.name === object.name),
      );
      return metadata[metaIndex].metadata[0].address;
    },
    description(object) {
      const metaIndex = metadata.findIndex(m =>
        m.metadata.find(o => o.name === object.name),
      );
      return metadata[metaIndex].metadata[0].description;
    },
  },
  Library: {
    userAccount({ name }, { id: userId }) {
      const libraryUserIds = libraryUsers[name];
      return libraryUserIds &&
        libraryUserIds.find((id: string) => id === userId)
        ? { id: userId }
        : null;
    },
  },
  Mutation: {
    login(_, args) {
      return users.find(user => user.username === args.username);
    },
  },
};<|MERGE_RESOLUTION|>--- conflicted
+++ resolved
@@ -61,7 +61,6 @@
   },
 ];
 
-<<<<<<< HEAD
 const metadata = [
   {
     id: '1',
@@ -72,11 +71,11 @@
     metadata: [{ name: 'meta2', address: '3', description: '4' }],
   },
 ];
-=======
+
 const libraryUsers: { [name: string]: string[] } = {
   'NYC Public Library': ['1', '2'],
 };
->>>>>>> d028ebf7
+
 
 export const resolvers: GraphQLResolverMap<any> = {
   Query: {
