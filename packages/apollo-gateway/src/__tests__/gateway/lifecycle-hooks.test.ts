import gql from 'graphql-tag';
import {
  ApolloGateway,
  GatewayConfig,
  Experimental_DidResolveQueryPlanCallback,
  Experimental_UpdateServiceDefinitions,
} from '../../index';
import {
  product,
  reviews,
  inventory,
  accounts,
  books,
  documents,
<<<<<<< HEAD
} from '../__fixtures__/schemas/';
import { Logger } from 'apollo-server-types';
=======
} from 'apollo-federation-integration-testsuite';
>>>>>>> 68043d37

// The order of this was specified to preserve existing test coverage. Typically
// we would just import and use the `fixtures` array.
const serviceDefinitions = [
  product,
  reviews,
  inventory,
  accounts,
  books,
  documents,
].map((s, i) => ({
  name: s.name,
  typeDefs: s.typeDefs,
  url: `http://localhost:${i}`,
}));

let logger: Logger;

beforeEach(() => {
  const warn = jest.fn();
  const debug = jest.fn();
  const error = jest.fn();
  const info = jest.fn();

  logger = {
    warn,
    debug,
    error,
    info,
  };
});

describe('lifecycle hooks', () => {
  it('uses updateServiceDefinitions override', async () => {
    const experimental_updateServiceDefinitions: Experimental_UpdateServiceDefinitions = jest.fn(
      async (_config: GatewayConfig) => {
        return { serviceDefinitions, isNewSchema: true };
      },
    );

    const gateway = new ApolloGateway({
      serviceList: serviceDefinitions,
      experimental_updateServiceDefinitions,
      experimental_didUpdateComposition: jest.fn(),
      logger,
    });

    await gateway.load();

    expect(experimental_updateServiceDefinitions).toBeCalled();
    expect(gateway.schema!.getType('Furniture')).toBeDefined();
  });

  it('calls experimental_didFailComposition with a bad config', async () => {
    const experimental_didFailComposition = jest.fn();

    const gateway = new ApolloGateway({
      async experimental_updateServiceDefinitions(_config: GatewayConfig) {
        return {
          serviceDefinitions: [serviceDefinitions[0]],
          compositionMetadata: {
            formatVersion: 1,
            id: 'abc',
            implementingServiceLocations: [],
            schemaHash: 'abc',
          },
          isNewSchema: true,
        };
      },
      serviceList: [],
      experimental_didFailComposition,
      logger,
    });

    await expect(gateway.load()).rejects.toThrowError();

    const callbackArgs = experimental_didFailComposition.mock.calls[0][0];
    expect(callbackArgs.serviceList).toHaveLength(1);
    expect(callbackArgs.errors[0]).toMatchInlineSnapshot(
      `[GraphQLError: [product] Book -> \`Book\` is an extension type, but \`Book\` is not defined in any service]`,
    );
    expect(callbackArgs.compositionMetadata.id).toEqual('abc');
    expect(experimental_didFailComposition).toBeCalled();
  });

  it('calls experimental_didUpdateComposition on schema update', async () => {
    const compositionMetadata = {
      formatVersion: 1,
      id: 'abc',
      implementingServiceLocations: [],
      schemaHash: 'hash1',
    };

    const update: Experimental_UpdateServiceDefinitions = async (
      _config: GatewayConfig,
    ) => ({
      serviceDefinitions,
      isNewSchema: true,
      compositionMetadata: {
        ...compositionMetadata,
        id: '123',
        schemaHash: 'hash2',
      },
    });

    // This is the simplest way I could find to achieve mocked functions that leverage our types
    const mockUpdate = jest.fn(update);

    // We want to return a different composition across two ticks, so we mock it
    // slightly differenty
    mockUpdate.mockImplementationOnce(async (_config: GatewayConfig) => {
      const services = serviceDefinitions.filter(s => s.name !== 'books');
      return {
        serviceDefinitions: [
          ...services,
          {
            name: 'book',
            typeDefs: books.typeDefs,
            url: 'http://localhost:32542',
          },
        ],
        isNewSchema: true,
        compositionMetadata,
      };
    });

    const mockDidUpdate = jest.fn();

    const gateway = new ApolloGateway({
      experimental_updateServiceDefinitions: mockUpdate,
      experimental_didUpdateComposition: mockDidUpdate,
      logger,
    });
    // @ts-ignore for testing purposes, a short pollInterval is ideal so we'll override here
    gateway.experimental_pollInterval = 100;

    let resolve1: Function;
    let resolve2: Function;
    const schemaChangeBlocker1 = new Promise(res => (resolve1 = res));
    const schemaChangeBlocker2 = new Promise(res => (resolve2 = res));

    gateway.onSchemaChange(
      jest
        .fn()
        .mockImplementationOnce(() => resolve1())
        .mockImplementationOnce(() => resolve2()),
    );

    await gateway.load();

    await schemaChangeBlocker1;
    expect(mockUpdate).toBeCalledTimes(1);
    expect(mockDidUpdate).toBeCalledTimes(1);

    await schemaChangeBlocker2;
    expect(mockUpdate).toBeCalledTimes(2);
    expect(mockDidUpdate).toBeCalledTimes(2);

    const [firstCall, secondCall] = mockDidUpdate.mock.calls;

    expect(firstCall[0]!.schema).toBeDefined();
    expect(firstCall[0].compositionMetadata!.schemaHash).toEqual('hash1');
    // first call should have no second "previous" argument
    expect(firstCall[1]).toBeUndefined();

    expect(secondCall[0].schema).toBeDefined();
    expect(secondCall[0].compositionMetadata!.schemaHash).toEqual('hash2');
    // second call should have previous info in the second arg
    expect(secondCall[1]!.schema).toBeDefined();
    expect(secondCall[1]!.compositionMetadata!.schemaHash).toEqual('hash1');
  });

  it('uses default service definition updater', async () => {
    const gateway = new ApolloGateway({
      localServiceList: serviceDefinitions,
      logger,
    });

    const { schema } = await gateway.load();

    // spying on gateway.loadServiceDefinitions wasn't working, so this also
    // should test functionality. If there's no overwriting service definition
    // updater, it has to use the default. If there's a valid schema, then
    // the loader had to have been called.
    expect(schema.getType('User')).toBeDefined();
  });

  it('warns when polling on the default fetcher', async () => {
    new ApolloGateway({
      serviceList: serviceDefinitions,
      experimental_pollInterval: 10,
      logger,
    });
    expect(logger.warn).toHaveBeenCalledTimes(1);
    expect(logger.warn).toHaveBeenCalledWith(
      'Polling running services is dangerous and not recommended in production. Polling should only be used against a registry. If you are polling running services, use with caution.',
    );
  });

  it('registers schema change callbacks when experimental_pollInterval is set for unmanaged configs', async () => {
    const experimental_updateServiceDefinitions: Experimental_UpdateServiceDefinitions = jest.fn(
      async (_config: GatewayConfig) => {
        return { serviceDefinitions, isNewSchema: true };
      },
    );

    const gateway = new ApolloGateway({
      serviceList: [{ name: 'book', url: 'http://localhost:32542' }],
      experimental_updateServiceDefinitions,
      experimental_pollInterval: 100,
      logger,
    });

    let resolve: Function;
    const schemaChangeBlocker = new Promise(res => (resolve = res));
    const schemaChangeCallback = jest.fn(() => resolve());

    gateway.onSchemaChange(schemaChangeCallback);
    gateway.load();

    await schemaChangeBlocker;

    expect(schemaChangeCallback).toBeCalledTimes(1);
  });

  it('calls experimental_didResolveQueryPlan when executor is called', async () => {
    const experimental_didResolveQueryPlan: Experimental_DidResolveQueryPlanCallback = jest.fn()

    const gateway = new ApolloGateway({
      localServiceList: [
        books
      ],
      experimental_didResolveQueryPlan,
    });

    const { executor } = await gateway.load();
    await executor({
      document: gql`
        { book(isbn: "0262510871") { year } }
      `,
      request: {},
      queryHash: 'hashed',
      context: {},
    });

    expect(experimental_didResolveQueryPlan).toBeCalled();
  });
});<|MERGE_RESOLUTION|>--- conflicted
+++ resolved
@@ -12,12 +12,8 @@
   accounts,
   books,
   documents,
-<<<<<<< HEAD
-} from '../__fixtures__/schemas/';
+} from 'apollo-federation-integration-testsuite';
 import { Logger } from 'apollo-server-types';
-=======
-} from 'apollo-federation-integration-testsuite';
->>>>>>> 68043d37
 
 // The order of this was specified to preserve existing test coverage. Typically
 // we would just import and use the `fixtures` array.
