--- conflicted
+++ resolved
@@ -1,7 +1,7 @@
 import gql from 'graphql-tag';
 import { ApolloGateway } from '../../';
 import { ApolloServer } from "apollo-server";
-<<<<<<< HEAD
+import { fixtures } from 'apollo-federation-integration-testsuite';
 import { Logger } from 'apollo-server-types';
 
 let logger: Logger;
@@ -19,9 +19,6 @@
     info,
   };
 });
-=======
-import { fixtures } from 'apollo-federation-integration-testsuite';
->>>>>>> 68043d37
 
 describe('ApolloGateway executor', () => {
   it('validates requests prior to execution', async () => {
