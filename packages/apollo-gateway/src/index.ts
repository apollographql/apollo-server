import {
  GraphQLExecutionResult,
  GraphQLRequestContext,
  GraphQLService,
  SchemaChangeCallback,
  Unsubscriber,
  EngineConfig,
} from 'apollo-server-core';
import { InMemoryLRUCache } from 'apollo-server-caching';
import { isObjectType, isIntrospectionType, GraphQLSchema } from 'graphql';
import { WithRequired } from 'apollo-env';
import { GraphQLSchemaValidationError } from 'apollo-graphql';
import { composeAndValidate, ServiceDefinition } from '@apollo/federation';
import loglevel, { Logger } from 'loglevel';
import loglevelDebug from 'loglevel-debug';

import { buildQueryPlan, buildOperationContext } from './buildQueryPlan';
import {
  executeQueryPlan,
  ServiceMap,
  defaultFieldResolverWithAliasSupport,
} from './executeQueryPlan';

import { getServiceDefinitionsFromRemoteEndpoint } from './loadServicesFromRemoteEndpoint';
import { getServiceDefinitionsFromStorage } from './loadServicesFromStorage';

import { serializeQueryPlan, QueryPlan } from './QueryPlan';
import { GraphQLDataSource } from './datasources/types';
import { RemoteGraphQLDataSource } from './datasources/RemoteGraphQLDatasource';
import { HeadersInit } from 'node-fetch';

export type ServiceEndpointDefinition = Pick<ServiceDefinition, 'name' | 'url'>;

interface GatewayConfigBase {
  debug?: boolean;
  // TODO: expose the query plan in a more flexible JSON format in the future
  // and remove this config option in favor of `exposeQueryPlan`. Playground
  // should cutover to use the new option when it's built.
  __exposeQueryPlanExperimental?: boolean;
  buildService?: (definition: ServiceEndpointDefinition) => GraphQLDataSource;
<<<<<<< HEAD
=======
  serviceList?: ServiceEndpointDefinition[];
  introspectionHeaders?: HeadersInit;
>>>>>>> 6541144b
}

interface RemoteGatewayConfig extends GatewayConfigBase {
  serviceList: ServiceEndpointDefinition[];
}

interface ManagedGatewayConfig extends GatewayConfigBase {
  federationVersion?: number;
}
interface LocalGatewayConfig extends GatewayConfigBase {
  localServiceList: ServiceDefinition[];
}

export type GatewayConfig =
  | RemoteGatewayConfig
  | LocalGatewayConfig
  | ManagedGatewayConfig;

function isLocalConfig(config: GatewayConfig): config is LocalGatewayConfig {
  return 'localServiceList' in config;
}

function isRemoteConfig(config: GatewayConfig): config is RemoteGatewayConfig {
  return 'serviceList' in config;
}

function isManagedConfig(
  config: GatewayConfig,
): config is ManagedGatewayConfig {
  return !isRemoteConfig(config) && !isLocalConfig(config);
}

export class ApolloGateway implements GraphQLService {
  public schema?: GraphQLSchema;
  public isReady: boolean = false;
  protected serviceMap: ServiceMap = Object.create(null);
  protected config: GatewayConfig;
  protected logger: Logger;
  protected queryPlanStore?: InMemoryLRUCache<QueryPlan>;
  private engineConfig: EngineConfig | undefined;
  private pollingTimer?: NodeJS.Timer;
  private onSchemaChangeListeners = new Set<SchemaChangeCallback>();

  constructor(config?: GatewayConfig) {
    this.config = {
      // TODO: expose the query plan in a more flexible JSON format in the future
      // and remove this config option in favor of `exposeQueryPlan`. Playground
      // should cutover to use the new option when it's built.
      __exposeQueryPlanExperimental: process.env.NODE_ENV !== 'production',
      ...config,
    };

    // Setup logging facilities, scoped under the appropriate name.
    this.logger = loglevel.getLogger(`apollo-gateway:`);

    // Support DEBUG environment variable, à la https://npm.im/debug/.
    loglevelDebug(this.logger);

    // And also support the `debug` option, if it's truthy.
    if (this.config.debug === true) {
      this.logger.enableAll();
    }

    if (isLocalConfig(this.config)) {
      this.createSchema(this.config.localServiceList);
    }

    this.initializeQueryPlanStore();
  }

  public async load(engineConfig?: EngineConfig) {
    this.engineConfig = engineConfig;
    if (!this.isReady) {
      this.logger.debug('Loading configuration for Gateway');
      const [services] = await this.loadServiceDefinitions(this.config);
      this.logger.debug('Configuration loaded for Gateway');
      this.createSchema(services);
    }

    return { schema: this.schema!, executor: this.executor };
  }

  protected createSchema(services: ServiceDefinition[]) {
    this.logger.debug(
      `Composing schema from service list: \n${services
        .map(({ name, url }) => `  ${url || 'local'}: ${name}`)
        .join('\n')}`,
    );

    let { schema, errors } = composeAndValidate(services);

    if (errors && errors.length > 0) {
      throw new GraphQLSchemaValidationError(errors);
    }

    // this is a temporary workaround for GraphQLFieldExtensions automatic
    // wrapping of all fields when using ApolloServer. Here we wrap all fields
    // with support for resolving aliases as part of the root value which
    // happens because alises are resolved by sub services and the shape
    // of the rootvalue already contains the aliased fields as responseNames
    this.schema = wrapSchemaWithAliasResolver(schema);

    this.createServices(services);

    this.logger.debug('Schema loaded and ready for execution');
    this.isReady = true;
  }

  public onSchemaChange(value: SchemaChangeCallback): Unsubscriber {
    if (!isManagedConfig(this.config)) {
      return () => {};
    }

    this.onSchemaChangeListeners.add(value);
    if (!this.pollingTimer) this.startPollingServices();

    return () => {
      this.onSchemaChangeListeners.delete(value);
      if (this.onSchemaChangeListeners.size === 0 && this.pollingTimer) {
        clearInterval(this.pollingTimer!);
        this.pollingTimer = undefined;
      }
    };
  }

  private startPollingServices() {
    if (this.pollingTimer) clearInterval(this.pollingTimer);

    this.pollingTimer = setInterval(async () => {
      try {
        const [services, isNewSchema] = await this.loadServiceDefinitions(
          this.config,
        );
        if (!isNewSchema) {
          this.logger.debug('No changes to gateway config');
          return;
        }
        if (this.queryPlanStore) this.queryPlanStore.flush();
        this.logger.debug('Gateway config has changed, updating schema');
        this.createSchema(services);
        this.onSchemaChangeListeners.forEach(listener =>
          listener(this.schema!),
        );
      } catch (e) {
        this.logger.debug(
          'Error checking for schema updates. Falling back to existing schema.',
          e,
        );
        return;
      }
    }, 3 * 1000);
  }

  protected createServices(services: ServiceEndpointDefinition[]) {
    for (const serviceDef of services) {
      if (!serviceDef.url && !isLocalConfig(this.config)) {
        throw new Error(
          `Service definition for service ${serviceDef.name} is missing a url`,
        );
      }
      this.serviceMap[serviceDef.name] = this.config.buildService
        ? this.config.buildService(serviceDef)
        : new RemoteGraphQLDataSource({
            url: serviceDef.url,
          });
    }
  }

  protected async loadServiceDefinitions(
    config: GatewayConfig,
  ): Promise<[ServiceDefinition[], boolean]> {
    if (isLocalConfig(config)) return [config.localServiceList, false];
<<<<<<< HEAD
=======
    if (!config.serviceList)
      throw new Error(
        'The gateway requires a service list to be provided in the config',
      );

    const [
      remoteServices,
      isNewService,
    ] = await getServiceDefinitionsFromRemoteEndpoint({
      serviceList: config.serviceList,
      ...(config.introspectionHeaders
        ? { headers: config.introspectionHeaders }
        : {}),
    });
>>>>>>> 6541144b

    const getServiceDefinitions = async () => {
      if (isRemoteConfig(config)) {
        return getServiceDefinitionsFromRemoteEndpoint({
          serviceList: config.serviceList,
        });
      } else {
        if (!this.engineConfig) {
          throw new Error(
            'Must supply engineConfig to ApolloGateway#load() when no serviceList is provided.',
          );
        }
        return getServiceDefinitionsFromStorage({
          graphId: this.engineConfig.graphId,
          apiKeyHash: this.engineConfig.apiKeyHash,
          graphVariant: this.engineConfig.graphTag || 'current',
          federationVersion: config.federationVersion || 1,
        });
      }
    };

    return getServiceDefinitions();
  }

  public executor = async <TContext>(
    requestContext: WithRequired<
      GraphQLRequestContext<TContext>,
      'document' | 'operation' | 'queryHash'
    >,
  ): Promise<GraphQLExecutionResult> => {
    const { request, document, queryHash } = requestContext;
    const operationContext = buildOperationContext(
      this.schema!,
      document,
      request.operationName,
    );
    let queryPlan;
    if (this.queryPlanStore) {
      queryPlan = await this.queryPlanStore.get(queryHash);
    }

    if (!queryPlan) {
      queryPlan = buildQueryPlan(operationContext);
      if (this.queryPlanStore) {
        // The underlying cache store behind the `documentStore` returns a
        // `Promise` which is resolved (or rejected), eventually, based on the
        // success or failure (respectively) of the cache save attempt.  While
        // it's certainly possible to `await` this `Promise`, we don't care about
        // whether or not it's successful at this point.  We'll instead proceed
        // to serve the rest of the request and just hope that this works out.
        // If it doesn't work, the next request will have another opportunity to
        // try again.  Errors will surface as warnings, as appropriate.
        //
        // While it shouldn't normally be necessary to wrap this `Promise` in a
        // `Promise.resolve` invocation, it seems that the underlying cache store
        // is returning a non-native `Promise` (e.g. Bluebird, etc.).
        Promise.resolve(this.queryPlanStore.set(queryHash, queryPlan)).catch(
          err => this.logger.warn('Could not store queryPlan', err),
        );
      }
    }

    const response = await executeQueryPlan<TContext>(
      queryPlan,
      this.serviceMap,
      requestContext,
      operationContext,
    );

    const shouldShowQueryPlan =
      this.config.__exposeQueryPlanExperimental &&
      request.http &&
      request.http.headers &&
      request.http.headers.get('Apollo-Query-Plan-Experimental');

    if (shouldShowQueryPlan) {
      const serializedQueryPlan = serializeQueryPlan(queryPlan);
      this.logger.debug(serializedQueryPlan);

      // TODO: expose the query plan in a more flexible JSON format in the future
      // and rename this to `queryPlan`. Playground should cutover to use the new
      // option once we've built a way to print that representation.
      response.extensions = { __queryPlanExperimental: serializedQueryPlan };
    }
    return response;
  };

  private initializeQueryPlanStore(): void {
    this.queryPlanStore = new InMemoryLRUCache<QueryPlan>({
      // Create ~about~ a 30MiB InMemoryLRUCache.  This is less than precise
      // since the technique to calculate the size of a DocumentNode is
      // only using JSON.stringify on the DocumentNode (and thus doesn't account
      // for unicode characters, etc.), but it should do a reasonable job at
      // providing a caching document store for most operations.
      maxSize: Math.pow(2, 20) * 30,
      sizeCalculator: approximateObjectSize,
    });
  }

  public async stop() {
    if (this.pollingTimer) {
      clearInterval(this.pollingTimer);
      this.pollingTimer = undefined;
    }
  }
}

function approximateObjectSize<T>(obj: T): number {
  return Buffer.byteLength(JSON.stringify(obj), 'utf8');
}

// We can't use transformSchema here because the extension data for query
// planning would be lost. Instead we set a resolver for each field
// in order to counteract GraphQLExtensions preventing a defaultFieldResolver
// from doing the same job
function wrapSchemaWithAliasResolver(schema: GraphQLSchema): GraphQLSchema {
  const typeMap = schema.getTypeMap();
  Object.keys(typeMap).forEach(typeName => {
    const type = typeMap[typeName];

    if (isObjectType(type) && !isIntrospectionType(type)) {
      const fields = type.getFields();
      Object.keys(fields).forEach(fieldName => {
        const field = fields[fieldName];
        field.resolve = defaultFieldResolverWithAliasSupport;
      });
    }
  });
  return schema;
}

export {
  buildQueryPlan,
  executeQueryPlan,
  serializeQueryPlan,
  buildOperationContext,
  QueryPlan,
  ServiceMap,
};
export * from './datasources';<|MERGE_RESOLUTION|>--- conflicted
+++ resolved
@@ -38,15 +38,11 @@
   // should cutover to use the new option when it's built.
   __exposeQueryPlanExperimental?: boolean;
   buildService?: (definition: ServiceEndpointDefinition) => GraphQLDataSource;
-<<<<<<< HEAD
-=======
-  serviceList?: ServiceEndpointDefinition[];
-  introspectionHeaders?: HeadersInit;
->>>>>>> 6541144b
 }
 
 interface RemoteGatewayConfig extends GatewayConfigBase {
   serviceList: ServiceEndpointDefinition[];
+  introspectionHeaders?: HeadersInit;
 }
 
 interface ManagedGatewayConfig extends GatewayConfigBase {
@@ -215,28 +211,14 @@
     config: GatewayConfig,
   ): Promise<[ServiceDefinition[], boolean]> {
     if (isLocalConfig(config)) return [config.localServiceList, false];
-<<<<<<< HEAD
-=======
-    if (!config.serviceList)
-      throw new Error(
-        'The gateway requires a service list to be provided in the config',
-      );
-
-    const [
-      remoteServices,
-      isNewService,
-    ] = await getServiceDefinitionsFromRemoteEndpoint({
-      serviceList: config.serviceList,
-      ...(config.introspectionHeaders
-        ? { headers: config.introspectionHeaders }
-        : {}),
-    });
->>>>>>> 6541144b
 
     const getServiceDefinitions = async () => {
       if (isRemoteConfig(config)) {
         return getServiceDefinitionsFromRemoteEndpoint({
           serviceList: config.serviceList,
+          ...(config.introspectionHeaders
+            ? { headers: config.introspectionHeaders }
+            : {}),
         });
       } else {
         if (!this.engineConfig) {
