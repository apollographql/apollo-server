--- conflicted
+++ resolved
@@ -4,11 +4,8 @@
 
 > The changes noted within this `vNEXT` section have not been released yet.  New PRs and commits which introduce changes should include an entry in this `vNEXT` section as part of their development.  When a release is being prepared, a new header will be (manually) created below and the the appropriate changes within that release will be moved into the new section.
 
-<<<<<<< HEAD
 - Cache stringified representations of downstream query bodies within the query plan to address performance implications incurred by repeatedly `print`ing the same`DocumentNode`s with the `graphql` printer.  This improvement is more pronounced on larger documents.  [PR #4018](https://github.com/apollographql/apollo-server/pull/4018)
-=======
 - Add inadvertently excluded `apollo-server-errors` runtime dependency. [#3927](https://github.com/apollographql/apollo-server/pull/3927)
->>>>>>> e344582c
 
 ## 0.14.1
 
