# CHANGELOG for `@apollo/gateway`

## vNEXT

> The changes noted within this `vNEXT` section have not been released yet.  New PRs and commits which introduce changes should include an entry in this `vNEXT` section as part of their development.  When a release is being prepared, a new header will be (manually) created below and the appropriate changes within that release will be moved into the new section.

<<<<<<< HEAD
- __FIX__: The `mergeFieldNodeSelectionSets` method no longer mutates original FieldNode objects. Before, it was updating the selection set of the original object, corrupting the data accross requests.
=======
- The default branch of the repository has been changed to `main`.  As this changed a number of references in the repository's `package.json` and `README.md` files (e.g., for badges, links, etc.), this necessitates a release to publish those changes to npm. [PR #4302](https://github.com/apollographql/apollo-server/pull/4302)

## 0.16.9

- Only changes in the similarly versioned `@apollo/federation` package.
>>>>>>> 753e60cc

## 0.16.7

- Bumped the version of `apollo-server-core`, but no other changes!

## 0.16.6

- Only changes in the similarly versioned `@apollo/federation` package.

## 0.16.5

- Only changes in the similarly versioned `@apollo/federation` package.

## 0.16.4

- __NEW__: Provide the `requestContext` as an argument to the experimental callback function `experimental_didResolveQueryPlan`. [#4173](https://github.com/apollographql/apollo-server/pull/4173)

## 0.16.3

- This updates a dependency of `apollo-server-core` that is only used for its TypeScript typings, not for any runtime dependencies.  The reason for the upgrade is that the `apollo-server-core` package (again, used only for types!) was affected by a GitHub Security Advisory.  [See the related `CHANGELOG.md` for Apollo Server for more details, including a link to the advisory](https://github.com/apollographql/apollo-server/blob/354d9910e1c87af93c7d50263a28554b449e48db/CHANGELOG.md#v2142).

## 0.16.2

- __FIX__: Collapse nested required fields into a single body in the query plan. Before, some nested fields' selection sets were getting split, causing some of their subfields to be dropped when executing the query. This fix collapses the split selection sets into one. [#4064](https://github.com/apollographql/apollo-server/pull/4064)

## 0.16.1

- __NEW__: Provide the ability to pass a custom `fetcher` during `RemoteGraphQLDataSource` construction to be used when executing operations against downstream services.  Providing a custom `fetcher` may be necessary to accommodate more advanced needs, e.g., configuring custom TLS certificates for internal services.  [PR #4149](https://github.com/apollographql/apollo-server/pull/4149)

  The `fetcher` specified should be a compliant implementor of the [Fetch API standard](https://developer.mozilla.org/en-US/docs/Web/API/Fetch_API).  This addition compliments, though is still orthognonal to, similar behavior originally introduced in [#3783](https://github.com/apollographql/apollo-server/pull/3783), which allowed customization of the implementation used to fetch _gateway configuration and federated SDL from services_ in managed and unmanaged modes, but didn't affect the communication that takes place during _operation execution_.

  For now, the default `fetcher` will remain the same ([`node-fetch`](https://npm.im/node-fetch)) implementation.  A future major-version bump will update it to be consistent with other feature-rich implementations of the Fetch API which are used elsewhere in the Apollo Server stack where we use [`make-fetch-happen`](https://npm.im/make-fetch-happen).  In all likelihood, `ApolloGateway` will pass its own `fetcher` to the `RemoteGraphQLDataSource` during service initialization.

## 0.16.0

- __BREAKING__: Use a content delivery network for managed configuration, fetch storage secrets and composition configuration from different domains: https://storage-secrets.api.apollographql.com and https://federation.api.apollographql.com. Please mind any firewall for outgoing traffic. [#4080](https://github.com/apollographql/apollo-server/pull/4080)

## 0.15.1

- __FIX__: Correctly handle unions with nested conditions that have no `possibleTypes` [#4071](https://github.com/apollographql/apollo-server/pull/4071)
- __FIX__: Normalize root operation types when reporting to Apollo Graph Manager. Federation always uses the default names `Query`, `Mutation`, and `Subscription` for root operation types even if downstream services choose different names; now we properly normalize traces received from downstream services in the same way. [#4100](https://github.com/apollographql/apollo-server/pull/4100)

## 0.15.0

> [See complete versioning details.](https://github.com/apollographql/apollo-server/commit/e37384a49b2bf474eed0de3e9f4a1bebaeee64c7)

- __BREAKING__: Drop support for Node.js 8 and Node.js 10.  This is being done primarily for performance gains which stand to be seen by transpiling to a newer ECMAScript target.  For more details, see the related PR.  [#4031](https://github.com/apollographql/apollo-server/pull/4031)
- __Performance:__ Cache stringified representations of downstream query bodies within the query plan to address performance cost incurred by repeatedly `print`ing the same`DocumentNode`s with the `graphql` printer.  This improvement is more pronounced on larger documents.  [PR #4018](https://github.com/apollographql/apollo-server/pull/4018)
- __Deprecation:__ Deprecated the `ENGINE_API_KEY` environment variable in favor of its new name, `APOLLO_KEY`.  The new name mirrors the name used within Apollo Graph Manager.  Aside from the rename, the functionality remains otherwise identical.  Continued use of `ENGINE_API_KEY` will result in deprecation warnings being printed to the server console.  Support for `ENGINE_API_KEY` will be removed in a future, major update.  [#3923](https://github.com/apollographql/apollo-server/pull/3923)
- __Deprecation:__ Deprecated the `APOLLO_SCHEMA_TAG` environment variable in favor of its new name, `APOLLO_GRAPH_VARIANT`.  The new name mirrors the name used within Apollo Graph Manager.  Aside from the rename, the functionality remains otherwise identical.  Use of the now-deprecated name will result in a deprecation warning being printed to the server console.  Support will be removed entirely in a future, major update.  To avoid misconfiguration, runtime errors will be thrown if the new and deprecated versions are _both_ set. [#3855](https://github.com/apollographql/apollo-server/pull/3855)
- Add inadvertently excluded `apollo-server-errors` runtime dependency. [#3927](https://github.com/apollographql/apollo-server/pull/3927)

## 0.14.1

> [See complete versioning details.](https://github.com/apollographql/apollo-server/commit/b898396e9fcd3b9092b168f9aac8466ca186fa6b)

- __FIX__: Resolve condition which surfaced in `0.14.0` which prevented loading the configuration using managed federation. [PR #3979](https://github.com/apollographql/apollo-server/pull/3979)

## 0.14.0

> [See complete versioning details.](https://github.com/apollographql/apollo-server/commit/71a3863f59f4ab2c9052c316479d94c6708c4309)

- Several previously unhandled Promise rejection errors stemming from, e.g. connectivity, failures when communicating with Apollo Graph Manager within asynchronous code are now handled. [PR #3811](https://github.com/apollographql/apollo-server/pull/3811)
- Provide a more helpful error message when encountering expected errors. [PR #3811](https://github.com/apollographql/apollo-server/pull/3811)
- General improvements and clarity to error messages and logging. [PR #3811](https://github.com/apollographql/apollo-server/pull/3811)
- Warn of a possible misconfiguration when local service configuration is provided (via `serviceList` or `localServiceList`) and a remote Apollo Graph Manager configuration is subsequently found as well. [PR #3868](https://github.com/apollographql/apollo-server/pull/3868)
- During composition, the unavailability of a downstream service in unmanaged federation mode will no longer result in a partially composed schema which merely lacks the types provided by the downed service.  This prevents unexpected validation errors for clients querying a graph which lacks types which were merely unavailable during the initial composition but were intended to be part of the graph. [PR #3867](https://github.com/apollographql/apollo-server/pull/3867)
- Support providing a custom logger implementation (e.g. [`winston`](https://npm.im/winston), [`bunyan`](https://npm.im/bunyan), etc.) to capture gateway-sourced console output.  This allows the use of existing, production logging facilities or the possibiltiy to use advanced structure in logging, such as console output which is encapsulated in JSON.  The same PR that introduces this support also introduces a `logger` property to the `GraphQLRequestContext` that is exposed to `GraphQLDataSource`s and Apollo Server plugins, making it possible to attach additional properties (as supported by the logger implementation) to specific requests, if desired, by leveraging custom implementations in those components respectively.  When not provided, these will still output to `console`. [PR #3894](https://github.com/apollographql/apollo-server/pull/3894)
- Drop use of `loglevel-debug`.  This removes the very long date and time prefix in front of each log line and also the support for the `DEBUG=apollo-gateway:` environment variable.  Both of these were uncommonly necessary or seldom used (with the environment variable also being undocumented).  The existing behavior can be preserved by providing a `logger` that uses `loglevel-debug`, if desired, and more details can be found in the PR.  [PR #3896](https://github.com/apollographql/apollo-server/pull/3896)
- Fix Typescript generic typing for datasource contexts [#3865](https://github.com/apollographql/apollo-server/pull/3865) This is a fix for the `TContext` typings of the gateway's exposed `GraphQLDataSource` implementations. In their current form, they don't work as intended, or in any manner that's useful for typing the `context` property throughout the class methods. This introduces a type argument `TContext` to the class itself (which defaults to `Record<string, any>` for existing implementations) and removes the non-operational type arguments on the class methods themselves.
- Implement retry logic for requests to GCS [PR #3836](https://github.com/apollographql/apollo-server/pull/3836) Note: coupled with this change is a small alteration in how the gateway polls GCS for updates in managed mode. Previously, the tick was on a specific interval. Now, every tick starts after the round of fetches to GCS completes. For more details, see the linked PR.
- Gateway issues health checks to downstream services via `serviceHealthCheck` configuration option. Note: expected behavior differs between managed and unmanaged federation. See PR for new test cases and documentation. [#3930](https://github.com/apollographql/apollo-server/pull/3930)


## 0.13.2

- __BREAKING__: The behavior and signature of `RemoteGraphQLDataSource`'s `didReceiveResponse` method has been changed.  No changes are necessary _unless_ your implementation has overridden the default behavior of this method by either extending the class and overriding the method or by providing `didReceiveResponse` as a parameter to the `RemoteGraphQLDataSource`'s constructor options.  Implementations which have provided their own `didReceiveResponse` using either of these methods should view the PR linked here for details on what has changed.  [PR #3743](https://github.com/apollographql/apollo-server/pull/3743)
- __NEW__: Setting the `apq` option to `true` on the `RemoteGraphQLDataSource` will enable the use of [automated persisted queries (APQ)](https://www.apollographql.com/docs/apollo-server/performance/apq/) when sending queries to downstream services.  Depending on the complexity of queries sent to downstream services, this technique can greatly reduce the size of the payloads being transmitted over the network.  Downstream implementing services must also support APQ functionality to participate in this feature (Apollo Server does by default unless it has been explicitly disabled).  As with normal APQ behavior, a downstream server must have received and registered a query once before it will be able to serve an APQ request. [#3744](https://github.com/apollographql/apollo-server/pull/3744)
- __NEW__: Experimental feature: compress downstream requests via generated fragments [#3791](https://github.com/apollographql/apollo-server/pull/3791) This feature enables the gateway to generate fragments for queries to downstream services in order to minimize bytes over the wire and parse time. This can be enabled via the gateway config by setting `experimental_autoFragmentization: true`. It is currently disabled by default.
- Introduce `make-fetch-happen` package. Remove `cachedFetcher` in favor of the caching implementation provided by this package. [#3783](https://github.com/apollographql/apollo-server/pull/3783/files)

## v0.12.1

- Update to include [fixes from `@apollo/federation`](https://github.com/apollographql/apollo-server/blob/main/packages/apollo-federation/CHANGELOG.md).

## v0.12.0

> [See complete versioning details.](https://github.com/apollographql/apollo-server/commit/9c0aa1e661ccc2c5a1471b781102637dd47e21b1)

- Reduce interface expansion for types contained to a single service [#3582](https://github.com/apollographql/apollo-server/pull/3582)
- Instantiate one `CachedFetcher` per gateway instance.  This resolves a condition where multiple federated gateways would utilize the same cache store could result in an `Expected undefined to be a GraphQLSchema` error. [#3704](https://github.com/apollographql/apollo-server/pull/3704)
- Gateway: minimize downstream request size [#3737](https://github.com/apollographql/apollo-server/pull/3737)
- experimental: Allow configuration of the query plan store by introducing an `experimental_approximateQueryPlanStoreMiB` property to the `ApolloGateway` constructor options which overrides the default cache size of 30MiB. [#3755](https://github.com/apollographql/apollo-server/pull/3755)

## v0.11.6

> [See complete versioning details.](https://github.com/apollographql/apollo-server/commit/0743d6b2f1737758cf09e80d2086917772bc00c9)

- Fix onSchemaChange callbacks for unmanaged configs [#3605](https://github.com/apollographql/apollo-server/pull/3605)

## v0.11.4

> [See complete versioning details.](https://github.com/apollographql/apollo-server/commit/a0a60e73e04e913d388de8324f7d17e4406deea2)

 * Gateway over-merging fields of unioned types [#3581](https://github.com/apollographql/apollo-server/pull/3581)

## v0.11.0

> [See complete versioning details.](https://github.com/apollographql/apollo-server/commit/93002737d53dd9a50b473ab9cef14849b3e539aa)

- Begin supporting executable directives in federation [#3464](https://github.com/apollographql/apollo-server/pull/3464)

## v0.10.8

> [See complete versioning details.](https://github.com/apollographql/apollo-server/commit/5d94e986f04457ec17114791ee6db3ece4213dd8)

- Fix Gateway / Playground Query Plan view [#3418](https://github.com/apollographql/apollo-server/pull/3418)
- Gateway schema change listener bug + refactor [#3411](https://github.com/apollographql/apollo-server/pull/3411) introduces a change to the `experimental_didUpdateComposition` hook and `experimental_pollInterval` configuration behavior.
  1. Previously, the `experimental_didUpdateComposition` hook wouldn't be reliably called unless the `experimental_pollInterval` was set. If it _was_ called, it was sporadic and didn't necessarily mark the timing of an actual composition update. After this change, the hook is called on a successful composition update.
  2. The `experimental_pollInterval` configuration option now affects both the GCS polling interval when gateway is configured for managed federation, as well as the polling interval of services. The former being newly introduced behavior.
- Gateway cached DataSource bug [#3412](https://github.com/apollographql/apollo-server/pull/3412) introduces a fix for managed federation users where `DataSource`s wouldn't update correctly if a service's url changed. This bug was introduced with heavier DataSource caching in [#3388](https://github.com/apollographql/apollo-server/pull/3388). By inspecting the `url` as well, `DataSource`s will now update correctly when a composition update occurs.
- Gateway - don't log updates on startup [#3421](https://github.com/apollographql/apollo-server/pull/3421) Fine tune gateway startup logging - on load, instead of logging an "update", log the service id, variant, and mode in which gateway is running.

## v0.10.7

> [See complete versioning details.](https://github.com/apollographql/apollo-server/commit/fc7462ec5f8604bd6cba99aa9a377a9b8e045566)

- Add export for experimental observability functions types. [#3371](https://github.com/apollographql/apollo-server/pull/3371)
- Fix double instantiation of DataSources [#3388](https://github.com/apollographql/apollo-server/pull/3388)

## v0.10.6

> [See complete versioning details.](https://github.com/apollographql/apollo-server/commit/aa200ce24b834320fc79d2605dac340b37d3e434)

- Fix debug query plan logging [#3376](https://github.com/apollographql/apollo-server/pull/3376)
- Add `context` object to `GraphQLDataSource.didReceiveResponse` arguments [#3360](https://github.com/apollographql/apollo-server/pull/3360)

## v0.10.1

> [See complete versioning details.](https://github.com/apollographql/apollo-server/commit/029c8dca3af812ee70589cdb6de749df3d2843d8)

- Make service definition cache local to ApolloGateway object [#3191](https://github.com/apollographql/apollo-server/pull/3191)
- Fix value type behavior within composition and execution [#3182](https://github.com/apollographql/apollo-server/pull/3182)
- Validate variables at the gateway level [#3213](https://github.com/apollographql/apollo-server/pull/3213)

## v0.9.1

> [See complete versioning details.](https://github.com/apollographql/apollo-server/commit/a1c41152a35c837af27d1dee081fc273de07a28e)

- Optimize buildQueryPlan when two FetchGroups are on the same service [#3135](https://github.com/apollographql/apollo-server/pull/3135)
- Construct and use RemoteGraphQLDataSource to issue introspection query to Federated Services [#3120](https://github.com/apollographql/apollo-server/pull/3120)

## v0.9.0

> [See complete versioning details.](https://github.com/apollographql/apollo-server/commit/99f78c6782bce170186ba6ef311182a8c9f281b7)

- Add experimental observability functions [#3110](https://github.com/apollographql/apollo-server/pull/3110)

## v0.8.2

> [See complete versioning details.](https://github.com/apollographql/apollo-server/commit/b0a9ce0615d19b7241e64883b5d5d7730cc13fcb)

- Handle `null` @requires selections correctly during execution [#3138](https://github.com/apollographql/apollo-server/pull/3138)

## v0.6.13

> [See complete versioning details.](https://github.com/apollographql/apollo-server/commit/a06594117dbbf1e8abdb7b366b69a94ab808b065)

- Proxy errors from downstream services [#3019](https://github.com/apollographql/apollo-server/pull/3019)
- Handle schema defaultVariables correctly within downstream fetches [#2963](https://github.com/apollographql/apollo-server/pull/2963)

## v0.6.12

> [See complete versioning details.](https://github.com/apollographql/apollo-server/commit/5974b2ce405a06bc331230400b9073f6381738d3)

- Fix `@requires` bug preventing array and null values. [PR #2928](https://github.com/apollographql/apollo-server/pull/2928)

## v0.6.5

> [See complete versioning details.](https://github.com/apollographql/apollo-server/commit/9dcfe6f91fa7b4187a644efe1522cf444ffc1251)

- Relax constraints of root operation type names in validation [#2783](ttps://github.com/apollographql/apollo-server/pull/2783)

## v0.6.2

> [See complete versioning details.](https://github.com/apollographql/apollo-server/commit/e113127b1ff9802de3bc5574bcae55256f0ef656)

- Resolve an issue with \__proto__ pollution in deepMerge() [#2779](https://github.com/apollographql/apollo-server/pull/2779)<|MERGE_RESOLUTION|>--- conflicted
+++ resolved
@@ -4,15 +4,12 @@
 
 > The changes noted within this `vNEXT` section have not been released yet.  New PRs and commits which introduce changes should include an entry in this `vNEXT` section as part of their development.  When a release is being prepared, a new header will be (manually) created below and the appropriate changes within that release will be moved into the new section.
 
-<<<<<<< HEAD
+- The default branch of the repository has been changed to `main`.  As this changed a number of references in the repository's `package.json` and `README.md` files (e.g., for badges, links, etc.), this necessitates a release to publish those changes to npm. [PR #4302](https://github.com/apollographql/apollo-server/pull/4302)
 - __FIX__: The `mergeFieldNodeSelectionSets` method no longer mutates original FieldNode objects. Before, it was updating the selection set of the original object, corrupting the data accross requests.
-=======
-- The default branch of the repository has been changed to `main`.  As this changed a number of references in the repository's `package.json` and `README.md` files (e.g., for badges, links, etc.), this necessitates a release to publish those changes to npm. [PR #4302](https://github.com/apollographql/apollo-server/pull/4302)
 
 ## 0.16.9
 
 - Only changes in the similarly versioned `@apollo/federation` package.
->>>>>>> 753e60cc
 
 ## 0.16.7
 
