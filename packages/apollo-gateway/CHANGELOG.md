# Changelog

### vNEXT

> The changes noted within this `vNEXT` section have not been released yet.  New PRs and commits which introduce changes should include an entry in this `vNEXT` section as part of their development.  When a release is being prepared, a new header will be (manually) created below and the the appropriate changes within that release will be moved into the new section.

<<<<<<< HEAD
* Gateway schema change listener bug + refactor [#3411](https://github.com/apollographql/apollo-server/pull/3411) introduces a change to the `experimental_didUpdateComposition` hook and `experimental_pollInterval` configuration behavior.
  1. Previously, the `experimental_didUpdateComposition` hook wouldn't be reliably called unless the `experimental_pollInterval` was set. If it _was_ called, it was sporadic and didn't necessarily mark the timing of an actual composition update. After this change, the hook is called on a successful composition update.
  2. The `experimental_pollInterval` configuration option now affects both the GCS polling interval when gateway is configured for managed federation, as well as the polling interval of services. The former being newly introduced behavior.
=======
* Fix Gateway / Playground Query Plan view [#3418](https://github.com/apollographql/apollo-server/pull/3418)
>>>>>>> 7abbb94d

# v.0.10.7

> [See complete versioning details.](https://github.com/apollographql/apollo-server/commit/fc7462ec5f8604bd6cba99aa9a377a9b8e045566)

* Add export for experimental observability functions types. [#3371](https://github.com/apollographql/apollo-server/pull/3371)
* Fix double instantiation of DataSources [#3388](https://github.com/apollographql/apollo-server/pull/3388)

# v0.10.6

> [See complete versioning details.](https://github.com/apollographql/apollo-server/commit/aa200ce24b834320fc79d2605dac340b37d3e434)

* Fix debug query plan logging [#3376](https://github.com/apollographql/apollo-server/pull/3376)
* Add `context` object to `GraphQLDataSource.didReceiveResponse` arguments [#3360](https://github.com/apollographql/apollo-server/pull/3360)

# v0.10.1

> [See complete versioning details.](https://github.com/apollographql/apollo-server/commit/029c8dca3af812ee70589cdb6de749df3d2843d8)

* Make service definition cache local to ApolloGateway object [#3191](https://github.com/apollographql/apollo-server/pull/3191)
* Fix value type behavior within composition and execution [#3182](https://github.com/apollographql/apollo-server/pull/3182)
* Validate variables at the gateway level [#3213](https://github.com/apollographql/apollo-server/pull/3213)

# v0.9.1

> [See complete versioning details.](https://github.com/apollographql/apollo-server/commit/a1c41152a35c837af27d1dee081fc273de07a28e)

* Optimize buildQueryPlan when two FetchGroups are on the same service [#3135](https://github.com/apollographql/apollo-server/pull/3135)
* Construct and use RemoteGraphQLDataSource to issue introspection query to Federated Services [#3120](https://github.com/apollographql/apollo-server/pull/3120)

# v0.9.0

> [See complete versioning details.](https://github.com/apollographql/apollo-server/commit/99f78c6782bce170186ba6ef311182a8c9f281b7)

* Add experimental observability functions [#3110](https://github.com/apollographql/apollo-server/pull/3110)

# v0.8.2

> [See complete versioning details.](https://github.com/apollographql/apollo-server/commit/b0a9ce0615d19b7241e64883b5d5d7730cc13fcb)

* Handle `null` @requires selections correctly during execution [#3138](https://github.com/apollographql/apollo-server/pull/3138)

# v0.6.13

> [See complete versioning details.](https://github.com/apollographql/apollo-server/commit/a06594117dbbf1e8abdb7b366b69a94ab808b065)

* Proxy errors from downstream services [#3019](https://github.com/apollographql/apollo-server/pull/3019)
* Handle schema defaultVariables correctly within downstream fetches [#2963](https://github.com/apollographql/apollo-server/pull/2963)

# v0.6.12

> [See complete versioning details.](https://github.com/apollographql/apollo-server/commit/5974b2ce405a06bc331230400b9073f6381738d3)

* Fix `@requires` bug preventing array and null values. [PR #2928](https://github.com/apollographql/apollo-server/pull/2928)

# v0.6.5

> [See complete versioning details.](https://github.com/apollographql/apollo-server/commit/9dcfe6f91fa7b4187a644efe1522cf444ffc1251)

* Relax constraints of root operation type names in validation [#2783](ttps://github.com/apollographql/apollo-server/pull/2783)

# v0.6.2

> [See complete versioning details.](https://github.com/apollographql/apollo-server/commit/e113127b1ff9802de3bc5574bcae55256f0ef656)

* Resolve an issue with \__proto__ pollution in deepMerge() [#2779](https://github.com/apollographql/apollo-server/pull/2779)<|MERGE_RESOLUTION|>--- conflicted
+++ resolved
@@ -4,13 +4,10 @@
 
 > The changes noted within this `vNEXT` section have not been released yet.  New PRs and commits which introduce changes should include an entry in this `vNEXT` section as part of their development.  When a release is being prepared, a new header will be (manually) created below and the the appropriate changes within that release will be moved into the new section.
 
-<<<<<<< HEAD
+* Fix Gateway / Playground Query Plan view [#3418](https://github.com/apollographql/apollo-server/pull/3418)
 * Gateway schema change listener bug + refactor [#3411](https://github.com/apollographql/apollo-server/pull/3411) introduces a change to the `experimental_didUpdateComposition` hook and `experimental_pollInterval` configuration behavior.
   1. Previously, the `experimental_didUpdateComposition` hook wouldn't be reliably called unless the `experimental_pollInterval` was set. If it _was_ called, it was sporadic and didn't necessarily mark the timing of an actual composition update. After this change, the hook is called on a successful composition update.
   2. The `experimental_pollInterval` configuration option now affects both the GCS polling interval when gateway is configured for managed federation, as well as the polling interval of services. The former being newly introduced behavior.
-=======
-* Fix Gateway / Playground Query Plan view [#3418](https://github.com/apollographql/apollo-server/pull/3418)
->>>>>>> 7abbb94d
 
 # v.0.10.7
 
