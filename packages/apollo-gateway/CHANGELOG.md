--- conflicted
+++ resolved
@@ -4,7 +4,7 @@
 
 > The changes noted within this `vNEXT` section have not been released yet.  New PRs and commits which introduce changes should include an entry in this `vNEXT` section as part of their development.  When a release is being prepared, a new header will be (manually) created below and the the appropriate changes within that release will be moved into the new section.
 
-- _Nothing yet! Stay tuned._
+- Add inadvertently excluded `apollo-server-errors` runtime dependency. [#3927](https://github.com/apollographql/apollo-server/pull/3927)
 
 ## 0.14.1
 
@@ -24,12 +24,8 @@
 - Support providing a custom logger implementation (e.g. [`winston`](https://npm.im/winston), [`bunyan`](https://npm.im/bunyan), etc.) to capture gateway-sourced console output.  This allows the use of existing, production logging facilities or the possibiltiy to use advanced structure in logging, such as console output which is encapsulated in JSON.  The same PR that introduces this support also introduces a `logger` property to the `GraphQLRequestContext` that is exposed to `GraphQLDataSource`s and Apollo Server plugins, making it possible to attach additional properties (as supported by the logger implementation) to specific requests, if desired, by leveraging custom implementations in those components respectively.  When not provided, these will still output to `console`. [PR #3894](https://github.com/apollographql/apollo-server/pull/3894)
 - Drop use of `loglevel-debug`.  This removes the very long date and time prefix in front of each log line and also the support for the `DEBUG=apollo-gateway:` environment variable.  Both of these were uncommonly necessary or seldom used (with the environment variable also being undocumented).  The existing behavior can be preserved by providing a `logger` that uses `loglevel-debug`, if desired, and more details can be found in the PR.  [PR #3896](https://github.com/apollographql/apollo-server/pull/3896)
 - Fix Typescript generic typing for datasource contexts [#3865](https://github.com/apollographql/apollo-server/pull/3865) This is a fix for the `TContext` typings of the gateway's exposed `GraphQLDataSource` implementations. In their current form, they don't work as intended, or in any manner that's useful for typing the `context` property throughout the class methods. This introduces a type argument `TContext` to the class itself (which defaults to `Record<string, any>` for existing implementations) and removes the non-operational type arguments on the class methods themselves.
-<<<<<<< HEAD
-- Add inadvertently excluded `apollo-server-errors` runtime dependency. [#3927](https://github.com/apollographql/apollo-server/pull/3927)
-=======
 - Implement retry logic for requests to GCS [PR #3836](https://github.com/apollographql/apollo-server/pull/3836) Note: coupled with this change is a small alteration in how the gateway polls GCS for updates in managed mode. Previously, the tick was on a specific interval. Now, every tick starts after the round of fetches to GCS completes. For more details, see the linked PR.
 - Gateway issues health checks to downstream services via `serviceHealthCheck` configuration option. Note: expected behavior differs between managed and unmanaged federation. See PR for new test cases and documentation. [#3930](https://github.com/apollographql/apollo-server/pull/3930)
->>>>>>> e2bd3bb3
 
 ## 0.13.2
 
