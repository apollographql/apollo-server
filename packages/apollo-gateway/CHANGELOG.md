--- conflicted
+++ resolved
@@ -4,9 +4,6 @@
 
 > The changes noted within this `vNEXT` section have not been released yet.  New PRs and commits which introduce changes should include an entry in this `vNEXT` section as part of their development.  When a release is being prepared, a new header will be (manually) created below and the appropriate changes within that release will be moved into the new section.
 
-<<<<<<< HEAD
-- __FIX__: Do not expand null fields within the parent object passed to resolvers. When a composite field was null, it would sometimes be expanded into an object with all null subfields and passed to the resolver. This fix prevents this expansion and sets the field to null, as originally intended.
-=======
 - __FIX__: Pass null required fields correctly within the parent object to resolvers. When a composite field was null, it would sometimes be expanded into an object with all null subfields and passed to the resolver. This fix prevents this expansion and sets the field to null, as originally intended.
 
 ## v0.18.0
@@ -52,7 +49,6 @@
 - This updates a dependency of `apollo-server-core` that is only used for its TypeScript typings, not for any runtime dependencies.  The reason for the upgrade is that the `apollo-server-core` package (again, used only for types!) was affected by a GitHub Security Advisory.  [See the related `CHANGELOG.md` for Apollo Server for more details, including a link to the advisory](https://github.com/apollographql/apollo-server/blob/354d9910e1c87af93c7d50263a28554b449e48db/CHANGELOG.md#v2142).
 
 ## v0.16.2
->>>>>>> 2bd66ee64e99acb5db76d15ff9d4700144a14931
 
 - __FIX__: Collapse nested required fields into a single body in the query plan. Before, some nested fields' selection sets were getting split, causing some of their subfields to be dropped when executing the query. This fix collapses the split selection sets into one. [#4064](https://github.com/apollographql/apollo-server/pull/4064)
 
