# CHANGELOG for `@apollo/gateway`

## vNEXT

> The changes noted within this `vNEXT` section have not been released yet.  New PRs and commits which introduce changes should include an entry in this `vNEXT` section as part of their development.  When a release is being prepared, a new header will be (manually) created below and the appropriate changes within that release will be moved into the new section.

<<<<<<< HEAD
- __FIX__: Correctly handle unions with nested conditions that have no `possibleTypes` [#4071](https://github.com/apollographql/apollo-server/pull/4071)
=======
- _Nothing yet! Stay tuned._

## 0.16.0

- __BREAKING__: Use a content delivery network for managed configuration, fetch storage secrets and composition configuration from different domains: https://storage-secrets.api.apollographql.com and https://federation.api.apollographql.com. Please mind any firewall for outgoing traffic. [#4080](https://github.com/apollographql/apollo-server/pull/4080)

## 0.15.1

- __FIX__: Correctly handle unions with nested conditions that have no `possibleTypes` [#4071](https://github.com/apollographql/apollo-server/pull/4071)
- __FIX__: Normalize root operation types when reporting to Apollo Graph Manager. Federation always uses the default names `Query`, `Mutation`, and `Subscription` for root operation types even if downstream services choose different names; now we properly normalize traces received from downstream services in the same way. [#4100](https://github.com/apollographql/apollo-server/pull/4100)
>>>>>>> 546865dd

## 0.15.0

> [See complete versioning details.](https://github.com/apollographql/apollo-server/commit/e37384a49b2bf474eed0de3e9f4a1bebaeee64c7)

- __BREAKING__: Drop support for Node.js 8 and Node.js 10.  This is being done primarily for performance gains which stand to be seen by transpiling to a newer ECMAScript target.  For more details, see the related PR.  [#4031](https://github.com/apollographql/apollo-server/pull/4031)
- __Performance:__ Cache stringified representations of downstream query bodies within the query plan to address performance cost incurred by repeatedly `print`ing the same`DocumentNode`s with the `graphql` printer.  This improvement is more pronounced on larger documents.  [PR #4018](https://github.com/apollographql/apollo-server/pull/4018)
- __Deprecation:__ Deprecated the `ENGINE_API_KEY` environment variable in favor of its new name, `APOLLO_KEY`.  The new name mirrors the name used within Apollo Graph Manager.  Aside from the rename, the functionality remains otherwise identical.  Continued use of `ENGINE_API_KEY` will result in deprecation warnings being printed to the server console.  Support for `ENGINE_API_KEY` will be removed in a future, major update.  [#3923](https://github.com/apollographql/apollo-server/pull/3923)
- __Deprecation:__ Deprecated the `APOLLO_SCHEMA_TAG` environment variable in favor of its new name, `APOLLO_GRAPH_VARIANT`.  The new name mirrors the name used within Apollo Graph Manager.  Aside from the rename, the functionality remains otherwise identical.  Use of the now-deprecated name will result in a deprecation warning being printed to the server console.  Support will be removed entirely in a future, major update.  To avoid misconfiguration, runtime errors will be thrown if the new and deprecated versions are _both_ set. [#3855](https://github.com/apollographql/apollo-server/pull/3855)
- Add inadvertently excluded `apollo-server-errors` runtime dependency. [#3927](https://github.com/apollographql/apollo-server/pull/3927)

## 0.14.1

> [See complete versioning details.](https://github.com/apollographql/apollo-server/commit/b898396e9fcd3b9092b168f9aac8466ca186fa6b)

- __FIX__: Resolve condition which surfaced in `0.14.0` which prevented loading the configuration using managed federation. [PR #3979](https://github.com/apollographql/apollo-server/pull/3979)

## 0.14.0

> [See complete versioning details.](https://github.com/apollographql/apollo-server/commit/71a3863f59f4ab2c9052c316479d94c6708c4309)

- Several previously unhandled Promise rejection errors stemming from, e.g. connectivity, failures when communicating with Apollo Graph Manager within asynchronous code are now handled. [PR #3811](https://github.com/apollographql/apollo-server/pull/3811)
- Provide a more helpful error message when encountering expected errors. [PR #3811](https://github.com/apollographql/apollo-server/pull/3811)
- General improvements and clarity to error messages and logging. [PR #3811](https://github.com/apollographql/apollo-server/pull/3811)
- Warn of a possible misconfiguration when local service configuration is provided (via `serviceList` or `localServiceList`) and a remote Apollo Graph Manager configuration is subsequently found as well. [PR #3868](https://github.com/apollographql/apollo-server/pull/3868)
- During composition, the unavailability of a downstream service in unmanaged federation mode will no longer result in a partially composed schema which merely lacks the types provided by the downed service.  This prevents unexpected validation errors for clients querying a graph which lacks types which were merely unavailable during the initial composition but were intended to be part of the graph. [PR #3867](https://github.com/apollographql/apollo-server/pull/3867)
- Support providing a custom logger implementation (e.g. [`winston`](https://npm.im/winston), [`bunyan`](https://npm.im/bunyan), etc.) to capture gateway-sourced console output.  This allows the use of existing, production logging facilities or the possibiltiy to use advanced structure in logging, such as console output which is encapsulated in JSON.  The same PR that introduces this support also introduces a `logger` property to the `GraphQLRequestContext` that is exposed to `GraphQLDataSource`s and Apollo Server plugins, making it possible to attach additional properties (as supported by the logger implementation) to specific requests, if desired, by leveraging custom implementations in those components respectively.  When not provided, these will still output to `console`. [PR #3894](https://github.com/apollographql/apollo-server/pull/3894)
- Drop use of `loglevel-debug`.  This removes the very long date and time prefix in front of each log line and also the support for the `DEBUG=apollo-gateway:` environment variable.  Both of these were uncommonly necessary or seldom used (with the environment variable also being undocumented).  The existing behavior can be preserved by providing a `logger` that uses `loglevel-debug`, if desired, and more details can be found in the PR.  [PR #3896](https://github.com/apollographql/apollo-server/pull/3896)
- Fix Typescript generic typing for datasource contexts [#3865](https://github.com/apollographql/apollo-server/pull/3865) This is a fix for the `TContext` typings of the gateway's exposed `GraphQLDataSource` implementations. In their current form, they don't work as intended, or in any manner that's useful for typing the `context` property throughout the class methods. This introduces a type argument `TContext` to the class itself (which defaults to `Record<string, any>` for existing implementations) and removes the non-operational type arguments on the class methods themselves.
- Implement retry logic for requests to GCS [PR #3836](https://github.com/apollographql/apollo-server/pull/3836) Note: coupled with this change is a small alteration in how the gateway polls GCS for updates in managed mode. Previously, the tick was on a specific interval. Now, every tick starts after the round of fetches to GCS completes. For more details, see the linked PR.
- Gateway issues health checks to downstream services via `serviceHealthCheck` configuration option. Note: expected behavior differs between managed and unmanaged federation. See PR for new test cases and documentation. [#3930](https://github.com/apollographql/apollo-server/pull/3930)


## 0.13.2

- __BREAKING__: The behavior and signature of `RemoteGraphQLDataSource`'s `didReceiveResponse` method has been changed.  No changes are necessary _unless_ your implementation has overridden the default behavior of this method by either extending the class and overriding the method or by providing `didReceiveResponse` as a parameter to the `RemoteGraphQLDataSource`'s constructor options.  Implementations which have provided their own `didReceiveResponse` using either of these methods should view the PR linked here for details on what has changed.  [PR #3743](https://github.com/apollographql/apollo-server/pull/3743)
- __NEW__: Setting the `apq` option to `true` on the `RemoteGraphQLDataSource` will enable the use of [automated persisted queries (APQ)](https://www.apollographql.com/docs/apollo-server/performance/apq/) when sending queries to downstream services.  Depending on the complexity of queries sent to downstream services, this technique can greatly reduce the size of the payloads being transmitted over the network.  Downstream implementing services must also support APQ functionality to participate in this feature (Apollo Server does by default unless it has been explicitly disabled).  As with normal APQ behavior, a downstream server must have received and registered a query once before it will be able to serve an APQ request. [#3744](https://github.com/apollographql/apollo-server/pull/3744)
- __NEW__: Experimental feature: compress downstream requests via generated fragments [#3791](https://github.com/apollographql/apollo-server/pull/3791) This feature enables the gateway to generate fragments for queries to downstream services in order to minimize bytes over the wire and parse time. This can be enabled via the gateway config by setting `experimental_autoFragmentization: true`. It is currently disabled by default.
- Introduce `make-fetch-happen` package. Remove `cachedFetcher` in favor of the caching implementation provided by this package. [#3783](https://github.com/apollographql/apollo-server/pull/3783/files)

## v0.12.1

- Update to include [fixes from `@apollo/federation`](https://github.com/apollographql/apollo-server/blob/master/packages/apollo-federation/CHANGELOG.md).

## v0.12.0

> [See complete versioning details.](https://github.com/apollographql/apollo-server/commit/9c0aa1e661ccc2c5a1471b781102637dd47e21b1)

- Reduce interface expansion for types contained to a single service [#3582](https://github.com/apollographql/apollo-server/pull/3582)
- Instantiate one `CachedFetcher` per gateway instance.  This resolves a condition where multiple federated gateways would utilize the same cache store could result in an `Expected undefined to be a GraphQLSchema` error. [#3704](https://github.com/apollographql/apollo-server/pull/3704)
- Gateway: minimize downstream request size [#3737](https://github.com/apollographql/apollo-server/pull/3737)
- experimental: Allow configuration of the query plan store by introducing an `experimental_approximateQueryPlanStoreMiB` property to the `ApolloGateway` constructor options which overrides the default cache size of 30MiB. [#3755](https://github.com/apollographql/apollo-server/pull/3755)

## v0.11.6

> [See complete versioning details.](https://github.com/apollographql/apollo-server/commit/0743d6b2f1737758cf09e80d2086917772bc00c9)

- Fix onSchemaChange callbacks for unmanaged configs [#3605](https://github.com/apollographql/apollo-server/pull/3605)

## v0.11.4

> [See complete versioning details.](https://github.com/apollographql/apollo-server/commit/a0a60e73e04e913d388de8324f7d17e4406deea2)

 * Gateway over-merging fields of unioned types [#3581](https://github.com/apollographql/apollo-server/pull/3581)

## v0.11.0

> [See complete versioning details.](https://github.com/apollographql/apollo-server/commit/93002737d53dd9a50b473ab9cef14849b3e539aa)

- Begin supporting executable directives in federation [#3464](https://github.com/apollographql/apollo-server/pull/3464)

## v0.10.8

> [See complete versioning details.](https://github.com/apollographql/apollo-server/commit/5d94e986f04457ec17114791ee6db3ece4213dd8)

- Fix Gateway / Playground Query Plan view [#3418](https://github.com/apollographql/apollo-server/pull/3418)
- Gateway schema change listener bug + refactor [#3411](https://github.com/apollographql/apollo-server/pull/3411) introduces a change to the `experimental_didUpdateComposition` hook and `experimental_pollInterval` configuration behavior.
  1. Previously, the `experimental_didUpdateComposition` hook wouldn't be reliably called unless the `experimental_pollInterval` was set. If it _was_ called, it was sporadic and didn't necessarily mark the timing of an actual composition update. After this change, the hook is called on a successful composition update.
  2. The `experimental_pollInterval` configuration option now affects both the GCS polling interval when gateway is configured for managed federation, as well as the polling interval of services. The former being newly introduced behavior.
- Gateway cached DataSource bug [#3412](https://github.com/apollographql/apollo-server/pull/3412) introduces a fix for managed federation users where `DataSource`s wouldn't update correctly if a service's url changed. This bug was introduced with heavier DataSource caching in [#3388](https://github.com/apollographql/apollo-server/pull/3388). By inspecting the `url` as well, `DataSource`s will now update correctly when a composition update occurs.
- Gateway - don't log updates on startup [#3421](https://github.com/apollographql/apollo-server/pull/3421) Fine tune gateway startup logging - on load, instead of logging an "update", log the service id, variant, and mode in which gateway is running.

## v0.10.7

> [See complete versioning details.](https://github.com/apollographql/apollo-server/commit/fc7462ec5f8604bd6cba99aa9a377a9b8e045566)

- Add export for experimental observability functions types. [#3371](https://github.com/apollographql/apollo-server/pull/3371)
- Fix double instantiation of DataSources [#3388](https://github.com/apollographql/apollo-server/pull/3388)

## v0.10.6

> [See complete versioning details.](https://github.com/apollographql/apollo-server/commit/aa200ce24b834320fc79d2605dac340b37d3e434)

- Fix debug query plan logging [#3376](https://github.com/apollographql/apollo-server/pull/3376)
- Add `context` object to `GraphQLDataSource.didReceiveResponse` arguments [#3360](https://github.com/apollographql/apollo-server/pull/3360)

## v0.10.1

> [See complete versioning details.](https://github.com/apollographql/apollo-server/commit/029c8dca3af812ee70589cdb6de749df3d2843d8)

- Make service definition cache local to ApolloGateway object [#3191](https://github.com/apollographql/apollo-server/pull/3191)
- Fix value type behavior within composition and execution [#3182](https://github.com/apollographql/apollo-server/pull/3182)
- Validate variables at the gateway level [#3213](https://github.com/apollographql/apollo-server/pull/3213)

## v0.9.1

> [See complete versioning details.](https://github.com/apollographql/apollo-server/commit/a1c41152a35c837af27d1dee081fc273de07a28e)

- Optimize buildQueryPlan when two FetchGroups are on the same service [#3135](https://github.com/apollographql/apollo-server/pull/3135)
- Construct and use RemoteGraphQLDataSource to issue introspection query to Federated Services [#3120](https://github.com/apollographql/apollo-server/pull/3120)

## v0.9.0

> [See complete versioning details.](https://github.com/apollographql/apollo-server/commit/99f78c6782bce170186ba6ef311182a8c9f281b7)

- Add experimental observability functions [#3110](https://github.com/apollographql/apollo-server/pull/3110)

## v0.8.2

> [See complete versioning details.](https://github.com/apollographql/apollo-server/commit/b0a9ce0615d19b7241e64883b5d5d7730cc13fcb)

- Handle `null` @requires selections correctly during execution [#3138](https://github.com/apollographql/apollo-server/pull/3138)

## v0.6.13

> [See complete versioning details.](https://github.com/apollographql/apollo-server/commit/a06594117dbbf1e8abdb7b366b69a94ab808b065)

- Proxy errors from downstream services [#3019](https://github.com/apollographql/apollo-server/pull/3019)
- Handle schema defaultVariables correctly within downstream fetches [#2963](https://github.com/apollographql/apollo-server/pull/2963)

## v0.6.12

> [See complete versioning details.](https://github.com/apollographql/apollo-server/commit/5974b2ce405a06bc331230400b9073f6381738d3)

- Fix `@requires` bug preventing array and null values. [PR #2928](https://github.com/apollographql/apollo-server/pull/2928)

## v0.6.5

> [See complete versioning details.](https://github.com/apollographql/apollo-server/commit/9dcfe6f91fa7b4187a644efe1522cf444ffc1251)

- Relax constraints of root operation type names in validation [#2783](ttps://github.com/apollographql/apollo-server/pull/2783)

## v0.6.2

> [See complete versioning details.](https://github.com/apollographql/apollo-server/commit/e113127b1ff9802de3bc5574bcae55256f0ef656)

- Resolve an issue with \__proto__ pollution in deepMerge() [#2779](https://github.com/apollographql/apollo-server/pull/2779)<|MERGE_RESOLUTION|>--- conflicted
+++ resolved
@@ -4,9 +4,6 @@
 
 > The changes noted within this `vNEXT` section have not been released yet.  New PRs and commits which introduce changes should include an entry in this `vNEXT` section as part of their development.  When a release is being prepared, a new header will be (manually) created below and the appropriate changes within that release will be moved into the new section.
 
-<<<<<<< HEAD
-- __FIX__: Correctly handle unions with nested conditions that have no `possibleTypes` [#4071](https://github.com/apollographql/apollo-server/pull/4071)
-=======
 - _Nothing yet! Stay tuned._
 
 ## 0.16.0
@@ -17,7 +14,6 @@
 
 - __FIX__: Correctly handle unions with nested conditions that have no `possibleTypes` [#4071](https://github.com/apollographql/apollo-server/pull/4071)
 - __FIX__: Normalize root operation types when reporting to Apollo Graph Manager. Federation always uses the default names `Query`, `Mutation`, and `Subscription` for root operation types even if downstream services choose different names; now we properly normalize traces received from downstream services in the same way. [#4100](https://github.com/apollographql/apollo-server/pull/4100)
->>>>>>> 546865dd
 
 ## 0.15.0
 
