export { runQuery, LogFunction, LogMessage, LogStep, LogAction } from './runQuery';
export { runHttpQuery, HttpQueryRequest, HttpQueryError } from './runHttpQuery';
<<<<<<< HEAD
export { default as GraphQLOptions, resolveGraphqlOptions } from './graphqlOptions'
=======
export { default as GraphQLOptions } from './graphqlOptions';
>>>>>>> 28243456
<|MERGE_RESOLUTION|>--- conflicted
+++ resolved
@@ -1,7 +1,3 @@
 export { runQuery, LogFunction, LogMessage, LogStep, LogAction } from './runQuery';
 export { runHttpQuery, HttpQueryRequest, HttpQueryError } from './runHttpQuery';
-<<<<<<< HEAD
 export { default as GraphQLOptions, resolveGraphqlOptions } from './graphqlOptions'
-=======
-export { default as GraphQLOptions } from './graphqlOptions';
->>>>>>> 28243456
