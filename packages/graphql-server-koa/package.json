--- conflicted
+++ resolved
@@ -34,11 +34,7 @@
     "@types/koa-router": "^7.0.21",
     "graphql-server-integration-testsuite": "^0.6.0",
     "koa": "^2.0.0-alpha.4",
-<<<<<<< HEAD
     "koa-bodyparser": "^4.2.0",
-=======
-    "koa-bodyparser": "^3.2.0",
->>>>>>> 639244be
     "koa-router": "^7.0.1"
   },
   "peerDependencies": {
