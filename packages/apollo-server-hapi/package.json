--- conflicted
+++ resolved
@@ -29,14 +29,9 @@
     "accept": "^3.0.2",
     "apollo-server-core": "file:../apollo-server-core",
     "boom": "^7.1.0",
-<<<<<<< HEAD
-    "graphql-subscriptions": "^0.5.8",
+    "graphql-subscriptions": "^1.0.0",
     "graphql-tools": "^4.0.0",
     "graphql-upload": "^8.0.0"
-=======
-    "graphql-subscriptions": "^1.0.0",
-    "graphql-tools": "^4.0.0"
->>>>>>> 94fc935d
   },
   "devDependencies": {
     "apollo-server-integration-testsuite": "file:../apollo-server-integration-testsuite"
