{
  "name": "apollo-server-hapi",
  "version": "2.1.0",
  "description": "Production-ready Node.js GraphQL server for Hapi",
  "main": "dist/index.js",
  "types": "dist/index.d.ts",
  "repository": {
    "type": "git",
    "url": "https://github.com/apollographql/apollo-server/tree/master/packages/apollo-server-hapi"
  },
  "keywords": [
    "GraphQL",
    "Apollo",
    "Hapi",
    "Server",
    "Javascript"
  ],
  "author": "Jonas Helfer <jonas@helfer.email>",
  "license": "MIT",
  "bugs": {
    "url": "https://github.com/apollographql/apollo-server/issues"
  },
  "homepage": "https://github.com/apollographql/apollo-server#readme",
  "engines": {
    "node": ">=8"
  },
  "dependencies": {
    "@apollographql/graphql-playground-html": "^1.6.0",
    "accept": "^3.0.2",
    "apollo-server-core": "file:../apollo-server-core",
    "boom": "^7.1.0",
    "graphql-subscriptions": "^0.5.8",
<<<<<<< HEAD
    "graphql-tools": "^3.0.4",
    "graphql-upload": "^8.0.0"
=======
    "graphql-tools": "^4.0.0"
>>>>>>> d265df18
  },
  "devDependencies": {
    "apollo-server-integration-testsuite": "file:../apollo-server-integration-testsuite"
  },
  "peerDependencies": {
    "graphql": "^0.12.0 || ^0.13.0 || ^14.0.0"
  }
}<|MERGE_RESOLUTION|>--- conflicted
+++ resolved
@@ -30,12 +30,8 @@
     "apollo-server-core": "file:../apollo-server-core",
     "boom": "^7.1.0",
     "graphql-subscriptions": "^0.5.8",
-<<<<<<< HEAD
-    "graphql-tools": "^3.0.4",
+    "graphql-tools": "^4.0.0",
     "graphql-upload": "^8.0.0"
-=======
-    "graphql-tools": "^4.0.0"
->>>>>>> d265df18
   },
   "devDependencies": {
     "apollo-server-integration-testsuite": "file:../apollo-server-integration-testsuite"
