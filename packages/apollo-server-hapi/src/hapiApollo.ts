import * as Boom from 'boom';
import { Server, Response, Request, ReplyNoContinue } from 'hapi';
import * as GraphiQL from 'apollo-server-module-graphiql';
import {
  GraphQLOptions,
  runHttpQuery,
  HttpQueryError,
} from 'apollo-server-core';

export interface IRegister {
<<<<<<< HEAD
    (server: Server, options: any, next?: Function): void;
=======
  (server: Server, options: any): void;
>>>>>>> df51fd90
}

export interface IPlugin {
  name: string;
  version?: string;
  register: IRegister;
}


export interface HapiOptionsFunction {
  (req?: Request): GraphQLOptions | Promise<GraphQLOptions>;
}

export interface HapiPluginOptions {
  path: string;
  vhost?: string;
  route?: any;
  graphqlOptions: GraphQLOptions | HapiOptionsFunction;
}

const graphqlHapi: IPlugin = {
  name: 'graphql',
  register: (server: Server, options: HapiPluginOptions, next?: Function) => {
    if (!options || !options.graphqlOptions) {
      throw new Error('Apollo Server requires options.');
    }

    server.route({
      method: ['GET', 'POST'],
      path: options.path || '/graphql',
      vhost: options.vhost || undefined,
      config: options.route || {},
      handler: async (request, h) => {
        try {
          const gqlResponse = await runHttpQuery([request], {
            method: request.method.toUpperCase(),
            options: options.graphqlOptions,
            query: request.method === 'post' ? request.payload : request.query,
          });

          const response = h.response(gqlResponse);
          response.type('application/json');
          return response;
        } catch (error) {
          if ('HttpQueryError' !== error.name) {
            throw Boom.boomify(error);
          }

          if (true === error.isGraphQLError) {
            const response = h.response(error.message);
            response.code(error.statusCode);
            response.type('application/json');
            return response;
          }

          const err = new Boom(error.message, { statusCode: error.statusCode });
          if (error.headers) {
            Object.keys(error.headers).forEach(header => {
              err.output.headers[header] = error.headers[header];
            });
          }
          // Boom hides the error when status code is 500
          err.output.payload.message = error.message;
          throw err;
        }
      },
    });

    if (next) {
      next();
    }
  },
};

export interface HapiGraphiQLOptionsFunction {
  (req?: Request): GraphiQL.GraphiQLData | Promise<GraphiQL.GraphiQLData>;
}

export interface HapiGraphiQLPluginOptions {
  path: string;
  route?: any;
  graphiqlOptions: GraphiQL.GraphiQLData | HapiGraphiQLOptionsFunction;
}

const graphiqlHapi: IPlugin = {
  name: 'graphiql',
  register: (server: Server, options: HapiGraphiQLPluginOptions, next?: Function) => {
    if (!options || !options.graphiqlOptions) {
      throw new Error('Apollo Server GraphiQL requires options.');
    }

    server.route({
      method: 'GET',
      path: options.path || '/graphiql',
      config: options.route || {},
      handler: async (request, h) => {
        const graphiqlString = await GraphiQL.resolveGraphiQLString(
          request.query,
          options.graphiqlOptions,
          request,
        );

        const response = h.response(graphiqlString);
        response.type('text/html');
        return response;
      },
    });

    if (next) {
      next();
    }
  },
};

export { graphqlHapi, graphiqlHapi };
<|MERGE_RESOLUTION|>--- conflicted
+++ resolved
@@ -8,11 +8,7 @@
 } from 'apollo-server-core';
 
 export interface IRegister {
-<<<<<<< HEAD
     (server: Server, options: any, next?: Function): void;
-=======
-  (server: Server, options: any): void;
->>>>>>> df51fd90
 }
 
 export interface IPlugin {
