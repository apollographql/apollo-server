--- conflicted
+++ resolved
@@ -93,7 +93,6 @@
       });
     }
 
-<<<<<<< HEAD
     const handler = async (request: Request, h: hapi.ResponseToolkit) => {
       try {
         const { graphqlResponse, responseInit } = await runHttpQuery(
@@ -108,35 +107,13 @@
                 : request.query,
             request: convertNodeHttpToRequest(request.raw.req),
           },
+          this.csrfPreventionRequestHeaders,
         );
 
         const response = h.response(graphqlResponse);
         if (responseInit.headers) {
           Object.entries(responseInit.headers).forEach(([headerName, value]) =>
             response.header(headerName, value),
-=======
-    app.route({
-      method: ['GET', 'POST'],
-      path,
-      options: route ?? {
-        cors: cors ?? { origin: 'ignore' },
-      },
-      handler: async (request, h) => {
-        try {
-          const { graphqlResponse, responseInit } = await runHttpQuery(
-            [request, h],
-            {
-              method: request.method.toUpperCase(),
-              options: () => this.createGraphQLServerOptions(request, h),
-              query:
-                request.method === 'post'
-                  ? // TODO type payload as string or Record
-                    (request.payload as any)
-                  : request.query,
-              request: convertNodeHttpToRequest(request.raw.req),
-            },
-            this.csrfPreventionRequestHeaders,
->>>>>>> 815217c9
           );
         }
         response.code(responseInit.status || 200);
