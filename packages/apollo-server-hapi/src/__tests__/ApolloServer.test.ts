--- conflicted
+++ resolved
@@ -425,16 +425,10 @@
                 },
               },
             },
-<<<<<<< HEAD
             nodeEnv: 'production',
+            cache: 'bounded',
           })
         ).apolloServerInfo;
-=======
-          },
-          nodeEnv: 'production',
-          cache: 'bounded',
-        });
->>>>>>> 815217c9
 
         const apolloFetch = createApolloFetch({ uri });
 
@@ -463,16 +457,10 @@
                 },
               },
             },
-<<<<<<< HEAD
             nodeEnv: 'production',
+            cache: 'bounded',
           })
         ).apolloServerInfo;
-=======
-          },
-          nodeEnv: 'production',
-          cache: 'bounded',
-        });
->>>>>>> 815217c9
 
         const apolloFetch = createApolloFetch({ uri });
 
