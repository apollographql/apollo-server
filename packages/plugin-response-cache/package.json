{
  "name": "@apollo/server-plugin-response-cache",
  "version": "4.1.4",
  "description": "Apollo Server full query response cache",
  "type": "module",
  "main": "dist/cjs/index.js",
  "module": "dist/esm/index.js",
  "types": "dist/esm/index.d.ts",
  "exports": {
    ".": {
      "types": {
        "require": "./dist/cjs/index.d.ts",
        "default": "./dist/esm/index.d.ts"
      },
      "import": "./dist/esm/index.js",
      "require": "./dist/cjs/index.js"
    }
  },
  "repository": {
    "type": "git",
    "url": "https://github.com/apollographql/apollo-server",
    "directory": "packages/plugin-response-cache"
  },
  "keywords": [],
  "author": "Apollo <packages@apollographql.com>",
  "license": "MIT",
  "bugs": {
    "url": "https://github.com/apollographql/apollo-server/issues"
  },
  "homepage": "https://github.com/apollographql/apollo-server#readme",
  "engines": {
    "node": ">=18"
  },
  "dependencies": {
<<<<<<< HEAD
    "@apollo/utils.createhash": "^3.0.0",
    "@apollo/utils.keyvaluecache": "^3.0.0"
=======
    "@apollo/utils.createhash": "^2.0.2",
    "@apollo/utils.keyvaluecache": "^2.1.0"
>>>>>>> 4f7d02d2
  },
  "peerDependencies": {
    "@apollo/server": "^4.0.1",
    "graphql": "^16.6.0"
  }
}<|MERGE_RESOLUTION|>--- conflicted
+++ resolved
@@ -32,13 +32,8 @@
     "node": ">=18"
   },
   "dependencies": {
-<<<<<<< HEAD
     "@apollo/utils.createhash": "^3.0.0",
     "@apollo/utils.keyvaluecache": "^3.0.0"
-=======
-    "@apollo/utils.createhash": "^2.0.2",
-    "@apollo/utils.keyvaluecache": "^2.1.0"
->>>>>>> 4f7d02d2
   },
   "peerDependencies": {
     "@apollo/server": "^4.0.1",
