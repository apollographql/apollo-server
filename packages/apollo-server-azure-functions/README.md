---
title: Azure Functions
description: Setting up Apollo Server with Azure Functions
---

[![npm version](https://badge.fury.io/js/apollo-server-core.svg)](https://badge.fury.io/js/apollo-server-core) [![Build Status](https://travis-ci.org/apollographql/apollo-server.svg?branch=master)](https://travis-ci.org/apollographql/apollo-server) [![Coverage Status](https://coveralls.io/repos/github/apollographql/apollo-server/badge.svg?branch=master)](https://coveralls.io/github/apollographql/apollo-server?branch=master) [![Get on Slack](https://img.shields.io/badge/slack-join-orange.svg)](https://www.apollographql.com/#slack)

This is the Azure Functions integration for the Apollo community GraphQL Server. [Read the docs.](https://www.apollographql.com/docs/apollo-server/)

## Example:

```js
const server = require('apollo-server-azure-functions');
const graphqlTools = require('graphql-tools');

const typeDefs = `
  type Random {
    id: Int!
    rand: String
  }

  type Query {
    rands: [Random]
    rand(id: Int!): Random
  }
`;

const rands = [{ id: 1, rand: 'random' }, { id: 2, rand: 'modnar' }];

const resolvers = {
  Query: {
    rands: () => rands,
    rand: (_, { id }) => rands.find(rand => rand.id === id),
  },
};

const schema = graphqlTools.makeExecutableSchema({
  typeDefs,
  resolvers,
});

module.exports = function run(context, request) {
  if (request.method === 'POST') {
    server.graphqlAzureFunctions({
<<<<<<< HEAD
        endpointURL: '/api/graphql',
        schema: schema
=======
      endpointURL: '/api/graphql',
>>>>>>> e3bc94f8
    })(context, request);
  } else if (request.method === 'GET') {
    return server.graphiqlAzureFunctions({
<<<<<<< HEAD
        endpointURL: '/api/graphql',
        schema: schema
=======
      endpointURL: '/api/graphql',
>>>>>>> e3bc94f8
    })(context, request);
  }
};
```

## GraphiQL MacOS Note

Local development doesn't work with GraphiQL at this time on MacOS. The issue seems to be releated to https://github.com/Azure/azure-functions-cli/issues/340. The current work around is to deploy the function and then use GraphiQL.<|MERGE_RESOLUTION|>--- conflicted
+++ resolved
@@ -42,21 +42,13 @@
 module.exports = function run(context, request) {
   if (request.method === 'POST') {
     server.graphqlAzureFunctions({
-<<<<<<< HEAD
-        endpointURL: '/api/graphql',
-        schema: schema
-=======
       endpointURL: '/api/graphql',
->>>>>>> e3bc94f8
+      schema: schema,
     })(context, request);
   } else if (request.method === 'GET') {
     return server.graphiqlAzureFunctions({
-<<<<<<< HEAD
-        endpointURL: '/api/graphql',
-        schema: schema
-=======
       endpointURL: '/api/graphql',
->>>>>>> e3bc94f8
+      schema: schema,
     })(context, request);
   }
 };
