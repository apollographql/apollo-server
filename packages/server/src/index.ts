export { ApolloServer } from './ApolloServer.js';
// Note that this is purely a type export.
export * from './externalTypes/index.js';

// TODO(AS4): consider moving to `@apollo/server/errors`
export {
  SyntaxError,
  ValidationError,
  AuthenticationError,
  ForbiddenError,
  UserInputError,
<<<<<<< HEAD
  PersistedQueryNotFoundError,
} from './errors.js';

// TODO(AS4): consider moving to `@apollo/server/express`
export { expressMiddleware } from './express/index.js';
=======
} from './errors.js';
>>>>>>> 3472ed97
<|MERGE_RESOLUTION|>--- conflicted
+++ resolved
@@ -9,12 +9,5 @@
   AuthenticationError,
   ForbiddenError,
   UserInputError,
-<<<<<<< HEAD
   PersistedQueryNotFoundError,
-} from './errors.js';
-
-// TODO(AS4): consider moving to `@apollo/server/express`
-export { expressMiddleware } from './express/index.js';
-=======
-} from './errors.js';
->>>>>>> 3472ed97
+} from './errors.js';