--- conflicted
+++ resolved
@@ -2,12 +2,8 @@
 import cors from 'cors';
 import express from 'express';
 import http from 'http';
-<<<<<<< HEAD
-import { ApolloServer, expressMiddleware } from '../..';
-=======
-import { ApolloServer, ApolloServerOptions, BaseContext } from '../..';
+import { ApolloServer } from '../..';
 import { expressMiddleware } from '../../express4';
->>>>>>> 3472ed97
 import { ApolloServerPluginDrainHttpServer } from '../../plugin/drainHttpServer';
 import { urlForHttpServer } from '../../utils/urlForHttpServer';
 import { defineIntegrationTestSuite } from '@apollo/server-integration-testsuite';
