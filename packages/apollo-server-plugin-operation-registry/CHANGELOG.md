# Change Log

<<<<<<< HEAD
### vNEXT

- __BREAKING__: Drop support for checking for "legacy" manifest locations.  These legacy manifests were deprecated when `v0.2.0` of the operation registry plugin was released.  In order to provide support for both manifests, the plugin has continued to poll for legacy operation manifests in the event that the new format could not be located.  With this change, this legacy probing will cease.  We will continue to host the legacy manifests until July 31, 2020.  Users are encouraged to update to this version to ensure that they are not inadvertently leveraging legacy manifests any longer. [PR #4330](https://github.com/apollographql/apollo-server/pull/4330)

### 0.4.1
=======
## vNEXT

- __BREAKING__: Drop use of `loglevel-debug`.  This removes the very long date and time prefix in front of each log line and also the support for the `DEBUG=apollo-server:apollo-server-plugin-operation-registry:*` environment variable.  Both of these were uncommonly necessary or seldom used (with the environment variable also being undocumented).  The existing behavior can be preserved by providing a `logger` that uses [`loglevel-debug`](https://npm.im/loglevel-debug), if desired.  [PR #4327](https://github.com/apollographql/apollo-server/pull/4327)
- __BREAKING__: Drop support for `schemaTag` with `graphVariant` being its successor.  As noted below, `schemaTag` was deprecated in v0.3.1 and a deprecation warning has been shown since.  The `graphVariant` replaces the functionality that `schemaTag` offered and, aside from the name change, its behavior is identical. [PR #4328](https://github.com/apollographql/apollo-server/pull/4328)

## 0.4.4

- Reinstate typings for `make-fetch-happen` at the `apollo-gateway` project level (and now, additionally, `apollo-server-plugin-operation-registry`) [PR #4333](https://github.com/apollographql/apollo-server/pull/4333)

## 0.4.3

- Switch from using our own HTTP _retries_ and _conditional-request_ implementation built on top of [`node-fetch`](https://npm.im/node-fetch) to a third-party "Fetcher" (i.e., a [Fetch API](https://developer.mozilla.org/en-US/docs/Web/API/Fetch_API)-compliant implementation) called [`make-fetch-happen`](https://npm.im/make-fetch-happen). [PR #TODO]()

## 0.4.2

- Only changes in dependencies.

## 0.4.1
>>>>>>> 08fdd233

- __BREAKING__: Use a content delivery network, fetch storage secrets and operation manifests from different domains: https://storage-secrets.api.apollographql.com and https://operations.api.apollographql.com. Please mind any firewall for outgoing traffic.

## 0.4.0:

- This version was accidentally skipped due to a manual update of `package.json`, see `v0.4.1` - @trevor-scheer

## 0.3.1:

- The `schemaTag` option is now deprecated and superseded by `graphVariant`.

## 0.3.0

- Add lifecycle hooks: `onUnregisteredOperation`, and `onForbiddenOperation`.
- Prevent the polling timer from keeping the event loop active
- Update error message for operations that are not in the operation registry.

## 0.2.2

- Update `README` image.

## 0.2.1

- Don't enable logging if `debug` was explicitly set to `false` even if `dryRun` is set to `true`.

## 0.2.0

- Per-tag operation manifests can now be fetched for each tag that has a schema and registered operations.
- Manifest storage path structure updated to `/${graphId}/${storageSecret}/${graphVariant}/manifest.v2.json`. The storage secret is fetched automatically using your API key. No longer uses schema hash.
- Metrics on forbidden and registered operations are now reported to Engine

## 0.1.0

- `apollo-server-plugin-operation-registry`
- Update operation registry plugin to use manifest v2<|MERGE_RESOLUTION|>--- conflicted
+++ resolved
@@ -1,14 +1,8 @@
 # Change Log
 
-<<<<<<< HEAD
-### vNEXT
+## vNEXT
 
 - __BREAKING__: Drop support for checking for "legacy" manifest locations.  These legacy manifests were deprecated when `v0.2.0` of the operation registry plugin was released.  In order to provide support for both manifests, the plugin has continued to poll for legacy operation manifests in the event that the new format could not be located.  With this change, this legacy probing will cease.  We will continue to host the legacy manifests until July 31, 2020.  Users are encouraged to update to this version to ensure that they are not inadvertently leveraging legacy manifests any longer. [PR #4330](https://github.com/apollographql/apollo-server/pull/4330)
-
-### 0.4.1
-=======
-## vNEXT
-
 - __BREAKING__: Drop use of `loglevel-debug`.  This removes the very long date and time prefix in front of each log line and also the support for the `DEBUG=apollo-server:apollo-server-plugin-operation-registry:*` environment variable.  Both of these were uncommonly necessary or seldom used (with the environment variable also being undocumented).  The existing behavior can be preserved by providing a `logger` that uses [`loglevel-debug`](https://npm.im/loglevel-debug), if desired.  [PR #4327](https://github.com/apollographql/apollo-server/pull/4327)
 - __BREAKING__: Drop support for `schemaTag` with `graphVariant` being its successor.  As noted below, `schemaTag` was deprecated in v0.3.1 and a deprecation warning has been shown since.  The `graphVariant` replaces the functionality that `schemaTag` offered and, aside from the name change, its behavior is identical. [PR #4328](https://github.com/apollographql/apollo-server/pull/4328)
 
@@ -25,7 +19,6 @@
 - Only changes in dependencies.
 
 ## 0.4.1
->>>>>>> 08fdd233
 
 - __BREAKING__: Use a content delivery network, fetch storage secrets and operation manifests from different domains: https://storage-secrets.api.apollographql.com and https://operations.api.apollographql.com. Please mind any firewall for outgoing traffic.
 
