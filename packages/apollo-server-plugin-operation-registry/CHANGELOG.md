--- conflicted
+++ resolved
@@ -1,14 +1,8 @@
 # Change Log
 
-<<<<<<< HEAD
-### vNEXT
-
-- Drop use of `loglevel-debug`.  This removes the very long date and time prefix in front of each log line and also the support for the `DEBUG=apollo-server:apollo-server-plugin-operation-registry:*` environment variable.  Both of these were uncommonly necessary or seldom used (with the environment variable also being undocumented).  The existing behavior can be preserved by providing a `logger` that uses [`loglevel-debug`](https://npm.im/loglevel-debug), if desired.  [PR #TODO](https://github.com/apollographql/apollo-server/pull/TODO)
-
-### 0.4.1
-=======
 ## vNEXT
 
+- __BREAKING__: Drop use of `loglevel-debug`.  This removes the very long date and time prefix in front of each log line and also the support for the `DEBUG=apollo-server:apollo-server-plugin-operation-registry:*` environment variable.  Both of these were uncommonly necessary or seldom used (with the environment variable also being undocumented).  The existing behavior can be preserved by providing a `logger` that uses [`loglevel-debug`](https://npm.im/loglevel-debug), if desired.  [PR #4327](https://github.com/apollographql/apollo-server/pull/4327)
 - __BREAKING__: Drop support for `schemaTag` with `graphVariant` being its successor.  As noted below, `schemaTag` was deprecated in v0.3.1 and a deprecation warning has been shown since.  The `graphVariant` replaces the functionality that `schemaTag` offered and, aside from the name change, its behavior is identical. [PR #4328](https://github.com/apollographql/apollo-server/pull/4328)
 
 ## 0.4.4
@@ -24,7 +18,6 @@
 - Only changes in dependencies.
 
 ## 0.4.1
->>>>>>> 93142615
 
 - __BREAKING__: Use a content delivery network, fetch storage secrets and operation manifests from different domains: https://storage-secrets.api.apollographql.com and https://operations.api.apollographql.com. Please mind any firewall for outgoing traffic.
 
