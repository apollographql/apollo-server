--- conflicted
+++ resolved
@@ -33,12 +33,7 @@
 export default class Agent {
   private fetcher: typeof fetch;
   private timer?: NodeJS.Timer;
-<<<<<<< HEAD
-  private logger: loglevel.Logger;
-=======
   private logger: Logger;
-  private hashedServiceId?: string;
->>>>>>> 6f38592e
   private requestInFlight: Promise<any> | null = null;
   private lastSuccessfulCheck?: Date;
   private storageSecret?: string;
