--- conflicted
+++ resolved
@@ -47,16 +47,8 @@
     Object.assign(this.options, options);
 
     this.logger = this.options.logger || loglevel.getLogger(pluginName);
-
-<<<<<<< HEAD
-=======
     this.fetcher = this.options.fetcher || getDefaultGcsFetcher();
 
-    if (!this.options.schemaHash) {
-      throw new Error('`schemaHash` must be passed to the Agent.');
-    }
-
->>>>>>> 08fdd233
     if (
       typeof this.options.engine !== 'object' ||
       typeof this.options.engine.serviceID !== 'string'
@@ -168,24 +160,6 @@
     timeout: this.pollSeconds() * 3 /* times */ * 1000 /* ms */,
   };
 
-<<<<<<< HEAD
-=======
-  private async fetchLegacyManifest(): Promise<Response> {
-    this.logger.debug(`Fetching legacy manifest.`);
-    if (this.options.graphVariant !== 'current') {
-      this.logger.warn(
-        `The legacy manifest contains operations registered for the "current" variant, but the specified variant is "${this.options.graphVariant}".`,
-      );
-    }
-    const legacyManifestUrl = getLegacyOperationManifestUrl(
-      this.getHashedServiceId(),
-      this.options.schemaHash,
-    );
-    this.logger.debug(`Checking for manifest changes at ${legacyManifestUrl}`);
-    return this.fetcher(legacyManifestUrl, this.fetchOptions);
-  }
-
->>>>>>> 08fdd233
   private async fetchManifest(): Promise<Response> {
     this.logger.debug(`Checking for storageSecret`);
     const storageSecret = await this.fetchAndUpdateStorageSecret();
