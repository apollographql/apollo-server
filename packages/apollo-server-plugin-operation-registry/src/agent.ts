--- conflicted
+++ resolved
@@ -13,22 +13,15 @@
 
 import { InMemoryLRUCache } from 'apollo-server-caching';
 import { OperationManifest } from "./ApolloServerPluginOperationRegistry";
-<<<<<<< HEAD
 import { Logger } from "apollo-server-types";
-=======
 import { Response, RequestInit, fetch } from "apollo-server-env";
->>>>>>> 08fdd233
 
 const DEFAULT_POLL_SECONDS: number = 30;
 const SYNC_WARN_TIME_SECONDS: number = 60;
 
 export interface AgentOptions {
-<<<<<<< HEAD
   logger?: Logger;
-=======
-  logger?: loglevel.Logger;
   fetcher?: typeof fetch;
->>>>>>> 08fdd233
   pollSeconds?: number;
   schemaHash: string;
   engine: any;
