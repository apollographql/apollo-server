--- conflicted
+++ resolved
@@ -14,14 +14,9 @@
   genericApiKeyHash,
 } from './helpers.test-helpers';
 import Agent, { AgentOptions } from "../agent";
+import { Operation } from "../ApolloServerPluginOperationRegistry";
+import { fakeTestBaseUrl, getStoreKey, getOperationManifestUrl, urlOperationManifestBase } from "../common";
 import { Logger } from "apollo-server-types";
-import { Operation } from "../ApolloServerPluginOperationRegistry";
-<<<<<<< HEAD
-import { fakeTestBaseUrl, getStoreKey, getOperationManifestUrl, urlOperationManifestBase } from "../common";
-=======
-import { fakeTestBaseUrl, getLegacyOperationManifestUrl, getStoreKey, getOperationManifestUrl, urlOperationManifestBase } from "../common";
-import { Logger } from "apollo-server-types";
->>>>>>> 6f38592e
 
 // These get a bit verbose within the tests below, so we use this as a
 // sample store to pick and grab from.
@@ -134,18 +129,6 @@
             sampleManifestRecords.c,
           ],
         );
-<<<<<<< HEAD
-        const logger: Logger = {
-          debug: jest.fn(),
-          warn: jest.fn(),
-          info: jest.fn(),
-          error: jest.fn(),
-=======
-        nockLegacyGoodManifest([
-          sampleManifestRecords.a,
-          sampleManifestRecords.b,
-          sampleManifestRecords.c,
-        ]);
         const relevantLogs: any = [];
         const logger: Logger = {
           debug: jest.fn().mockImplementation((...args: any[]) => {
@@ -168,48 +151,28 @@
           }),
           info: () => {},
           error: () => {},
->>>>>>> 6f38592e
         };
         await createAgent({ logger }).start();
 
-        expect(logger.debug).toHaveBeenCalledWith(
+        expect(relevantLogs[0][0]).toBe(
           `Checking for manifest changes at ${urlResolve(
             fakeTestBaseUrl,
             getOperationManifestUrl(genericServiceID, genericStorageSecret),
           )}`,
         );
 
-<<<<<<< HEAD
-        expect(logger.debug).toHaveBeenCalledWith(
-          `Incoming manifest ADDs: ${sampleManifestRecords.a.signature}`);
-        expect(logger.debug).toHaveBeenCalledWith(
-          `Incoming manifest ADDs: ${sampleManifestRecords.b.signature}`);
-        expect(logger.debug).toHaveBeenCalledWith(
-          `Incoming manifest ADDs: ${sampleManifestRecords.c.signature}`);
-=======
+        // Console should indicate the records have been added in order.
         expect(relevantLogs[1][0]).toBe(
-          `Checking for manifest changes at ${urlResolve(
-            fakeTestBaseUrl,
-            getLegacyOperationManifestUrl(
-              hashedServiceId(genericServiceID),
-              genericSchemaHash,
-            ),
-          )}`,
-        );
-
-        // Console should indicate the records have been added in order.
+          `Incoming manifest ADDs: ${sampleManifestRecords.a.signature}`,
+        );
         expect(relevantLogs[2][0]).toBe(
-          `Incoming manifest ADDs: ${sampleManifestRecords.a.signature}`,
+          `Incoming manifest ADDs: ${sampleManifestRecords.b.signature}`,
         );
         expect(relevantLogs[3][0]).toBe(
-          `Incoming manifest ADDs: ${sampleManifestRecords.b.signature}`,
-        );
-        expect(relevantLogs[4][0]).toBe(
           `Incoming manifest ADDs: ${sampleManifestRecords.c.signature}`,
         );
 
-        expect(relevantLogs.length).toBe(5);
->>>>>>> 6f38592e
+        expect(relevantLogs.length).toBe(4);
       });
 
       it('populates the manifest store after starting', async () => {
