--- conflicted
+++ resolved
@@ -4,11 +4,8 @@
 
 > The changes noted within this `vNEXT` section have not been released yet.  New PRs and commits which introduce changes should include an entry in this `vNEXT` section as part of their development.  When a release is being prepared, a new header will be (manually) created below and the the appropriate changes within that release will be moved into the new section.
 
-<<<<<<< HEAD
-- Nothing yet! Stay tuned!
+- _Nothing yet! Stay tuned._
 - Allow to use provides directive with interface types [#3244](https://github.com/apollographql/apollo-server/pull/3244)
-=======
-- _Nothing yet! Stay tuned._
 
 ## 0.14.1
 
@@ -63,7 +60,6 @@
 
 > [See complete versioning details.](https://github.com/apollographql/apollo-server/commit/6100fb5e0797cd1f578ded7cb77b60fac47e58e3)
 
->>>>>>> 9b2f1868
 - Remove federation directives from composed schema [#3272](https://github.com/apollographql/apollo-server/pull/3272)
 - Do not remove Query/Mutation/Subscription types when schema is included if schema references those types [#3260](https://github.com/apollographql/apollo-server/pull/3260)
 
