--- conflicted
+++ resolved
@@ -228,11 +228,7 @@
       keys
         .map(
           (selections) =>
-<<<<<<< HEAD
-            `\n  @key(fields: "{ ${selections.map(print)} }", graph: "${service}")`,
-=======
             `\n  @key(fields: "${printFieldSet(selections)}", graph: "${service}")`,
->>>>>>> 7b8678f9
         )
         .join(''),
     )
@@ -327,7 +323,7 @@
  * @param selections
  */
 function printFieldSet(selections: readonly SelectionNode[]): string {
-  return selections.map(printWithReducedWhitespace).join(' ');
+  return `{ ${selections.map(printWithReducedWhitespace).join(' ')} }`;
 }
 
 /**
@@ -359,19 +355,11 @@
   }
 
   if (requires.length > 0) {
-<<<<<<< HEAD
-    printed += ` @requires(fields: "{ ${requires.map(printWithReducedWhitespace).join(' ')} }")`;
-  }
-
-  if (provides.length > 0) {
-    printed += ` @provides(fields: "{ ${provides.map(printWithReducedWhitespace).join(' ')} }")`;
-=======
     printed += ` @requires(fields: "${printFieldSet(requires)}")`;
   }
 
   if (provides.length > 0) {
     printed += ` @provides(fields: "${printFieldSet(provides)}")`;
->>>>>>> 7b8678f9
   }
 
   return printed;
