--- conflicted
+++ resolved
@@ -1,6 +1,5 @@
 import { fixtures } from 'apollo-federation-integration-testsuite';
 import { composeAndValidate } from '../../composition';
-<<<<<<< HEAD
 import { parse, print, GraphQLError, visit, StringValueNode } from 'graphql';
 
 describe('printComposedSdl', () => {
@@ -10,17 +9,6 @@
     // composeAndValidate calls `printComposedSdl` to return `composedSdl`
     ({ composedSdl, errors } = composeAndValidate(fixtures));
   });
-=======
-import { parse, GraphQLError } from 'graphql';
-
-describe('printComposedSdl', () => {
-  let composedSdl: string;
-  let errors: readonly GraphQLError[];
-
-  beforeAll(() => {
-    ({composedSdl, errors} = composeAndValidate(fixtures));
-  })
->>>>>>> 7b8678f9
 
   it('composes without errors', () => {
     expect(errors).toHaveLength(0);
@@ -255,18 +243,11 @@
 
       type User
         @owner(graph: \\"accounts\\")
-<<<<<<< HEAD
         @key(fields: \\"{ id }\\", graph: \\"accounts\\")
+        @key(fields: \\"{ username name { first last } }\\", graph: \\"accounts\\")
         @key(fields: \\"{ id }\\", graph: \\"inventory\\")
         @key(fields: \\"{ id }\\", graph: \\"product\\")
         @key(fields: \\"{ id }\\", graph: \\"reviews\\")
-=======
-        @key(fields: \\"id\\", graph: \\"accounts\\")
-        @key(fields: \\"username name { first last }\\", graph: \\"accounts\\")
-        @key(fields: \\"id\\", graph: \\"inventory\\")
-        @key(fields: \\"id\\", graph: \\"product\\")
-        @key(fields: \\"id\\", graph: \\"reviews\\")
->>>>>>> 7b8678f9
       {
         id: ID!
         name: Name
