--- conflicted
+++ resolved
@@ -28,15 +28,9 @@
   "dependencies": {
     "@apollo/cache-control-types": "^1.0.3",
     "@apollo/client": "^3.6.9",
-<<<<<<< HEAD
-    "@apollo/server": "4.8.1",
+    "@apollo/server": "4.9.0",
     "@apollo/utils.keyvaluecache": "^3.0.0",
     "@apollo/utils.createhash": "^3.0.0",
-=======
-    "@apollo/server": "4.9.0",
-    "@apollo/utils.keyvaluecache": "^2.1.0",
-    "@apollo/utils.createhash": "^2.0.0",
->>>>>>> 12356115
     "@apollo/usage-reporting-protobuf": "^4.1.1",
     "@josephg/resolvable": "^1.0.1",
     "body-parser": "^1.20.0",
