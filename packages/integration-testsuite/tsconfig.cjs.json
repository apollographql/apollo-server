--- conflicted
+++ resolved
@@ -2,20 +2,6 @@
   "extends": ".",
   "compilerOptions": {
     "module": "commonjs",
-<<<<<<< HEAD
-    "moduleResolution": "node",
-    "esModuleInterop": true,
-    "rootDir": "./src",
-    "outDir": "./dist",
-    "lib": ["es2021"]
-  },
-  "include": ["src/**/*"],
-  "references": [
-    { "path": "../cache-control-types"},
-    { "path": "../server" },
-  ],
-=======
     "outDir": "./dist/cjs",
   }
->>>>>>> 98b1976d
 }