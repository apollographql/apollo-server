--- conflicted
+++ resolved
@@ -29,15 +29,9 @@
     "@apollographql/graphql-playground-html": "1.6.26",
     "apollo-server-core": "file:../apollo-server-core",
     "apollo-server-types": "file:../apollo-server-types",
-<<<<<<< HEAD
-    "fastify-accepts": "^0.5.0",
-    "fastify-cors": "^2.2.0",
+    "fastify-accepts": "^1.0.0",
+    "fastify-cors": "^3.0.3",
     "graphql-subscriptions": "^1.1.0",
-=======
-    "fastify-accepts": "^1.0.0",
-    "fastify-cors": "^0.2.0",
-    "graphql-subscriptions": "^1.0.0",
->>>>>>> 753e60cc
     "graphql-tools": "^4.0.0"
   },
   "devDependencies": {
