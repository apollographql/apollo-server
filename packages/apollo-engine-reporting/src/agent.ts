--- conflicted
+++ resolved
@@ -47,7 +47,7 @@
   requestContext: GraphQLRequestContext<TContext>,
 ) => ClientInfo;
 
-<<<<<<< HEAD
+// AS3: Drop support for deprecated `ENGINE_API_KEY`.
 export function getEngineApiKey(
   {engine, skipWarn = false, logger= console }:
     {engine: EngineReportingOptions<any> | boolean | undefined, skipWarn?: boolean, logger?: Logger }
@@ -68,8 +68,9 @@
     warnedOnDeprecatedApiKey = true;
   }
   return  apiKeyFromEnv || legacyApiKeyFromEnv || ''
-=======
-// AS3: Drop support for deprecated bits.
+}
+
+// AS3: Drop support for deprecated `ENGINE_SCHEMA_TAG`.
 export function getEngineGraphVariant(engine: EngineReportingOptions<any> | boolean | undefined, logger: Logger = console): string | undefined {
   if (engine === false) {
     return;
@@ -90,7 +91,6 @@
     }
     return process.env.APOLLO_GRAPH_VARIANT || process.env.ENGINE_SCHEMA_TAG;
   }
->>>>>>> 275945de
 }
 
 export interface EngineReportingOptions<TContext> {
@@ -270,11 +270,7 @@
   private readonly options: EngineReportingOptions<TContext>;
   private readonly apiKey: string;
   private logger: Logger = console;
-<<<<<<< HEAD
-=======
-  private apiKey: string;
   private graphVariant: string;
->>>>>>> 275945de
   private reports: { [schemaHash: string]: FullTracesReport } = Object.create(
     null,
   );
@@ -293,11 +289,7 @@
     this.options = options;
     this.apiKey = getEngineApiKey({engine: this.options, skipWarn: false, logger: this.logger});
     if (options.logger) this.logger = options.logger;
-<<<<<<< HEAD
-=======
-    this.apiKey = options.apiKey || process.env.ENGINE_API_KEY || '';
     this.graphVariant = getEngineGraphVariant(options, this.logger) || '';
->>>>>>> 275945de
     if (!this.apiKey) {
       throw new Error(
         `To use EngineReportingAgent, you must specify an API key via the apiKey option or the APOLLO_KEY environment variable.`,
