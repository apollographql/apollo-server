import os from 'os';
import { gzip } from 'zlib';
import { DocumentNode, GraphQLError } from 'graphql';
import {
  FullTracesReport,
  ReportHeader,
  Traces,
  Trace,
} from 'apollo-engine-reporting-protobuf';

import { fetch, RequestAgent, Response } from 'apollo-server-env';
import retry from 'async-retry';

import { EngineReportingExtension } from './extension';
import { GraphQLRequestContext, Logger } from 'apollo-server-types';
import { InMemoryLRUCache } from 'apollo-server-caching';
import { defaultEngineReportingSignature } from 'apollo-graphql';

let warnedOnDeprecatedApiKey = false;

export interface ClientInfo {
  clientName?: string;
  clientVersion?: string;
  clientReferenceId?: string;
}

export type SendValuesBaseOptions =
  | { onlyNames: Array<String> }
  | { exceptNames: Array<String> }
  | { all: true }
  | { none: true };

type VariableValueTransformOptions = {
  variables: Record<string, any>;
  operationString?: string;
};

export type VariableValueOptions =
  | {
      transform: (
        options: VariableValueTransformOptions,
      ) => Record<string, any>;
    }
  | SendValuesBaseOptions;

export type GenerateClientInfo<TContext> = (
  requestContext: GraphQLRequestContext<TContext>,
) => ClientInfo;

export function getEngineApiKey(engine: EngineReportingOptions<any> | boolean | undefined, skipWarn: boolean = false) {
  if (typeof engine === 'object') {
    if (engine.apiKey) {
      return engine.apiKey;
    }
  }
  const legacyApiKeyFromEnv = process.env.ENGINE_API_KEY;
  const apiKeyFromEnv = process.env.APOLLO_KEY;

  if(legacyApiKeyFromEnv && apiKeyFromEnv && !skipWarn) {
    console.warn(`Both ENGINE_API_KEY (deprecated) and APOLLO_KEY are set; defaulting to APOLLO_KEY.`);
  }
  if(legacyApiKeyFromEnv && !warnedOnDeprecatedApiKey && !skipWarn) {
    console.warn(`[deprecated] Setting the key via ENGINE_API_KEY is deprecated and will not be supported in future versions.`);
    warnedOnDeprecatedApiKey = true;
  }
  return  apiKeyFromEnv || legacyApiKeyFromEnv || ''
}

export interface EngineReportingOptions<TContext> {
  /**
   * API key for the service. Get this from
   * [Engine](https://engine.apollographql.com) by logging in and creating
   * a service. You may also specify this with the `ENGINE_API_KEY`
   * environment variable; the option takes precedence. __Required__.
   */
  apiKey?: string;
  /**
   * Specify the function for creating a signature for a query. See signature.ts
   * for details.
   */
  calculateSignature?: (ast: DocumentNode, operationName: string) => string;
  /**
   * How often to send reports to the Engine server. We'll also send reports
   * when the report gets big; see maxUncompressedReportSize.
   */
  reportIntervalMs?: number;
  /**
   * We send a report when the report size will become bigger than this size in
   * bytes (default: 4MB).  (This is a rough limit --- we ignore the size of the
   * report header and some other top level bytes. We just add up the lengths of
   * the serialized traces and signatures.)
   */
  maxUncompressedReportSize?: number;
  /**
   * The URL of the Engine report ingress server.
   */
  endpointUrl?: string;
  /**
   * If set, prints all reports as JSON when they are sent.
   */
  debugPrintReports?: boolean;
  /**
   * HTTP(s) agent to be used on the fetch call to apollo-engine metrics endpoint
   */
  requestAgent?: RequestAgent | false;
  /**
   * Reporting is retried with exponential backoff up to this many times
   * (including the original request). Defaults to 5.
   */
  maxAttempts?: number;
  /**
   * Minimum back-off for retries. Defaults to 100ms.
   */
  minimumRetryDelayMs?: number;
  /**
   * By default, errors that occur when sending trace reports to Engine servers
   * will be logged to standard error. Specify this function to process errors
   * in a different way.
   */
  reportErrorFunction?: (err: Error) => void;
  /**
   * By default, Apollo Server does not send the values of any GraphQL variables to Apollo's servers, because variable
   * values often contain the private data of your app's users. If you'd like variable values to be included in traces, set this option.
   * This option can take several forms:
   * - { none: true }: don't send any variable values (DEFAULT)
   * - { all: true}: send all variable values
   * - { transform: ... }: a custom function for modifying variable values. Keys added by the custom function will
   *    be removed, and keys removed will be added back with an empty value. For security reasons, if an error occurs within this function, all variable values will be replaced with `[PREDICATE_FUNCTION_ERROR]`.
   * - { exceptNames: ... }: a case-sensitive list of names of variables whose values should not be sent to Apollo servers
   * - { onlyNames: ... }: A case-sensitive list of names of variables whose values will be sent to Apollo servers
   *
   * Defaults to not sending any variable values if both this parameter and
   * the deprecated `privateVariables` are not set. The report will
   * indicate each private variable key whose value was redacted by { none: true } or { exceptNames: [...] }.
   *
   * TODO(helen): Add new flag to the trace details (and modify the protobuf message structure) to indicate the type of modification. Then, add the following description to the docs:
   * "The report will indicate that variable values were modified by a custom function, or will list all private variables redacted."
   * TODO(helen): LINK TO EXAMPLE FUNCTION? e.g. a function recursively search for keys to be blocklisted
   */
  sendVariableValues?: VariableValueOptions;
  /**
   * [DEPRECATED] Use sendVariableValues
   * Passing an array into privateVariables is equivalent to passing { exceptNames: array } into
   * sendVariableValues, and passing in `true` or `false` is equivalent to passing { none: true } or
   * { all: true }, respectively.
   *
   * An error will be thrown if both this deprecated option and its replacement, sendVariableValues are defined.
   */
  privateVariables?: Array<String> | boolean;
  /**
   * By default, Apollo Server does not send the list of HTTP headers and values to
   * Apollo's servers, to protect private data of your app's users. If you'd like this information included in traces,
   * set this option. This option can take several forms:
   *
   * - { none: true } to drop all HTTP request headers (DEFAULT)
   * - { all: true } to send the values of all HTTP request headers
   * - { exceptNames: Array<String> } A case-insensitive list of names of HTTP headers whose values should not be
   *     sent to Apollo servers
   * - { onlyNames: Array<String> }: A case-insensitive list of names of HTTP headers whose values will be sent to Apollo servers
   *
   * Defaults to not sending any request header names and values if both this parameter and
   * the deprecated `privateHeaders` are not set.
   * Unlike with sendVariableValues, names of dropped headers are not reported.
   * The headers 'authorization', 'cookie', and 'set-cookie' are never reported.
   */
  sendHeaders?: SendValuesBaseOptions;
  /**
   * [DEPRECATED] Use sendHeaders
   * Passing an array into privateHeaders is equivalent to passing { exceptNames: array } into sendHeaders, and
   * passing `true` or `false` is equivalent to passing in { none: true } and { all: true }, respectively.
   *
   * An error will be thrown if both this deprecated option and its replacement, sendHeaders are defined.
   */
  privateHeaders?: Array<String> | boolean;
  /**
   * By default, EngineReportingAgent listens for the 'SIGINT' and 'SIGTERM'
   * signals, stops, sends a final report, and re-sends the signal to
   * itself. Set this to false to disable. You can manually invoke 'stop()' and
   * 'sendReport()' on other signals if you'd like. Note that 'sendReport()'
   * does not run synchronously so it cannot work usefully in an 'exit' handler.
   */
  handleSignals?: boolean;
  /**
   * Sends the trace report immediately. This options is useful for stateless environments
   */
  sendReportsImmediately?: boolean;
  /**
   * @deprecated Use `rewriteError` instead.
   * @default false
   *
   * To remove the error message from traces, set this to true.
   */
  maskErrorDetails?: boolean;
  /**
   * By default, all errors get reported to Engine servers. You can specify a
   * a filter function to exclude specific errors from being reported by
   * returning an explicit `null`, or you can mask certain details of the error
   * by modifying it and returning the modified error.
   */
  rewriteError?: (err: GraphQLError) => GraphQLError | null;
  /**
   * [DEPRECATED: use graphVariant] A human readable name to tag this variant of a schema (i.e. staging, EU)
   */
  schemaTag?: string;
  /**
   * A human readable name to refer to the variant of the graph for which metrics are reported
   */
  graphVariant?: string;
  /**
   * Creates the client information for operation traces.
   */
  generateClientInfo?: GenerateClientInfo<TContext>;

  /**
   * A logger interface to be used for output and errors.  When not provided
   * it will default to the server's own `logger` implementation and use
   * `console` when that is not available.
   */
  logger?: Logger;
}

export interface AddTraceArgs {
  trace: Trace;
  operationName: string;
  queryHash: string;
  schemaHash: string;
  queryString?: string;
  documentAST?: DocumentNode;
}

const serviceHeaderDefaults = {
  hostname: os.hostname(),
  agentVersion: `apollo-engine-reporting@${require('../package.json').version}`,
  runtimeVersion: `node ${process.version}`,
  // XXX not actually uname, but what node has easily.
  uname: `${os.platform()}, ${os.type()}, ${os.release()}, ${os.arch()})`,
};

// EngineReportingAgent is a persistent object which creates
// EngineReportingExtensions for each request and sends batches of trace reports
// to the Engine server.
export class EngineReportingAgent<TContext = any> {
<<<<<<< HEAD
  private readonly options: EngineReportingOptions<TContext>;
  private readonly apiKey: string;
=======
  private options: EngineReportingOptions<TContext>;
  private logger: Logger = console;
  private apiKey: string;
>>>>>>> 39024ce3
  private reports: { [schemaHash: string]: FullTracesReport } = Object.create(
    null,
  );
  private reportSizes: { [schemaHash: string]: number } = Object.create(null);
  private reportTimer: any; // timer typing is weird and node-specific
  private sendReportsImmediately?: boolean;
  private stopped: boolean = false;
  private reportHeaders: { [schemaHash: string]: ReportHeader } = Object.create(
    null,
  );
  private signatureCache: InMemoryLRUCache<string>;

  private signalHandlers = new Map<NodeJS.Signals, NodeJS.SignalsListener>();

  public constructor(options: EngineReportingOptions<TContext> = {}) {
    this.options = options;
<<<<<<< HEAD

    this.apiKey = getEngineApiKey(this.options);
=======
    if (options.logger) this.logger = options.logger;
    this.apiKey = options.apiKey || process.env.ENGINE_API_KEY || '';
>>>>>>> 39024ce3
    if (!this.apiKey) {
      throw new Error(
        `To use EngineReportingAgent, you must specify an API key via the apiKey option or the APOLLO_KEY environment variable.`,
      );
    }

    // Since calculating the signature for Engine reporting is potentially an
    // expensive operation, we'll cache the signatures we generate and re-use
    // them based on repeated traces for the same `queryHash`.
    this.signatureCache = createSignatureCache({ logger: this.logger });

    this.sendReportsImmediately = options.sendReportsImmediately;
    if (!this.sendReportsImmediately) {
      this.reportTimer = setInterval(
        () => this.sendAllReportsAndReportErrors(),
        this.options.reportIntervalMs || 10 * 1000,
      );
    }

    if (this.options.handleSignals !== false) {
      const signals: NodeJS.Signals[] = ['SIGINT', 'SIGTERM'];
      signals.forEach(signal => {
        // Note: Node only started sending signal names to signal events with
        // Node v10 so we can't use that feature here.
        const handler: NodeJS.SignalsListener = async () => {
          this.stop();
          await this.sendAllReportsAndReportErrors();
          process.kill(process.pid, signal);
        };
        process.once(signal, handler);
        this.signalHandlers.set(signal, handler);
      });
    }

    // Handle the legacy options: privateVariables and privateHeaders
    handleLegacyOptions(this.options);
  }

  public newExtension(schemaHash: string): EngineReportingExtension<TContext> {
    return new EngineReportingExtension<TContext>(
      this.options,
      this.addTrace.bind(this),
      schemaHash,
    );
  }

  public async addTrace({
    trace,
    queryHash,
    documentAST,
    operationName,
    queryString,
    schemaHash,
  }: AddTraceArgs): Promise<void> {
    // Ignore traces that come in after stop().
    if (this.stopped) {
      return;
    }

    if (!(schemaHash in this.reports)) {
      this.reportHeaders[schemaHash] = new ReportHeader({
        ...serviceHeaderDefaults,
        schemaHash,
        schemaTag:
          this.options.graphVariant
          || this.options.schemaTag
          || process.env.APOLLO_GRAPH_VARIANT
          || process.env.ENGINE_SCHEMA_TAG
          || '',
      });
      // initializes this.reports[reportHash]
      this.resetReport(schemaHash);
    }
    const report = this.reports[schemaHash];

    const protobufError = Trace.verify(trace);
    if (protobufError) {
      throw new Error(`Error encoding trace: ${protobufError}`);
    }
    const encodedTrace = Trace.encode(trace).finish();

    const signature = await this.getTraceSignature({
      queryHash,
      documentAST,
      queryString,
      operationName,
    });

    const statsReportKey = `# ${operationName || '-'}\n${signature}`;
    if (!report.tracesPerQuery.hasOwnProperty(statsReportKey)) {
      report.tracesPerQuery[statsReportKey] = new Traces();
      (report.tracesPerQuery[statsReportKey] as any).encodedTraces = [];
    }
    // See comment on our override of Traces.encode inside of
    // apollo-engine-reporting-protobuf to learn more about this strategy.
    (report.tracesPerQuery[statsReportKey] as any).encodedTraces.push(
      encodedTrace,
    );
    this.reportSizes[schemaHash] +=
      encodedTrace.length + Buffer.byteLength(statsReportKey);

    // If the buffer gets big (according to our estimate), send.
    if (
      this.sendReportsImmediately ||
      this.reportSizes[schemaHash] >=
        (this.options.maxUncompressedReportSize || 4 * 1024 * 1024)
    ) {
      await this.sendReportAndReportErrors(schemaHash);
    }
  }

  public async sendAllReports(): Promise<void> {
    await Promise.all(
      Object.keys(this.reports).map(hash => this.sendReport(hash)),
    );
  }

  public async sendReport(schemaHash: string): Promise<void> {
    const report = this.reports[schemaHash];
    this.resetReport(schemaHash);

    if (Object.keys(report.tracesPerQuery).length === 0) {
      return;
    }

    // Send traces asynchronously, so that (eg) addTrace inside a resolver
    // doesn't block on it.
    await Promise.resolve();

    if (this.options.debugPrintReports) {
      // In terms of verbosity, and as the name of this option suggests, this
      // message is either an "info" or a "debug" level message.  However,
      // we are using `warn` here for compatibility reasons since the
      // `debugPrintReports` flag pre-dated the existence of log-levels and
      // changing this to also require `debug: true` (in addition to
      // `debugPrintReports`) just to reach the level of verbosity to produce
      // the output would be a breaking change.  The "warn" level is on by
      // default.  There is a similar theory and comment applied below.
      this.logger.warn(
        `Engine sending report: ${JSON.stringify(report.toJSON())}`,
      );
    }

    const protobufError = FullTracesReport.verify(report);
    if (protobufError) {
      throw new Error(`Error encoding report: ${protobufError}`);
    }
    const message = FullTracesReport.encode(report).finish();

    const compressed = await new Promise<Buffer>((resolve, reject) => {
      // The protobuf library gives us a Uint8Array. Node 8's zlib lets us
      // pass it directly; convert for the sake of Node 6. (No support right
      // now for Node 4, which lacks Buffer.from.)
      const messageBuffer = Buffer.from(
        message.buffer as ArrayBuffer,
        message.byteOffset,
        message.byteLength,
      );
      gzip(messageBuffer, (err, gzipResult) => {
        if (err) {
          reject(err);
        } else {
          resolve(gzipResult);
        }
      });
    });

    const endpointUrl =
      (this.options.endpointUrl || 'https://engine-report.apollodata.com') +
      '/api/ingress/traces';

    // Wrap fetch with async-retry for automatic retrying
    const response: Response = await retry(
      // Retry on network errors and 5xx HTTP
      // responses.
      async () => {
        const curResponse = await fetch(endpointUrl, {
          method: 'POST',
          headers: {
            'user-agent': 'apollo-engine-reporting',
            'x-api-key': this.apiKey,
            'content-encoding': 'gzip',
          },
          body: compressed,
          agent: this.options.requestAgent,
        });

        if (curResponse.status >= 500 && curResponse.status < 600) {
          throw new Error(
            `HTTP status ${curResponse.status}, ${(await curResponse.text()) ||
              '(no body)'}`,
          );
        } else {
          return curResponse;
        }
      },
      {
        retries: (this.options.maxAttempts || 5) - 1,
        minTimeout: this.options.minimumRetryDelayMs || 100,
        factor: 2,
      },
    ).catch((err: Error) => {
      throw new Error(
        `Error sending report to Apollo Engine servers: ${err.message}`,
      );
    });

    if (response.status < 200 || response.status >= 300) {
      // Note that we don't expect to see a 3xx here because request follows
      // redirects.
      throw new Error(
        `Error sending report to Apollo Engine servers: HTTP status ${
          response.status
        }, ${(await response.text()) || '(no body)'}`,
      );
    }
    if (this.options.debugPrintReports) {
      // In terms of verbosity, and as the name of this option suggests, this
      // message is either an "info" or a "debug" level message.  However,
      // we are using `warn` here for compatibility reasons since the
      // `debugPrintReports` flag pre-dated the existence of log-levels and
      // changing this to also require `debug: true` (in addition to
      // `debugPrintReports`) just to reach the level of verbosity to produce
      // the output would be a breaking change.  The "warn" level is on by
      // default.  There is a similar theory and comment applied above.
      this.logger.warn(`Engine report: status ${response.status}`);
    }
  }

  // Stop prevents reports from being sent automatically due to time or buffer
  // size, and stop buffering new traces. You may still manually send a last
  // report by calling sendReport().
  public stop() {
    // Clean up signal handlers so they don't accrue indefinitely.
    this.signalHandlers.forEach((handler, signal) => {
      process.removeListener(signal, handler);
    });

    if (this.reportTimer) {
      clearInterval(this.reportTimer);
      this.reportTimer = undefined;
    }

    this.stopped = true;
  }

  private async getTraceSignature({
    queryHash,
    operationName,
    documentAST,
    queryString,
  }: {
    queryHash: string;
    operationName: string;
    documentAST?: DocumentNode;
    queryString?: string;
  }): Promise<string> {
    if (!documentAST && !queryString) {
      // This shouldn't happen: one of those options must be passed to runQuery.
      throw new Error('No queryString or documentAST?');
    }

    const cacheKey = signatureCacheKey(queryHash, operationName);

    // If we didn't have the signature in the cache, we'll resort to
    // calculating it asynchronously.  The `addTrace` method will
    // `await` the `signature` if it's a Promise, prior to putting it
    // on the stack of traces to deliver to the cloud.
    const cachedSignature = await this.signatureCache.get(cacheKey);

    if (cachedSignature) {
      return cachedSignature;
    }

    if (!documentAST) {
      // We didn't get an AST, possibly because of a parse failure. Let's just
      // use the full query string.
      //
      // XXX This does mean that even if you use a calculateSignature which
      //     hides literals, you might end up sending literals for queries
      //     that fail parsing or validation. Provide some way to mask them
      //     anyway?
      return queryString as string;
    }

    const generatedSignature = (
      this.options.calculateSignature || defaultEngineReportingSignature
    )(documentAST, operationName);

    // Intentionally not awaited so the cache can be written to at leisure.
    this.signatureCache.set(cacheKey, generatedSignature);

    return generatedSignature;
  }

  private async sendAllReportsAndReportErrors(): Promise<void> {
    await Promise.all(
      Object.keys(this.reports).map(schemaHash =>
        this.sendReportAndReportErrors(schemaHash),
      ),
    );
  }

  private sendReportAndReportErrors(schemaHash: string): Promise<void> {
    return this.sendReport(schemaHash).catch(err => {
      // This catch block is primarily intended to catch network errors from
      // the retried request itself, which include network errors and non-2xx
      // HTTP errors.
      if (this.options.reportErrorFunction) {
        this.options.reportErrorFunction(err);
      } else {
        this.logger.error(err.message);
      }
    });
  }

  private resetReport(schemaHash: string) {
    this.reports[schemaHash] = new FullTracesReport({
      header: this.reportHeaders[schemaHash],
    });
    this.reportSizes[schemaHash] = 0;
  }
}

function createSignatureCache({
  logger,
}: {
  logger: Logger;
}): InMemoryLRUCache<string> {
  let lastSignatureCacheWarn: Date;
  let lastSignatureCacheDisposals: number = 0;
  return new InMemoryLRUCache<string>({
    // Calculate the length of cache objects by the JSON.stringify byteLength.
    sizeCalculator(obj) {
      return Buffer.byteLength(JSON.stringify(obj), 'utf8');
    },
    // 3MiB limit, very much approximately since we can't be sure how V8 might
    // be storing these strings internally. Though this should be enough to
    // store a fair amount of operation signatures (~10000?), depending on their
    // overall complexity. A future version of this might expose some
    // configuration option to grow the cache, but ideally, we could do that
    // dynamically based on the resources available to the server, and not add
    // more configuration surface area. Hopefully the warning message will allow
    // us to evaluate the need with more validated input from those that receive
    // it.
    maxSize: Math.pow(2, 20) * 3,
    onDispose() {
      // Count the number of disposals between warning messages.
      lastSignatureCacheDisposals++;

      // Only show a message warning about the high turnover every 60 seconds.
      if (
        !lastSignatureCacheWarn ||
        new Date().getTime() - lastSignatureCacheWarn.getTime() > 60000
      ) {
        // Log the time that we last displayed the message.
        lastSignatureCacheWarn = new Date();
        logger.warn(
          [
            'This server is processing a high number of unique operations.  ',
            `A total of ${lastSignatureCacheDisposals} records have been `,
            'ejected from the Engine Reporting signature cache in the past ',
            'interval.  If you see this warning frequently, please open an ',
            'issue on the Apollo Server repository.',
          ].join(''),
        );

        // Reset the disposal counter for the next message interval.
        lastSignatureCacheDisposals = 0;
      }
    },
  });
}

export function signatureCacheKey(queryHash: string, operationName: string) {
  return `${queryHash}${operationName && ':' + operationName}`;
}

// Helper function to modify the EngineReportingOptions if the deprecated fields 'privateVariables' and 'privateHeaders'
// were set.
// - Throws an error if both the deprecated option and its replacement (e.g. 'privateVariables' and 'sendVariableValues') were set.
// - Otherwise, wraps the deprecated option into objects that can be passed to the new replacement field (see the helper
// function makeSendValuesBaseOptionsFromLegacy), and deletes the deprecated field from the options
export function handleLegacyOptions(
  options: EngineReportingOptions<any>,
): void {
  // Handle the legacy option: privateVariables
  if (
    typeof options.privateVariables !== 'undefined' &&
    options.sendVariableValues
  ) {
    throw new Error(
      "You have set both the 'sendVariableValues' and the deprecated 'privateVariables' options. Please only set 'sendVariableValues'.",
    );
  } else if (typeof options.privateVariables !== 'undefined') {
    if (options.privateVariables !== null) {
      options.sendVariableValues = makeSendValuesBaseOptionsFromLegacy(
        options.privateVariables,
      );
    }
    delete options.privateVariables;
  }

  // Handle the legacy option: privateHeaders
  if (typeof options.privateHeaders !== 'undefined' && options.sendHeaders) {
    throw new Error(
      "You have set both the 'sendHeaders' and the deprecated 'privateHeaders' options. Please only set 'sendHeaders'.",
    );
  } else if (typeof options.privateHeaders !== 'undefined') {
    if (options.privateHeaders !== null) {
      options.sendHeaders = makeSendValuesBaseOptionsFromLegacy(
        options.privateHeaders,
      );
    }
    delete options.privateHeaders;
  }
}

// This helper wraps non-null inputs from the deprecated options 'privateVariables' and 'privateHeaders' into
// objects that can be passed to the new replacement options, 'sendVariableValues' and 'sendHeaders'
function makeSendValuesBaseOptionsFromLegacy(
  legacyPrivateOption: Array<String> | boolean,
): SendValuesBaseOptions {
  return Array.isArray(legacyPrivateOption)
    ? {
        exceptNames: legacyPrivateOption,
      }
    : legacyPrivateOption
    ? { none: true }
    : { all: true };
}<|MERGE_RESOLUTION|>--- conflicted
+++ resolved
@@ -240,14 +240,9 @@
 // EngineReportingExtensions for each request and sends batches of trace reports
 // to the Engine server.
 export class EngineReportingAgent<TContext = any> {
-<<<<<<< HEAD
   private readonly options: EngineReportingOptions<TContext>;
   private readonly apiKey: string;
-=======
-  private options: EngineReportingOptions<TContext>;
   private logger: Logger = console;
-  private apiKey: string;
->>>>>>> 39024ce3
   private reports: { [schemaHash: string]: FullTracesReport } = Object.create(
     null,
   );
@@ -264,13 +259,8 @@
 
   public constructor(options: EngineReportingOptions<TContext> = {}) {
     this.options = options;
-<<<<<<< HEAD
-
     this.apiKey = getEngineApiKey(this.options);
-=======
     if (options.logger) this.logger = options.logger;
-    this.apiKey = options.apiKey || process.env.ENGINE_API_KEY || '';
->>>>>>> 39024ce3
     if (!this.apiKey) {
       throw new Error(
         `To use EngineReportingAgent, you must specify an API key via the apiKey option or the APOLLO_KEY environment variable.`,
