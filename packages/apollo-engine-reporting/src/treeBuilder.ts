--- conflicted
+++ resolved
@@ -1,20 +1,10 @@
-<<<<<<< HEAD
 import { GraphQLError, GraphQLResolveInfo, ResponsePath } from 'graphql';
-import { google, Trace } from 'apollo-engine-reporting-protobuf';
-=======
-import {
-  GraphQLResolveInfo,
-  GraphQLError,
-  ResponsePath,
-  responsePathAsArray,
-} from 'graphql';
 import { Trace, google } from 'apollo-engine-reporting-protobuf';
 import {
   PersistedQueryNotFoundError,
   PersistedQueryNotSupportedError,
 } from 'apollo-server-errors';
 import { InvalidGraphQLRequestError } from 'apollo-server-types';
->>>>>>> a2ff86f7
 
 function internalError(message: string) {
   return new Error(`[internal apollo-server error] ${message}`);
