{
  "name": "apollo-server-koa",
<<<<<<< HEAD
  "version": "3.0.0-alpha.3",
=======
  "version": "2.21.0",
>>>>>>> 44a6641e
  "description": "Production-ready Node.js GraphQL server for Koa",
  "main": "dist/index.js",
  "types": "dist/index.d.ts",
  "repository": {
    "type": "git",
    "url": "https://github.com/apollographql/apollo-server",
    "directory": "packages/apollo-server-koa"
  },
  "keywords": [
    "GraphQL",
    "Apollo",
    "Server",
    "Koa",
    "Javascript"
  ],
  "author": "Apollo <opensource@apollographql.com>",
  "license": "MIT",
  "bugs": {
    "url": "https://github.com/apollographql/apollo-server/issues"
  },
  "homepage": "https://github.com/apollographql/apollo-server#readme",
  "engines": {
    "node": ">=12.0 <15.0"
  },
  "dependencies": {
<<<<<<< HEAD
    "@apollographql/graphql-playground-html": "1.6.26",
    "@koa/cors": "^3.1.0",
=======
    "@apollographql/graphql-playground-html": "1.6.27",
    "@koa/cors": "^2.2.1",
>>>>>>> 44a6641e
    "@types/accepts": "^1.3.5",
    "@types/cors": "^2.8.7",
    "@types/koa": "^2.11.6",
    "@types/koa-bodyparser": "^4.3.0",
    "@types/koa-compose": "^3.2.5",
    "@types/koa__cors": "^3.0.1",
    "accepts": "^1.3.7",
    "apollo-server-core": "file:../apollo-server-core",
    "apollo-server-types": "file:../apollo-server-types",
<<<<<<< HEAD
=======
    "graphql-subscriptions": "^1.0.0",
    "graphql-tools": "^4.0.8",
>>>>>>> 44a6641e
    "koa": "2.13.1",
    "koa-bodyparser": "^4.3.0",
    "koa-compose": "^4.1.0"
  },
  "devDependencies": {
    "apollo-server-integration-testsuite": "file:../apollo-server-integration-testsuite"
  },
  "peerDependencies": {
    "graphql": "^15.3.0"
  }
}<|MERGE_RESOLUTION|>--- conflicted
+++ resolved
@@ -1,10 +1,6 @@
 {
   "name": "apollo-server-koa",
-<<<<<<< HEAD
   "version": "3.0.0-alpha.3",
-=======
-  "version": "2.21.0",
->>>>>>> 44a6641e
   "description": "Production-ready Node.js GraphQL server for Koa",
   "main": "dist/index.js",
   "types": "dist/index.d.ts",
@@ -30,13 +26,8 @@
     "node": ">=12.0 <15.0"
   },
   "dependencies": {
-<<<<<<< HEAD
-    "@apollographql/graphql-playground-html": "1.6.26",
+    "@apollographql/graphql-playground-html": "1.6.27",
     "@koa/cors": "^3.1.0",
-=======
-    "@apollographql/graphql-playground-html": "1.6.27",
-    "@koa/cors": "^2.2.1",
->>>>>>> 44a6641e
     "@types/accepts": "^1.3.5",
     "@types/cors": "^2.8.7",
     "@types/koa": "^2.11.6",
@@ -46,11 +37,6 @@
     "accepts": "^1.3.7",
     "apollo-server-core": "file:../apollo-server-core",
     "apollo-server-types": "file:../apollo-server-types",
-<<<<<<< HEAD
-=======
-    "graphql-subscriptions": "^1.0.0",
-    "graphql-tools": "^4.0.8",
->>>>>>> 44a6641e
     "koa": "2.13.1",
     "koa-bodyparser": "^4.3.0",
     "koa-compose": "^4.1.0"
