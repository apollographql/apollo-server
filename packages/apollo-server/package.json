{
  "name": "apollo-server",
  "version": "2.0.0-rc.5",
  "description": "Production ready GraphQL Server",
  "author": "opensource@apollographql.com",
  "main": "dist/index.js",
  "scripts": {
    "compile": "tsc",
    "prepublish": "npm run compile",
    "watch": "tsc -w"
  },
  "repository": {
    "type": "git",
    "url": "https://github.com/apollographql/apollo-server/tree/master/packages/apollo-server"
  },
  "keywords": [
    "GraphQL",
    "Apollo",
    "Server",
    "Javascript"
  ],
  "license": "MIT",
  "bugs": {
    "url": "https://github.com/apollographql/apollo-server/issues"
  },
  "homepage": "https://github.com/apollographql/apollo-server#readme",
  "dependencies": {
    "apollo-server-core": "^2.0.0-rc.5",
    "apollo-server-express": "^2.0.0-rc.5",
    "express": "^4.0.0",
    "graphql-subscriptions": "^0.5.8",
    "graphql-tools": "^3.0.4"
  },
  "devDependencies": {
    "@types/request": "^2.47.0",
    "request": "^2.87.0"
  },
  "peerDependencies": {
    "graphql": "^0.12.0 || ^0.13.0 || ^14.0.0"
  },
<<<<<<< HEAD
  "typings": "dist/index.d.ts",
  "dependencies": {
    "apollo-server-core": "^2.0.0-rc.3",
    "apollo-server-express": "^2.0.0-rc.3",
    "express": "^4.16.3",
    "graphql-subscriptions": "^0.5.8"
  }
=======
  "typings": "dist/index.d.ts"
>>>>>>> 8ef18187
}<|MERGE_RESOLUTION|>--- conflicted
+++ resolved
@@ -38,15 +38,5 @@
   "peerDependencies": {
     "graphql": "^0.12.0 || ^0.13.0 || ^14.0.0"
   },
-<<<<<<< HEAD
-  "typings": "dist/index.d.ts",
-  "dependencies": {
-    "apollo-server-core": "^2.0.0-rc.3",
-    "apollo-server-express": "^2.0.0-rc.3",
-    "express": "^4.16.3",
-    "graphql-subscriptions": "^0.5.8"
-  }
-=======
   "typings": "dist/index.d.ts"
->>>>>>> 8ef18187
 }