import * as express from 'express';
import * as corsMiddleware from 'cors';
import { json, OptionsJson } from 'body-parser';
import playgroundMiddleware from 'graphql-playground-middleware-express';
import { MiddlewareOptions as PlaygroundMiddlewareOptions } from 'graphql-playground-html';
import { ApolloServerBase, formatApolloErrors } from 'apollo-server-core';
import * as accepts from 'accepts';
import * as typeis from 'type-is';

import { graphqlExpress } from './expressApollo';

import { processRequest as processFileUploads } from 'apollo-upload-server';

export { GraphQLOptions, GraphQLExtension } from 'apollo-server-core';
import { GraphQLOptions, FileUploadOptions } from 'apollo-server-core';

export interface ServerRegistration {
  // Note: You can also pass a connect.Server here. If we changed this field to
  // `express.Application | connect.Server`, it would be very hard to get the
  // app.use calls to typecheck even though they do work properly. Our
  // assumption is that very few people use connect with TypeScript (and in fact
  // we suspect the only connect users left writing GraphQL apps are Meteor
  // users).
  app: express.Application;
  path?: string;
  cors?: corsMiddleware.CorsOptions | boolean;
  bodyParserConfig?: OptionsJson | boolean;
  onHealthCheck?: (req: express.Request) => Promise<any>;
  disableHealthCheck?: boolean;
  gui?: boolean | PlaygroundMiddlewareOptions;
<<<<<<< HEAD
  // https://github.com/jaydenseric/apollo-upload-server#options
  uploads?: boolean | Record<string, any>;
=======
>>>>>>> d1878703
}

const fileUploadMiddleware = (
  uploadsConfig: FileUploadOptions,
  server: ApolloServerBase,
) => (
  req: express.Request,
  res: express.Response,
  next: express.NextFunction,
) => {
  // Note: we use typeis directly instead of via req.is for connect support.
  if (typeis(req, ['multipart/form-data'])) {
    processFileUploads(req, uploadsConfig)
      .then(body => {
        req.body = body;
        next();
      })
      .catch(error => {
        if (error.status && error.expose) res.status(error.status);

        next(
          formatApolloErrors([error], {
            formatter: server.requestOptions.formatError,
            debug: server.requestOptions.debug,
          }),
        );
      });
  } else {
    next();
  }
};

export class ApolloServer extends ApolloServerBase {
  // This translates the arguments from the middleware into graphQL options It
  // provides typings for the integration specific behavior, ideally this would
  // be propagated with a generic to the super class
  async createGraphQLServerOptions(
    req: express.Request,
    res: express.Response,
  ): Promise<GraphQLOptions> {
    return super.graphQLServerOptions({ req, res });
  }

  protected supportsSubscriptions(): boolean {
    return true;
  }

  protected supportsUploads(): boolean {
    return true;
  }

  public applyMiddleware({
    app,
    path,
    cors,
    bodyParserConfig,
    disableHealthCheck,
    gui,
    onHealthCheck,
  }: ServerRegistration) {
    if (!path) path = '/graphql';

    if (!disableHealthCheck) {
      // uses same path as engine proxy, but is generally useful.
      app.use('/.well-known/apollo/server-health', (req, res) => {
        // Response follows https://tools.ietf.org/html/draft-inadarei-api-health-check-01
        res.type('application/health+json');

        if (onHealthCheck) {
          onHealthCheck(req)
            .then(() => {
              res.json({ status: 'pass' });
            })
            .catch(() => {
              res.status(503).json({ status: 'fail' });
            });
        } else {
          res.json({ status: 'pass' });
        }
      });
    }

    let uploadsMiddleware;
    if (this.uploadsConfig) {
      uploadsMiddleware = fileUploadMiddleware(this.uploadsConfig, this);
    }

    // XXX multiple paths?
    this.graphqlPath = path;

    // Note that we don't just pass all of these handlers to a single app.use call
    // for 'connect' compatibility.
    if (cors === true) {
      app.use(path, corsMiddleware());
    } else if (cors !== false) {
      app.use(path, corsMiddleware(cors));
    }

    if (bodyParserConfig === true) {
      app.use(path, json());
    } else if (bodyParserConfig !== false) {
      app.use(path, json(bodyParserConfig));
    }

    if (uploadsMiddleware) {
      app.use(path, uploadsMiddleware);
    }

    // Note: if you enable a gui in production and expect to be able to see your
    // schema, you'll need to manually specify `introspection: true` in the
    // ApolloServer constructor; by default, the introspection query is only
    // enabled in dev.
    const guiEnabled =
      !!gui || (gui === undefined && process.env.NODE_ENV !== 'production');

    app.use(path, (req, res, next) => {
      if (guiEnabled && req.method === 'GET') {
        // perform more expensive content-type check only if necessary
        const accept = accepts(req);
        const types = accept.types() as string[];
        const prefersHTML =
          types.find(
            (x: string) => x === 'text/html' || x === 'application/json',
          ) === 'text/html';

        if (prefersHTML) {
          const middlewareOptions = {
            endpoint: path,
            subscriptionEndpoint: this.subscriptionsPath,
            ...(typeof gui === 'boolean' ? {} : gui),
          };
          return playgroundMiddleware(middlewareOptions)(req, res, next);
        }
      }
      return graphqlExpress(this.createGraphQLServerOptions.bind(this))(
        req,
        res,
        next,
      );
    });
  }
}

export const registerServer = () => {
  throw new Error(
    'Please use server.applyMiddleware instead of registerServer. This warning will be removed in the next release',
  );
};<|MERGE_RESOLUTION|>--- conflicted
+++ resolved
@@ -28,11 +28,6 @@
   onHealthCheck?: (req: express.Request) => Promise<any>;
   disableHealthCheck?: boolean;
   gui?: boolean | PlaygroundMiddlewareOptions;
-<<<<<<< HEAD
-  // https://github.com/jaydenseric/apollo-upload-server#options
-  uploads?: boolean | Record<string, any>;
-=======
->>>>>>> d1878703
 }
 
 const fileUploadMiddleware = (
