--- conflicted
+++ resolved
@@ -424,21 +424,11 @@
         body.append('map', JSON.stringify({ 1: ['variables.file'] }));
         body.append('1', fs.createReadStream('package.json'));
 
-<<<<<<< HEAD
-        try {
-          const resolved = await fetch(`http://localhost:${port}/graphql`, {
-            method: 'POST',
-            body,
-          });
-          const text = await resolved.text();
-          const response = JSON.parse(text);
-=======
         const resolved = await fetch(`http://localhost:${port}/graphql`, {
           method: 'POST',
           body,
         });
         const response = await resolved.json();
->>>>>>> d1878703
 
         expect(response.data.singleUpload).to.deep.equal({
           filename: 'package.json',
