--- conflicted
+++ resolved
@@ -423,21 +423,13 @@
         body.append('map', JSON.stringify({ 1: ['variables.file'] }));
         body.append('1', fs.createReadStream('package.json'));
 
-<<<<<<< HEAD
         try {
           const resolved = await fetch(`http://localhost:${port}/graphql`, {
             method: 'POST',
-            body,
+            body: body as any,
           });
           const text = await resolved.text();
           const response = JSON.parse(text);
-=======
-        const resolved = await fetch(`http://localhost:${port}/graphql`, {
-          method: 'POST',
-          body: body as any,
-        });
-        const response = await resolved.json();
->>>>>>> 36c595bd
 
           expect(response.data.singleUpload).to.deep.equal({
             filename: 'package.json',
