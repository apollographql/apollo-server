import { expect } from 'chai';
import 'mocha';
import * as express from 'express';

import * as net from 'net';
import * as http from 'http';

import * as request from 'request';
import * as FormData from 'form-data';
import * as fs from 'fs';
import fetch from 'node-fetch';
import { createApolloFetch } from 'apollo-fetch';

import { gql, AuthenticationError } from 'apollo-server-core';
import { ApolloServer } from './ApolloServer';

import {
  testApolloServer,
  createServerInfo,
} from 'apollo-server-integration-testsuite';

<<<<<<< HEAD
// to remove the circular dependency, we reference it directly
const gql = require('../../apollo-server/dist/index').gql;

=======
>>>>>>> 71a403df
const typeDefs = gql`
  type Query {
    hello: String
  }
`;

const resolvers = {
  Query: {
    hello: () => 'hi',
  },
};

const url = 'http://localhost:4000/graphql';
const uri = url;

describe('apollo-server-express', () => {
  let server;
  let httpServer;
  testApolloServer(
    async options => {
      server = new ApolloServer(options);
      const app = express();
      server.applyMiddleware({ app });
      httpServer = await new Promise<http.Server>(resolve => {
        const s = app.listen({ port: 4000 }, () => resolve(s));
      });
      return createServerInfo(server, httpServer);
    },
    async () => {
      if (server) await server.stop();
      if (httpServer && httpServer.listening) await httpServer.close();
    },
  );
});

describe('apollo-server-express', () => {
  let server: ApolloServer;

  let app: express.Application;
  let httpServer: http.Server;

  afterEach(async () => {
    if (server) await server.stop();
    if (httpServer) await httpServer.close();
  });

  describe('constructor', () => {
    it('accepts typeDefs and resolvers', () => {
      const app = express();
      const server = new ApolloServer({ typeDefs, resolvers });
      expect(() => server.applyMiddleware({ app })).not.to.throw;
    });

    it('accepts typeDefs and mocks', () => {
      const app = express();
      const server = new ApolloServer({ typeDefs, resolvers });
      expect(() => server.applyMiddleware({ app })).not.to.throw;
    });
  });

  describe('applyMiddleware', () => {
    it('can be queried', async () => {
      server = new ApolloServer({
        typeDefs,
        resolvers,
      });
      app = express();

      server.applyMiddleware({ app });

      httpServer = await new Promise<http.Server>(resolve => {
        const l = app.listen({ port: 4000 }, () => resolve(l));
      });
      const apolloFetch = createApolloFetch({ uri });
      const result = await apolloFetch({ query: '{hello}' });

      expect(result.data).to.deep.equal({ hello: 'hi' });
      expect(result.errors, 'errors should exist').not.to.exist;
    });

    // XXX Unclear why this would be something somebody would want (vs enabling
    // introspection without graphql-playground, which seems reasonable, eg you
    // have your own graphql-playground setup with a custom link)
    it('can enable gui separately from introspection during production', async () => {
      const INTROSPECTION_QUERY = `
  {
    __schema {
      directives {
        name
      }
    }
  }
`;

      server = new ApolloServer({
        typeDefs,
        resolvers,
        introspection: false,
      });
      app = express();

      server.applyMiddleware({ app, gui: true });

      httpServer = await new Promise<http.Server>(resolve => {
        const l = app.listen({ port: 4000 }, () => resolve(l));
      });
      const apolloFetch = createApolloFetch({ uri: url });
      const result = await apolloFetch({ query: INTROSPECTION_QUERY });

      expect(result.errors.length).to.equal(1);
      expect(result.errors[0].extensions.code).to.equal(
        'GRAPHQL_VALIDATION_FAILED',
      );

      return new Promise<http.Server>((resolve, reject) => {
        request(
          {
            url,
            method: 'GET',
            headers: {
              accept:
                'text/html,application/xhtml+xml,application/xml;q=0.9,image/webp,image/apng,*/*;q=0.8',
            },
          },
          (error, response, body) => {
            if (error) {
              reject(error);
            } else {
              expect(body).to.contain('GraphQLPlayground');
              expect(response.statusCode).to.equal(200);
              resolve();
            }
          },
        );
      });
    });

    it('renders GraphQL playground when browser requests', async () => {
      const nodeEnv = process.env.NODE_ENV;
      delete process.env.NODE_ENV;

      server = new ApolloServer({
        typeDefs,
        resolvers,
      });
      app = express();

      server.applyMiddleware({ app });

      httpServer = await new Promise<http.Server>(resolve => {
        const l = app.listen({ port: 4000 }, () => resolve(l));
      });
      return new Promise<http.Server>((resolve, reject) => {
        request(
          {
            url,
            method: 'GET',
            headers: {
              accept:
                'text/html,application/xhtml+xml,application/xml;q=0.9,image/webp,image/apng,*/*;q=0.8',
            },
          },
          (error, response, body) => {
            process.env.NODE_ENV = nodeEnv;
            if (error) {
              reject(error);
            } else {
              expect(body).to.contain('GraphQLPlayground');
              expect(response.statusCode).to.equal(200);
              resolve();
            }
          },
        );
      });
    });

    it('accepts cors configuration', async () => {
      server = new ApolloServer({
        typeDefs,
        resolvers,
      });
      app = express();

      server.applyMiddleware({ app, cors: { origin: 'apollographql.com' } });

      httpServer = await new Promise<http.Server>(resolve => {
        const l = app.listen({ port: 4000 }, () => resolve(l));
      });

      const apolloFetch = createApolloFetch({ uri }).useAfter(
        (response, next) => {
          expect(
            response.response.headers.get('access-control-allow-origin'),
          ).to.equal('apollographql.com');
          next();
        },
      );
      await apolloFetch({ query: '{hello}' });
    });

    it('accepts body parser configuration', async () => {
      server = new ApolloServer({
        typeDefs,
        resolvers,
      });
      app = express();

      server.applyMiddleware({ app, bodyParserConfig: { limit: 0 } });

      httpServer = await new Promise<http.Server>(resolve => {
        const l = app.listen({ port: 4000 }, () => resolve(l));
      });

      const apolloFetch = createApolloFetch({ uri });

      return new Promise((resolve, reject) => {
        apolloFetch({ query: '{hello}' })
          .then(reject)
          .catch(error => {
            expect(error.response).to.exist;
            expect(error.response.status).to.equal(413);
            expect(error.toString()).to.contain('Payload Too Large');
            resolve();
          });
      });
    });

    describe('healthchecks', () => {
      afterEach(async () => {
        await server.stop();
      });

      it('creates a healthcheck endpoint', async () => {
        server = new ApolloServer({
          typeDefs,
          resolvers,
        });
        app = express();

        server.applyMiddleware({ app, bodyParserConfig: { limit: 0 } });

        httpServer = await new Promise<http.Server>(resolve => {
          const l = app.listen({ port: 4000 }, () => resolve(l));
        });
        const { port } = httpServer.address() as net.AddressInfo;

        return new Promise((resolve, reject) => {
          request(
            {
              url: `http://localhost:${port}/.well-known/apollo/server-health`,
              method: 'GET',
            },
            (error, response, body) => {
              if (error) {
                reject(error);
              } else {
                expect(body).to.equal(JSON.stringify({ status: 'pass' }));
                expect(response.statusCode).to.equal(200);
                resolve();
              }
            },
          );
        });
      });

      it('provides a callback for the healthcheck', async () => {
        server = new ApolloServer({
          typeDefs,
          resolvers,
        });
        app = express();

        server.applyMiddleware({
          app,
          onHealthCheck: async () => {
            throw Error("can't connect to DB");
          },
        });

        httpServer = await new Promise<http.Server>(resolve => {
          const l = app.listen({ port: 4000 }, () => resolve(l));
        });
        const { port } = httpServer.address() as net.AddressInfo;

        return new Promise((resolve, reject) => {
          request(
            {
              url: `http://localhost:${port}/.well-known/apollo/server-health`,
              method: 'GET',
            },
            (error, response, body) => {
              if (error) {
                reject(error);
              } else {
                expect(body).to.equal(JSON.stringify({ status: 'fail' }));
                expect(response.statusCode).to.equal(503);
                resolve();
              }
            },
          );
        });
      });

      it('can disable the healthCheck', async () => {
        server = new ApolloServer({
          typeDefs,
          resolvers,
        });
        app = express();
        server.applyMiddleware({
          app,
          disableHealthCheck: true,
        });

        httpServer = await new Promise<http.Server>(resolve => {
          const l = app.listen({ port: 4000 }, () => resolve(l));
        });
        const { port } = httpServer.address() as net.AddressInfo;

        return new Promise((resolve, reject) => {
          request(
            {
              url: `http://localhost:${port}/.well-known/apollo/server-health`,
              method: 'GET',
            },
            (error, response) => {
              if (error) {
                reject(error);
              } else {
                expect(response.statusCode).to.equal(404);
                resolve();
              }
            },
          );
        });
      });
    });
    describe('file uploads', () => {
      xit('enabled uploads', async () => {
        server = new ApolloServer({
          typeDefs: gql`
            type File {
              filename: String!
              mimetype: String!
              encoding: String!
            }

            type Query {
              uploads: [File]
            }

            type Mutation {
              singleUpload(file: Upload!): File!
            }
          `,
          resolvers: {
            Query: {
              uploads: () => {},
            },
            Mutation: {
              singleUpload: async (_, args) => {
                expect((await args.file).stream).to.exist;
                return args.file;
              },
            },
          },
        });
        app = express();
        server.applyMiddleware({
          app,
        });

        httpServer = await new Promise<http.Server>(resolve => {
          const l = app.listen({ port: 4000 }, () => resolve(l));
        });
        const { port } = httpServer.address() as net.AddressInfo;

        const body = new FormData();

        body.append(
          'operations',
          JSON.stringify({
            query: `
              mutation($file: Upload!) {
                singleUpload(file: $file) {
                  filename
                  encoding
                  mimetype
                }
              }
            `,
            variables: {
              file: null,
            },
          }),
        );

        body.append('map', JSON.stringify({ 1: ['variables.file'] }));
        body.append('1', fs.createReadStream('package.json'));

        const resolved = await fetch(`http://localhost:${port}/graphql`, {
          method: 'POST',
          body,
        });
        const response = await resolved.json();

        expect(response.data.singleUpload).to.deep.equal({
          filename: 'package.json',
          encoding: '7bit',
          mimetype: 'application/json',
        });
      });
    });

    describe('errors', () => {
      it('returns thrown context error as a valid graphql result', async () => {
        const nodeEnv = process.env.NODE_ENV;
        delete process.env.NODE_ENV;
        const typeDefs = gql`
          type Query {
            hello: String
          }
        `;
        const resolvers = {
          Query: {
            hello: () => {
              throw Error('never get here');
            },
          },
        };
        server = new ApolloServer({
          typeDefs,
          resolvers,
          context: () => {
            throw new AuthenticationError('valid result');
          },
        });

        app = express();
        server.applyMiddleware({ app });

        httpServer = await new Promise<http.Server>(resolve => {
          const l = app.listen({ port: 4000 }, () => resolve(l));
        });
        const apolloFetch = createApolloFetch({ uri });

        const result = await apolloFetch({ query: '{hello}' });
        expect(result.errors.length).to.equal(1);
        expect(result.data).not.to.exist;

        const e = result.errors[0];
        expect(e.message).to.contain('valid result');
        expect(e.extensions).to.exist;
        expect(e.extensions.code).to.equal('UNAUTHENTICATED');
        expect(e.extensions.exception.stacktrace).to.exist;

        process.env.NODE_ENV = nodeEnv;
      });

      it('propogates error codes in dev mode', async () => {
        const nodeEnv = process.env.NODE_ENV;
        delete process.env.NODE_ENV;

        server = new ApolloServer({
          typeDefs: gql`
            type Query {
              error: String
            }
          `,
          resolvers: {
            Query: {
              error: () => {
                throw new AuthenticationError('we the best music');
              },
            },
          },
        });

        app = express();
        server.applyMiddleware({ app });

        httpServer = await new Promise<http.Server>(resolve => {
          const l = app.listen({ port: 4000 }, () => resolve(l));
        });
        const apolloFetch = createApolloFetch({ uri });

        const result = await apolloFetch({ query: `{error}` });
        expect(result.data).to.exist;
        expect(result.data).to.deep.equal({ error: null });

        expect(result.errors, 'errors should exist').to.exist;
        expect(result.errors.length).to.equal(1);
        expect(result.errors[0].extensions.code).to.equal('UNAUTHENTICATED');
        expect(result.errors[0].extensions.exception).to.exist;
        expect(result.errors[0].extensions.exception.stacktrace).to.exist;

        process.env.NODE_ENV = nodeEnv;
      });

      it('propogates error codes in production', async () => {
        const nodeEnv = process.env.NODE_ENV;
        process.env.NODE_ENV = 'production';

        server = new ApolloServer({
          typeDefs: gql`
            type Query {
              error: String
            }
          `,
          resolvers: {
            Query: {
              error: () => {
                throw new AuthenticationError('we the best music');
              },
            },
          },
        });

        app = express();
        server.applyMiddleware({ app });

        httpServer = await new Promise<http.Server>(resolve => {
          const l = app.listen({ port: 4000 }, () => resolve(l));
        });
        const apolloFetch = createApolloFetch({ uri });

        const result = await apolloFetch({ query: `{error}` });
        expect(result.data).to.exist;
        expect(result.data).to.deep.equal({ error: null });

        expect(result.errors, 'errors should exist').to.exist;
        expect(result.errors.length).to.equal(1);
        expect(result.errors[0].extensions.code).to.equal('UNAUTHENTICATED');
        expect(result.errors[0].extensions.exception).not.to.exist;

        process.env.NODE_ENV = nodeEnv;
      });

      it('propogates error codes with null response in production', async () => {
        const nodeEnv = process.env.NODE_ENV;
        process.env.NODE_ENV = 'production';

        server = new ApolloServer({
          typeDefs: gql`
            type Query {
              error: String!
            }
          `,
          resolvers: {
            Query: {
              error: () => {
                throw new AuthenticationError('we the best music');
              },
            },
          },
        });

        app = express();
        server.applyMiddleware({ app });

        httpServer = await new Promise<http.Server>(resolve => {
          const l = app.listen({ port: 4000 }, () => resolve(l));
        });
        const apolloFetch = createApolloFetch({ uri });

        const result = await apolloFetch({ query: `{error}` });
        expect(result.data).null;

        expect(result.errors, 'errors should exist').to.exist;
        expect(result.errors.length).to.equal(1);
        expect(result.errors[0].extensions.code).to.equal('UNAUTHENTICATED');
        expect(result.errors[0].extensions.exception).not.to.exist;

        process.env.NODE_ENV = nodeEnv;
      });
    });
  });
});<|MERGE_RESOLUTION|>--- conflicted
+++ resolved
@@ -19,12 +19,6 @@
   createServerInfo,
 } from 'apollo-server-integration-testsuite';
 
-<<<<<<< HEAD
-// to remove the circular dependency, we reference it directly
-const gql = require('../../apollo-server/dist/index').gql;
-
-=======
->>>>>>> 71a403df
 const typeDefs = gql`
   type Query {
     hello: String
