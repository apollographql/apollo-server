--- conflicted
+++ resolved
@@ -36,14 +36,9 @@
     "apollo-server-core": "file:../apollo-server-core",
     "body-parser": "^1.18.3",
     "cors": "^2.8.4",
-<<<<<<< HEAD
     "graphql-playground-react": "^1.7.4",
-    "graphql-subscriptions": "^0.5.8",
-    "graphql-tools": "^3.0.4",
-=======
     "graphql-subscriptions": "^1.0.0",
     "graphql-tools": "^4.0.0",
->>>>>>> 6e3620de
     "type-is": "^1.6.16"
   },
   "devDependencies": {
