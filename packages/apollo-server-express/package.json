{
  "name": "apollo-server-express",
  "version": "2.8.1",
  "description": "Production-ready Node.js GraphQL server for Express and Connect",
  "main": "dist/index.js",
  "types": "dist/index.d.ts",
  "repository": {
    "type": "git",
    "url": "https://github.com/apollographql/apollo-server/tree/master/packages/apollo-server-express"
  },
  "keywords": [
    "GraphQL",
    "Apollo",
    "Server",
    "Express",
    "Connect",
    "Javascript"
  ],
  "author": "opensource@apollographql.com",
  "license": "MIT",
  "bugs": {
    "url": "https://github.com/apollographql/apollo-server/issues"
  },
  "homepage": "https://github.com/apollographql/apollo-server#readme",
  "engines": {
    "node": ">=6"
  },
  "dependencies": {
    "@apollographql/graphql-playground-html": "1.6.24",
    "@types/accepts": "^1.3.5",
    "@types/body-parser": "1.17.0",
    "@types/cors": "^2.8.4",
    "@types/express": "4.17.0",
    "accepts": "^1.3.5",
    "apollo-server-core": "file:../apollo-server-core",
    "apollo-server-types": "file:../apollo-server-types",
    "body-parser": "^1.18.3",
    "compose-middleware": "^5.0.1",
    "cors": "^2.8.4",
    "graphql-subscriptions": "^1.0.0",
    "graphql-tools": "^4.0.0",
<<<<<<< HEAD
    "parseurl": "^1.3.2",
=======
    "subscriptions-transport-ws": "^0.9.16",
>>>>>>> aa9691ee
    "type-is": "^1.6.16"
  },
  "devDependencies": {
    "apollo-server-integration-testsuite": "file:../apollo-server-integration-testsuite"
  },
  "peerDependencies": {
    "graphql": "^0.12.0 || ^0.13.0 || ^14.0.0"
  }
}<|MERGE_RESOLUTION|>--- conflicted
+++ resolved
@@ -39,11 +39,8 @@
     "cors": "^2.8.4",
     "graphql-subscriptions": "^1.0.0",
     "graphql-tools": "^4.0.0",
-<<<<<<< HEAD
     "parseurl": "^1.3.2",
-=======
     "subscriptions-transport-ws": "^0.9.16",
->>>>>>> aa9691ee
     "type-is": "^1.6.16"
   },
   "devDependencies": {
