--- conflicted
+++ resolved
@@ -30,15 +30,9 @@
     "@apollographql/graphql-playground-html": "1.6.26",
     "@types/accepts": "^1.3.5",
     "@types/body-parser": "1.19.0",
-<<<<<<< HEAD
-    "@types/cors": "^2.8.4",
-    "@types/express": "4.17.4",
-    "accepts": "^1.3.5",
-=======
     "@types/cors": "^2.8.7",
     "@types/express": "4.17.7",
     "accepts": "^1.3.7",
->>>>>>> 15b90eec
     "apollo-server-core": "file:../apollo-server-core",
     "apollo-server-types": "file:../apollo-server-types",
     "body-parser": "^1.19.0",
