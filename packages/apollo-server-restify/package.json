{
  "name": "apollo-server-restify",
  "version": "1.0.5",
  "description": "Production-ready Node.js GraphQL server for Restify",
  "main": "dist/index.js",
  "scripts": {
    "compile": "tsc",
    "prepublish": "npm run compile"
  },
  "repository": {
    "type": "git",
    "url": "https://github.com/apollographql/apollo-server/tree/master/packages/apollo-server-restify"
  },
  "keywords": [
    "GraphQL",
    "Apollo",
    "Server",
    "Restify",
    "Javascript"
  ],
  "author": "Jonas Helfer <jonas@helfer.email>",
  "license": "MIT",
  "bugs": {
    "url": "https://github.com/apollographql/apollo-server/issues"
  },
  "homepage": "https://github.com/apollographql/apollo-server#readme",
  "dependencies": {
    "apollo-server-core": "^1.0.2",
    "apollo-server-module-graphiql": "^1.0.5"
  },
  "devDependencies": {
<<<<<<< HEAD
    "@types/restify": "^5.0.1",
    "apollo-server-integration-testsuite": "^1.0.4",
    "restify": "^5.0.1"
=======
    "@types/restify": "^4.3.2",
    "apollo-server-integration-testsuite": "^1.0.5",
    "restify": "^4.3.0"
>>>>>>> 9e460978
  },
  "peerDependencies": {
    "graphql": "^0.9.0 || ^0.10.1"
  },
  "optionalDependencies": {
<<<<<<< HEAD
    "@types/graphql": "^0.9.1",
    "@types/restify": "^5.0.1"
=======
    "@types/graphql": "^0.10.1",
    "@types/restify": "^4.3.2"
>>>>>>> 9e460978
  },
  "typings": "dist/index.d.ts",
  "typescript": {
    "definition": "dist/index.d.ts"
  }
}<|MERGE_RESOLUTION|>--- conflicted
+++ resolved
@@ -29,27 +29,16 @@
     "apollo-server-module-graphiql": "^1.0.5"
   },
   "devDependencies": {
-<<<<<<< HEAD
     "@types/restify": "^5.0.1",
-    "apollo-server-integration-testsuite": "^1.0.4",
-    "restify": "^5.0.1"
-=======
-    "@types/restify": "^4.3.2",
     "apollo-server-integration-testsuite": "^1.0.5",
     "restify": "^4.3.0"
->>>>>>> 9e460978
   },
   "peerDependencies": {
     "graphql": "^0.9.0 || ^0.10.1"
   },
   "optionalDependencies": {
-<<<<<<< HEAD
-    "@types/graphql": "^0.9.1",
+    "@types/graphql": "^0.10.1",
     "@types/restify": "^5.0.1"
-=======
-    "@types/graphql": "^0.10.1",
-    "@types/restify": "^4.3.2"
->>>>>>> 9e460978
   },
   "typings": "dist/index.d.ts",
   "typescript": {
