--- conflicted
+++ resolved
@@ -29,15 +29,9 @@
     "apollo-server-module-graphiql": "^1.0.4"
   },
   "devDependencies": {
-<<<<<<< HEAD
     "@types/restify": "^5.0.1",
-    "apollo-server-integration-testsuite": "^1.0.2",
+    "apollo-server-integration-testsuite": "^1.0.4",
     "restify": "^5.0.1"
-=======
-    "@types/restify": "^4.3.2",
-    "apollo-server-integration-testsuite": "^1.0.4",
-    "restify": "^4.3.0"
->>>>>>> fa38e4da
   },
   "peerDependencies": {
     "graphql": "^0.9.0 || ^0.10.1"
