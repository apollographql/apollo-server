--- conflicted
+++ resolved
@@ -30,11 +30,7 @@
     "graphql-server-module-graphiql": "^0.6.0"
   },
   "devDependencies": {
-<<<<<<< HEAD
     "@types/body-parser": "1.16.2",
-=======
-    "@types/body-parser": "1.16.1",
->>>>>>> 639244be
     "@types/connect": "^3.4.30",
     "@types/express": "^4.0.35",
     "@types/multer": "0.0.33",
