--- conflicted
+++ resolved
@@ -24,12 +24,8 @@
   },
   "homepage": "https://github.com/apollographql/apollo-server#readme",
   "dependencies": {
-<<<<<<< HEAD
-    "apollo-server-core": "^2.0.0-rc.3",
-    "apollo-server-env": "^2.0.0-rc.3"
-=======
-    "apollo-server-core": "^2.0.0-rc.5"
->>>>>>> 8ef18187
+    "apollo-server-core": "^2.0.0-rc.5",
+    "apollo-server-env": "^2.0.0-rc.5"
   },
   "peerDependencies": {
     "graphql": "^0.12.0 || ^0.13.0 || ^14.0.0"
