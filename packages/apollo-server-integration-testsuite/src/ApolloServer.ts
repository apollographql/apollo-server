--- conflicted
+++ resolved
@@ -1648,372 +1648,6 @@
       });
     });
 
-<<<<<<< HEAD
-=======
-    describe('subscriptions', () => {
-      const SOMETHING_CHANGED_TOPIC = 'something_changed';
-      const pubsub = new PubSub();
-      let subscription:
-        | {
-            unsubscribe: () => void;
-          }
-        | undefined;
-
-      function createEvent(num: number) {
-        return setTimeout(
-          () =>
-            pubsub.publish(SOMETHING_CHANGED_TOPIC, {
-              num,
-            }),
-          num + 10,
-        );
-      }
-
-      afterEach(async () => {
-        if (subscription) {
-          try {
-            await subscription.unsubscribe();
-          } catch (e) {}
-          subscription = null;
-        }
-      });
-
-      it('enables subscriptions after creating subscriptions server', done => {
-        const typeDefs = gql`
-          type Query {
-            hi: String
-          }
-
-          type Subscription {
-            num: Int
-          }
-        `;
-
-        const query = `
-        subscription {
-          num
-        }
-      `;
-
-        const resolvers = {
-          Query: {
-            hi: () => 'here to placate graphql-js',
-          },
-          Subscription: {
-            num: {
-              subscribe: () => {
-                createEvent(1);
-                createEvent(2);
-                createEvent(3);
-                return pubsub.asyncIterator(SOMETHING_CHANGED_TOPIC);
-              },
-            },
-          },
-        };
-
-        createApolloServer({
-          typeDefs,
-          resolvers,
-        }).then(({ port, server, httpServer }) => {
-          server.installSubscriptionHandlers(httpServer);
-
-          const client = new SubscriptionClient(
-            `ws://localhost:${port}${server.subscriptionsPath}`,
-            {},
-            WebSocket,
-          );
-
-          const observable = client.request({ query });
-
-          let i = 1;
-          subscription = observable.subscribe({
-            next: ({ data }) => {
-              try {
-                expect(data.num).toEqual(i);
-                if (i === 3) {
-                  done();
-                }
-                i++;
-              } catch (e) {
-                done.fail(e);
-              }
-            },
-            error: done.fail,
-            complete: () => {
-              done.fail(new Error('should not complete'));
-            },
-          });
-        });
-      });
-      it('disables subscriptions when option set to false', done => {
-        const typeDefs = gql`
-          type Query {
-            "graphql-js forces there to be a query type"
-            hi: String
-          }
-
-          type Subscription {
-            num: Int
-          }
-        `;
-
-        const query = `
-        subscription {
-          num
-        }
-      `;
-
-        const resolvers = {
-          Query: {
-            hi: () => 'here to placate graphql-js',
-          },
-          Subscription: {
-            num: {
-              subscribe: () => {
-                createEvent(1);
-                return pubsub.asyncIterator(SOMETHING_CHANGED_TOPIC);
-              },
-            },
-          },
-        };
-
-        createApolloServer({
-          typeDefs,
-          resolvers,
-          subscriptions: false,
-        }).then(({ port, server, httpServer }) => {
-          try {
-            server.installSubscriptionHandlers(httpServer);
-            done.fail(
-              'subscription server creation should fail, since subscriptions are disabled',
-            );
-          } catch (e) {
-            expect(e.message).toMatch(/disabled/);
-          }
-
-          const client = new SubscriptionClient(
-            `ws://localhost:${port}${server.subscriptionsPath || ''}`,
-            {},
-            WebSocket,
-          );
-
-          const observable = client.request({ query });
-
-          subscription = observable.subscribe({
-            next: () => {
-              done.fail(new Error('should not call next'));
-            },
-            error: () => {
-              done.fail(new Error('should not notify of error'));
-            },
-            complete: () => {
-              done.fail(new Error('should not complete'));
-            },
-          });
-
-          // Unfortunately the error connection is not propagated to the
-          // observable. What should happen is we provide a default onError
-          // function that notifies the returned observable and can customize
-          // the behavior with an option in the client constructor. If you're
-          // available to make a PR to the following please do!
-          // https://github.com/apollographql/subscriptions-transport-ws/blob/master/src/client.ts
-          client.onError((_: Error) => {
-            done();
-          });
-        });
-      });
-      it('accepts subscriptions configuration', done => {
-        const onConnect = jest.fn(connectionParams => ({
-          ...connectionParams,
-        }));
-        const typeDefs = gql`
-          type Query {
-            hi: String
-          }
-
-          type Subscription {
-            num: Int
-          }
-        `;
-
-        const query = `
-        subscription {
-          num
-        }
-      `;
-
-        const resolvers = {
-          Query: {
-            hi: () => 'here to placate graphql-js',
-          },
-          Subscription: {
-            num: {
-              subscribe: () => {
-                createEvent(1);
-                createEvent(2);
-                createEvent(3);
-                return pubsub.asyncIterator(SOMETHING_CHANGED_TOPIC);
-              },
-            },
-          },
-        };
-
-        const path = '/sub';
-        createApolloServer({
-          typeDefs,
-          resolvers,
-          subscriptions: { onConnect, path },
-        })
-          .then(({ port, server, httpServer }) => {
-            server.installSubscriptionHandlers(httpServer);
-            expect(onConnect).not.toBeCalled();
-
-            expect(server.subscriptionsPath).toEqual(path);
-            const client = new SubscriptionClient(
-              `ws://localhost:${port}${server.subscriptionsPath}`,
-              {},
-              WebSocket,
-            );
-
-            const observable = client.request({ query });
-
-            let i = 1;
-            subscription = observable.subscribe({
-              next: ({ data }) => {
-                try {
-                  expect(onConnect).toHaveBeenCalledTimes(1);
-                  expect(data.num).toEqual(i);
-                  if (i === 3) {
-                    done();
-                  }
-                  i++;
-                } catch (e) {
-                  done.fail(e);
-                }
-              },
-              error: done.fail,
-              complete: () => {
-                done.fail(new Error('should not complete'));
-              },
-            });
-          })
-          .catch(done.fail);
-      });
-      it('allows introspection when introspection is enabled on ApolloServer', done => {
-        const typeDefs = gql`
-          type Query {
-            hi: String
-          }
-
-          type Subscription {
-            num: Int
-          }
-        `;
-
-        const query = getIntrospectionQuery();
-
-        const resolvers = {
-          Query: {
-            hi: () => 'here to placate graphql-js',
-          },
-          Subscription: {
-            num: {
-              subscribe: () => {
-                createEvent(1);
-                createEvent(2);
-                createEvent(3);
-                return pubsub.asyncIterator(SOMETHING_CHANGED_TOPIC);
-              },
-            },
-          },
-        };
-
-        createApolloServer({
-          typeDefs,
-          resolvers,
-          introspection: true,
-        }).then(({ port, server, httpServer }) => {
-          server.installSubscriptionHandlers(httpServer);
-
-          const client = new SubscriptionClient(
-            `ws://localhost:${port}${server.subscriptionsPath}`,
-            {},
-            WebSocket,
-          );
-
-          const observable = client.request({ query });
-
-          subscription = observable.subscribe({
-            next: ({ data }) => {
-              try {
-                expect(data).toMatchObject({ __schema: expect.any(Object) })
-              } catch (e) {
-                done.fail(e);
-              }
-              done();
-            }
-          });
-        });
-      });
-      it('disallows introspection when it\'s disabled on ApolloServer', done => {
-        const typeDefs = gql`
-          type Query {
-            hi: String
-          }
-
-          type Subscription {
-            num: Int
-          }
-        `;
-
-        const query = getIntrospectionQuery();
-
-        const resolvers = {
-          Query: {
-            hi: () => 'here to placate graphql-js',
-          },
-          Subscription: {
-            num: {
-              subscribe: () => {
-                createEvent(1);
-                createEvent(2);
-                createEvent(3);
-                return pubsub.asyncIterator(SOMETHING_CHANGED_TOPIC);
-              },
-            },
-          },
-        };
-
-        createApolloServer({
-          typeDefs,
-          resolvers,
-          introspection: false,
-        }).then(({ port, server, httpServer }) => {
-          server.installSubscriptionHandlers(httpServer);
-
-          const client = new SubscriptionClient(
-            `ws://localhost:${port}${server.subscriptionsPath}`,
-            {},
-            WebSocket,
-          );
-
-          const observable = client.request({ query });
-
-          subscription = observable.subscribe({
-            next: ({ data }) => {
-              try {
-                expect(data).toBeUndefined();
-              } catch (e) {
-                done.fail(e);
-              }
-              done();
-            }
-          });
-        });
-      });
-    });
-
->>>>>>> 02ee8482
     describe('Persisted Queries', () => {
       let uri: string;
       const query = gql`
