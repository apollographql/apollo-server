--- conflicted
+++ resolved
@@ -28,11 +28,7 @@
   VERSION,
 } from 'apollo-link-persisted-queries';
 
-<<<<<<< HEAD
-import { createApolloFetch, ApolloFetch } from 'apollo-fetch';
-=======
 import { createApolloFetch, ApolloFetch, GraphQLRequest } from 'apollo-fetch';
->>>>>>> 7b8ff7a9
 import {
   AuthenticationError,
   UserInputError,
@@ -696,7 +692,6 @@
           expect(trace.root!.child![0].error![0].message).not.toMatch(/masked/);
         });
 
-<<<<<<< HEAD
         describe('validation > engine', () => {
           let throwError: jest.Mock;
           let apolloFetch: ApolloFetch;
@@ -705,33 +700,20 @@
             throwError = jest.fn();
           });
 
-=======
-        describe('validation > engine > traces', () => {
-          let apolloFetch: ApolloFetch;
-
->>>>>>> 7b8ff7a9
           const setupApolloServerAndFetchPair = async (
             engineOptions: Partial<EngineReportingOptions<any>> = {},
           ) => {
             const { url: uri } = await createApolloServer({
               typeDefs: gql`
                 type Query {
-<<<<<<< HEAD
                   fieldWhichWillError: String
-=======
-                  justAField: String
->>>>>>> 7b8ff7a9
                 }
               `,
               resolvers: {
                 Query: {
-<<<<<<< HEAD
                   fieldWhichWillError: () => {
                     throwError();
                   },
-=======
-                  justAField: () => 'a string',
->>>>>>> 7b8ff7a9
                 },
               },
               engine: {
@@ -746,7 +728,6 @@
             apolloFetch = createApolloFetch({ uri });
           };
 
-<<<<<<< HEAD
           it('does not expose stack', async () => {
             throwError.mockImplementationOnce(() => {
               throw new Error('how do I stack up?');
@@ -989,7 +970,38 @@
                 },
               ]);
             });
-=======
+          });
+        });
+
+        describe('validation > engine > traces', () => {
+          let apolloFetch: ApolloFetch;
+
+          const setupApolloServerAndFetchPair = async (
+            engineOptions: Partial<EngineReportingOptions<any>> = {},
+          ) => {
+            const { url: uri } = await createApolloServer({
+              typeDefs: gql`
+                type Query {
+                  justAField: String
+                }
+              `,
+              resolvers: {
+                Query: {
+                  justAField: () => 'a string',
+                },
+              },
+              engine: {
+                ...engineServer.engineOptions(),
+                apiKey: 'service:my-app:secret',
+                maxUncompressedReportSize: 1,
+                ...engineOptions,
+              },
+              debug: true,
+            });
+
+            apolloFetch = createApolloFetch({ uri });
+          };
+
           it('sets the trace key to operationName when it is defined', async () => {
             await setupApolloServerAndFetchPair();
 
@@ -1024,7 +1036,6 @@
             expect(reports.length).toBe(1);
 
             expect(Object.keys(reports[0].tracesPerQuery)[0]).toMatch(/^# -\n/);
->>>>>>> 7b8ff7a9
           });
         });
       });
