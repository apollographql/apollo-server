{
  "name": "apollo-server-integration-testsuite",
  "private": true,
  "version": "2.0.0-beta.5",
  "description": "Apollo Server Integrations testsuite",
  "main": "dist/index.js",
  "scripts": {
    "compile": "tsc",
    "prepublish": "npm run compile"
  },
  "repository": {
    "type": "git",
    "url": "https://github.com/apollographql/apollo-server/tree/master/packages/apollo-server-integration-testsuite"
  },
  "keywords": [],
  "author": "Jonas Helfer <jonas@helfer.email>",
  "license": "MIT",
  "bugs": {
    "url": "https://github.com/apollographql/apollo-server/issues"
  },
  "homepage": "https://github.com/apollographql/apollo-server#readme",
  "engines": {
    "node": ">=8"
  },
  "dependencies": {
    "apollo-server-core": "^2.0.0-beta.5",
    "apollo-server-module-graphiql": "^1.3.4",
    "apollo-server-module-operation-store": "^1.3.5"
  },
  "typings": "dist/index.d.ts",
  "typescript": {
    "definition": "dist/index.d.ts"
  },
  "devDependencies": {
<<<<<<< HEAD
    "@types/node": "^10.1.2",
    "apollo-link-persisted-queries": "^0.2.0",
    "graphql-tag": "^2.9.2",
    "js-sha256": "^0.9.0"
=======
    "graphql-tag": "^2.9.2"
>>>>>>> 1af05777
  }
}<|MERGE_RESOLUTION|>--- conflicted
+++ resolved
@@ -32,13 +32,8 @@
     "definition": "dist/index.d.ts"
   },
   "devDependencies": {
-<<<<<<< HEAD
-    "@types/node": "^10.1.2",
     "apollo-link-persisted-queries": "^0.2.0",
     "graphql-tag": "^2.9.2",
     "js-sha256": "^0.9.0"
-=======
-    "graphql-tag": "^2.9.2"
->>>>>>> 1af05777
   }
 }