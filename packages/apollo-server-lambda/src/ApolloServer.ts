--- conflicted
+++ resolved
@@ -1,5 +1,3 @@
-<<<<<<< HEAD
-import lambda from 'aws-lambda';
 import { ApolloServerBase, formatApolloErrors } from 'apollo-server-core';
 import {
   GraphQLOptions,
@@ -7,15 +5,11 @@
   FileUploadOptions,
   processFileUploads,
 } from 'apollo-server-core';
-=======
 import {
   APIGatewayProxyCallback,
   APIGatewayProxyEvent,
   Context as LambdaContext,
 } from 'aws-lambda';
-import { ApolloServerBase } from 'apollo-server-core';
-import { GraphQLOptions, Config } from 'apollo-server-core';
->>>>>>> b8f36aa6
 import {
   renderPlaygroundPage,
   RenderPageOptions as PlaygroundRenderPageOptions,
@@ -186,10 +180,7 @@
         }
       }
 
-<<<<<<< HEAD
-      const makeCallbackFilter = (
-        doneFn: any,
-      ): lambda.APIGatewayProxyCallback => {
+      const makeCallbackFilter = (doneFn: any): APIGatewayProxyCallback => {
         return (error, result) => {
           doneFn();
           callback(
@@ -198,18 +189,8 @@
               ...result,
               headers: {
                 ...result.headers,
-                ...corsHeaders,
+                ...requestCorsHeaders,
               },
-=======
-      const callbackFilter: APIGatewayProxyCallback = (error, result) => {
-        callback(
-          error,
-          result && {
-            ...result,
-            headers: {
-              ...result.headers,
-              ...requestCorsHeaders,
->>>>>>> b8f36aa6
             },
           );
         };
