import lambda from 'aws-lambda';
<<<<<<< HEAD
import { ApolloServerBase, formatApolloErrors } from 'apollo-server-core';
import { GraphQLOptions, Config, FileUploadOptions, processFileUploads } from 'apollo-server-core';
=======
import { ApolloServerBase } from 'apollo-server-core';
import { GraphQLOptions, Config, FileUploadOptions } from 'apollo-server-core';
>>>>>>> 935c8493
import {
  renderPlaygroundPage,
  RenderPageOptions as PlaygroundRenderPageOptions,
} from '@apollographql/graphql-playground-html';
import stream, { Stream } from 'stream';

import { graphqlLambda } from './lambdaApollo';

export interface CreateHandlerOptions {
  cors?: {
    origin?: boolean | string | string[];
    methods?: string | string[];
    allowedHeaders?: string | string[];
    exposedHeaders?: string | string[];
    credentials?: boolean;
    maxAge?: number;
  };
  uploadsConfig?: FileUploadOptions;
}

export class ApolloServer extends ApolloServerBase {
  // If you feel tempted to add an option to this constructor. Please consider
  // another place, since the documentation becomes much more complicated when
  // the constructor is not longer shared between all integration
  constructor(options: Config) {
    if (process.env.ENGINE_API_KEY || options.engine) {
      options.engine = {
        sendReportsImmediately: true,
        ...(typeof options.engine !== 'boolean' ? options.engine : {}),
      };
    }
    super(options);
  }

  // This translates the arguments from the middleware into graphQL options It
  // provides typings for the integration specific behavior, ideally this would
  // be propagated with a generic to the super class
  createGraphQLServerOptions(
    event: lambda.APIGatewayProxyEvent,
    context: lambda.Context,
  ): Promise<GraphQLOptions> {
    return super.graphQLServerOptions({ event, context });
  }

<<<<<<< HEAD
  public createHandler({ cors }: CreateHandlerOptions = { cors: undefined }) {
    // We will kick off the `willStart` event once for the server, and then
    // await it before processing any requests by incorporating its `await` into
    // the GraphQLServerOptions function which is called before each request.
    const promiseWillStart = this.willStart();

=======
  public createHandler(
    { cors, uploadsConfig }: CreateHandlerOptions = { cors: undefined },
  ) {
>>>>>>> 935c8493
    const corsHeaders: lambda.APIGatewayProxyResult['headers'] = {};

    if (cors) {
      if (cors.methods) {
        if (typeof cors.methods === 'string') {
          corsHeaders['Access-Control-Allow-Methods'] = cors.methods;
        } else if (Array.isArray(cors.methods)) {
          corsHeaders['Access-Control-Allow-Methods'] = cors.methods.join(',');
        }
      }

      if (cors.allowedHeaders) {
        if (typeof cors.allowedHeaders === 'string') {
          corsHeaders['Access-Control-Allow-Headers'] = cors.allowedHeaders;
        } else if (Array.isArray(cors.allowedHeaders)) {
          corsHeaders[
            'Access-Control-Allow-Headers'
          ] = cors.allowedHeaders.join(',');
        }
      }

      if (cors.exposedHeaders) {
        if (typeof cors.exposedHeaders === 'string') {
          corsHeaders['Access-Control-Expose-Headers'] = cors.exposedHeaders;
        } else if (Array.isArray(cors.exposedHeaders)) {
          corsHeaders[
            'Access-Control-Expose-Headers'
          ] = cors.exposedHeaders.join(',');
        }
      }

      if (cors.credentials) {
        corsHeaders['Access-Control-Allow-Credentials'] = 'true';
      }
      if (cors.maxAge) {
        corsHeaders['Access-Control-Max-Age'] = cors.maxAge;
      }
    }

    return (
      event: lambda.APIGatewayProxyEvent,
      context: lambda.Context,
      callback: lambda.APIGatewayProxyCallback,
    ) => {
      if (cors && cors.origin) {
        if (typeof cors.origin === 'string') {
          corsHeaders['Access-Control-Allow-Origin'] = cors.origin;
        } else if (
          typeof cors.origin === 'boolean' ||
          (Array.isArray(cors.origin) &&
            cors.origin.includes(
              event.headers['Origin'] || event.headers['origin'],
            ))
        ) {
          corsHeaders['Access-Control-Allow-Origin'] =
            event.headers['Origin'] || event.headers['origin'];
        }

        if (!cors.allowedHeaders) {
          corsHeaders['Access-Control-Allow-Headers'] =
            event.headers['Access-Control-Request-Headers'];
        }
      }

      if (event.httpMethod === 'OPTIONS') {
        return callback(null, {
          body: '',
          statusCode: 204,
          headers: corsHeaders,
        });
      }

      if (this.playgroundOptions && event.httpMethod === 'GET') {
        const acceptHeader = event.headers['Accept'] || event.headers['accept'];
        if (acceptHeader && acceptHeader.includes('text/html')) {
          const path =
            event.path ||
            (event.requestContext && event.requestContext.path) ||
            '/';

          const playgroundRenderPageOptions: PlaygroundRenderPageOptions = {
            endpoint: path,
            ...this.playgroundOptions,
          };

          return callback(null, {
            body: renderPlaygroundPage(playgroundRenderPageOptions),
            statusCode: 200,
            headers: {
              'Content-Type': 'text/html',
              ...corsHeaders,
            },
          });
        }
      }

      const makeCallbackFilter = (doneFn: any): lambda.APIGatewayProxyCallback => {
        return (
          error,
          result,
        ) => {
          doneFn()
          callback(
            error,
            result && {
              ...result,
              headers: {
                ...result.headers,
                ...corsHeaders,
              },
            },
          );
        };
      }

<<<<<<< HEAD
      const response = new Stream.Writable();

      fileUploadProcess(event, response, this.uploadsConfig || {})
        .then((body: any) => {
          event.body = body;
          graphqlLambda(async () => {
            // In a world where this `createHandler` was async, we might avoid this
            // but since we don't want to introduce a breaking change to this API
            // (by switching it to `async`), we'll leverage the
            // `GraphQLServerOptions`, which are dynamically built on each request,
            // to `await` the `promiseWillStart` which we kicked off at the top of
            // this method to ensure that it runs to completion (which is part of
            // its contract) prior to processing the request.
            await promiseWillStart;
            return this.createGraphQLServerOptions(event, context);
          })(event, context, makeCallbackFilter(() => { response.end() }));
        })
        .catch(error => {
          throw formatApolloErrors([error], {
            formatter: this.requestOptions.formatError,
            debug: this.requestOptions.debug,
          });
        });
=======
      graphqlLambda(this.createGraphQLServerOptions.bind(this), uploadsConfig)(
        event,
        context,
        callbackFilter,
      );
>>>>>>> 935c8493
    };
  }
}


const fileUploadProcess = (
  event: any,
  response: any,
  uploadsConfig: FileUploadOptions,
) => {
  return new Promise((resolve, reject) => {
    const contentType =
      event.headers['content-type'] || event.headers['Content-Type'];

    if (typeof processFileUploads === 'function' && contentType && contentType.startsWith('multipart/form-data')) {
      const request = new stream.Readable() as any;
      request.push(
        Buffer.from(event.body, event.isBase64Encoded ? 'base64' : 'ascii'),
      );
      request.push(null);
      request.headers = event.headers;
      request.headers['content-type'] = contentType;

      processFileUploads(request, response, uploadsConfig)
        .then(body => {
          resolve(body);
        })
        .catch(error => {
          reject(error)
        });
    }
    else {
      resolve(event.body)
    }
  })
};<|MERGE_RESOLUTION|>--- conflicted
+++ resolved
@@ -1,11 +1,6 @@
 import lambda from 'aws-lambda';
-<<<<<<< HEAD
 import { ApolloServerBase, formatApolloErrors } from 'apollo-server-core';
 import { GraphQLOptions, Config, FileUploadOptions, processFileUploads } from 'apollo-server-core';
-=======
-import { ApolloServerBase } from 'apollo-server-core';
-import { GraphQLOptions, Config, FileUploadOptions } from 'apollo-server-core';
->>>>>>> 935c8493
 import {
   renderPlaygroundPage,
   RenderPageOptions as PlaygroundRenderPageOptions,
@@ -50,18 +45,12 @@
     return super.graphQLServerOptions({ event, context });
   }
 
-<<<<<<< HEAD
   public createHandler({ cors }: CreateHandlerOptions = { cors: undefined }) {
     // We will kick off the `willStart` event once for the server, and then
     // await it before processing any requests by incorporating its `await` into
     // the GraphQLServerOptions function which is called before each request.
     const promiseWillStart = this.willStart();
 
-=======
-  public createHandler(
-    { cors, uploadsConfig }: CreateHandlerOptions = { cors: undefined },
-  ) {
->>>>>>> 935c8493
     const corsHeaders: lambda.APIGatewayProxyResult['headers'] = {};
 
     if (cors) {
@@ -177,7 +166,6 @@
         };
       }
 
-<<<<<<< HEAD
       const response = new Stream.Writable();
 
       fileUploadProcess(event, response, this.uploadsConfig || {})
@@ -201,13 +189,6 @@
             debug: this.requestOptions.debug,
           });
         });
-=======
-      graphqlLambda(this.createGraphQLServerOptions.bind(this), uploadsConfig)(
-        event,
-        context,
-        callbackFilter,
-      );
->>>>>>> 935c8493
     };
   }
 }
