--- conflicted
+++ resolved
@@ -4,14 +4,9 @@
   ],
   "compilerOptions": {
     "outDir": "generated/tsc/variants/nodenext",
-<<<<<<< HEAD
-    "module": "commonjs",
-    "moduleResolution": "nodenext",
-    "target": "ES2015",
-=======
     "module": "NodeNext",
     "moduleResolution": "NodeNext",
->>>>>>> 4f7d02d2
+    "target": "ES2015",
     "esModuleInterop": true,
     "strict": true,
   },
