{
  "files": [
    "smoke-test.cts",
  ],
  "compilerOptions": {
    "outDir": "generated/tsc/variants/node16",
<<<<<<< HEAD
    "module": "commonjs",
    "moduleResolution": "node16",
    "target": "ES2015",
=======
    "module": "Node16",
    "moduleResolution": "Node16",
>>>>>>> 4f7d02d2
    "esModuleInterop": true,
    "strict": true,
  },
}<|MERGE_RESOLUTION|>--- conflicted
+++ resolved
@@ -4,14 +4,9 @@
   ],
   "compilerOptions": {
     "outDir": "generated/tsc/variants/node16",
-<<<<<<< HEAD
-    "module": "commonjs",
-    "moduleResolution": "node16",
-    "target": "ES2015",
-=======
     "module": "Node16",
     "moduleResolution": "Node16",
->>>>>>> 4f7d02d2
+    "target": "ES2015",
     "esModuleInterop": true,
     "strict": true,
   },
