--- conflicted
+++ resolved
@@ -5,7 +5,6 @@
   "files": [],
   "include": [],
   "references": [
-<<<<<<< HEAD
     {
       "path": "./packages/apollo-cache-control"
     },
@@ -17,6 +16,12 @@
     },
     {
       "path": "./packages/apollo-engine-reporting"
+    },
+    {
+      "path": "./packages/apollo-federation"
+    },
+    {
+      "path": "./packages/apollo-gateway"
     },
     {
       "path": "./packages/apollo-server"
@@ -64,10 +69,10 @@
       "path": "./packages/apollo-server-micro"
     },
     {
-      "path": "./packages/apollo-server-uwebsockets"
+      "path": "./packages/apollo-server-plugin-base"
     },
     {
-      "path": "./packages/apollo-server-plugin-base"
+      "path": "./packages/apollo-server-plugin-response-cache"
     },
     {
       "path": "./packages/apollo-server-testing"
@@ -78,33 +83,8 @@
     {
       "path": "./packages/graphql-extensions"
     },
-=======
-    { "path": "./packages/apollo-cache-control" },
-    { "path": "./packages/apollo-datasource" },
-    { "path": "./packages/apollo-datasource-rest" },
-    { "path": "./packages/apollo-engine-reporting" },
-    { "path": "./packages/apollo-federation" },
-    { "path": "./packages/apollo-gateway" },
-    { "path": "./packages/apollo-server" },
-    { "path": "./packages/apollo-server-azure-functions" },
-    { "path": "./packages/apollo-server-cache-memcached" },
-    { "path": "./packages/apollo-server-cache-redis" },
-    { "path": "./packages/apollo-server-caching" },
-    { "path": "./packages/apollo-server-cloud-functions" },
-    { "path": "./packages/apollo-server-cloudflare" },
-    { "path": "./packages/apollo-server-core" },
-    { "path": "./packages/apollo-server-errors" },
-    { "path": "./packages/apollo-server-express" },
-    { "path": "./packages/apollo-server-fastify" },
-    { "path": "./packages/apollo-server-hapi" },
-    { "path": "./packages/apollo-server-koa" },
-    { "path": "./packages/apollo-server-lambda" },
-    { "path": "./packages/apollo-server-micro" },
-    { "path": "./packages/apollo-server-plugin-base" },
-    { "path": "./packages/apollo-server-plugin-response-cache" },
-    { "path": "./packages/apollo-server-testing" },
-    { "path": "./packages/apollo-tracing" },
-    { "path": "./packages/graphql-extensions" },
->>>>>>> d24d0a89
+    {
+      "path": "./packages/apollo-server-uwebsockets"
+    }
   ]
 }