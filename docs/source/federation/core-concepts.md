--- conflicted
+++ resolved
@@ -40,11 +40,7 @@
 
 In this example we have a `Review` type with a field called `product` that returns the `Product` type. Since `Product` is an entity that lives in another service, we define a *stub* of that type in this service with just enough information to enable composition. The syntax may look a bit strange at first, so let's unpack it:
 - The `extend` keyword declares that `Product` is an entity defined elsewhere, in this case the product catalog service.
-<<<<<<< HEAD
-- The `@key` directive declaires that we'll use a UPC to reference a particular product. This must match the referenced entity's own key as defined in the product catalog service.
-=======
 - The `@key` directive declares that we'll use a UPC to reference a particular product. This must match the referenced entity's own key as defined in the product catalog service.
->>>>>>> ee6f339c
 - The definition of the `upc` field with an `@external` directive declares the type of the `upc` field (`String!`, in this case) that is implemented in another service.
 
 This explicit syntax has several benefits. It is standard GraphQL grammar. It allows us to run the reviews service standalone with a valid schema, including a `Product` type with a single `upc` field. And it provides strong typing information that lets us catch mistakes at schema composition time.
