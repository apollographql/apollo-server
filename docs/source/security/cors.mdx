---
title: Configuring CORS
description: Control access to your server's resources
---

> 📣 By default, Apollo Server ships with a feature that protects users from CSRF and XS-Search attacks. This feature requires that any client sending operations via `GET` or multipart upload requests _must_ include a special header (such as `Apollo-Require-Preflight`) in that request. For more information, see [Preventing Cross-Site Request Forgery (CSRF)](#preventing-cross-site-request-forgery-csrf).

[Cross-Origin Resource Sharing](https://developer.mozilla.org/en-US/docs/Web/HTTP/CORS) (CORS) is an HTTP-header-based protocol that enables a server to dictate which origins can access its resources. Put another way, your server can specify which websites can tell a user's browser to talk to your server, and precisely which types of HTTP requests are allowed.

The [`startStandaloneServer`](../api/standalone) function's CORS configuration is _unalterable_ and enables any website on the internet to tell a user's browser to connect to your server. [Depending on your use case,](#choosing-cors-options-for-your-project) you might need to further [customize your CORS behavior](#passing-credentials-with-cors) to ensure your server's security. To do so, you'll first need to swap to using [`expressMiddleware`](../api/express-middleware) (or any other Apollo Server integration).

> ⚠️ If your app is only visible on a private network and uses network separation for security, `startStandaloneServer`'s CORS behavior is **not secure**. See [Specifying origins](#specifying-origins) for more information.

By default, websites running on domains that differ from your server's domain can't pass cookies with their requests. For details on enabling cross-origin cookie passing for authentication, see [Passing credentials with CORS](#passing-credentials-with-cors).

## Why use CORS?

Most developers know about CORS because they run into the all-too-common [CORS error](https://developer.mozilla.org/en-US/docs/Web/HTTP/CORS/Errors). CORS errors usually occur when you set up an API call or try to get your separately hosted server and client to talk to each other. To better understand what CORS is and why we use it, we'll briefly go over some background context.

Internet users should always exercise caution when installing any new software on their devices. But when it comes to browsing the web, we navigate to different sites all the time, letting our browsers load content from those sites along the way. This comes with inherent risks.

As web developers, we don't want a user's browser to do anything fishy to our server while the user is visiting another website. Browser security mechanisms (e.g., CORS or SOP) can give developers peace of mind by enabling a website's server to specify which browser origins can request resources from that server.

The [_origin_](https://developer.mozilla.org/en-US/docs/Web/Security/Same-origin_policy#definition_of_an_origin) of a piece of web content consists of that content's domain, protocol, and port. The [same-origin policy](https://developer.mozilla.org/en-US/docs/Web/Security/Same-origin_policy) (SOP) is a security mechanism that restricts scripts on one origin from interacting with resources from another origin. This means that scripts on websites can interact with resources from the same origin without jumping through any extra hoops.

If two URLs differ in their domain, protocol, or port, then those URLs come from two different origins:

```bash
# Same origin
http://example.com:8080/ <==> http://example.com:8080/

# Different origin (difference in domain, protocol, and port)
http://example.com:8080/ =X= https://example1.com:8081/
```

However, as we all know, the internet is an exciting place full of resources that can make websites better (importing images, extra fonts, making API calls, and so on). Developers needed a new protocol to relax SOP and safely _share_ resources across different origins.

Cross-Origin Resource Sharing is the mechanism that allows a web page to share resources across different origins. CORS provides an extra layer of protection by enabling servers and clients to define HTTP headers that specify _which_ external clients' scripts can access their resources.

Note that both SOP and CORS are related to [_browser_ security](https://developer.mozilla.org/en-US/docs/Web/Security#security-related_glossary_terms). Neither prevents _other_ types of software from requesting resources from your server.

## Choosing CORS options for your project

When thinking about configuring CORS for your application, there are two main settings to consider:

- Which origins can access your server's resources
- Whether your server accepts user credentials (i.e., cookies) with requests

### Specifying origins

CORS uses [specific HTTP response headers](https://developer.mozilla.org/en-US/docs/Web/HTTP/CORS#the_http_response_headers) as part of its protocol, including [`Access-Control-Allow-Origin`](https://developer.mozilla.org/en-US/docs/Web/HTTP/Headers/Access-Control-Allow-Origin). The `Access-Control-Allow-Origin` header (ACAO) enables a server to dictate which origins can use scripts to access that server's resources.

Depending on what you're building, the origins you specify in your CORS configuration might need to change when you're ready to deploy your application.

#### ⚠️ Applications on private networks

If your browser is running your API on a private network (i.e., not on the public internet) and it relies on the privacy of that network for security, **we strongly recommend [specifying which origins](#configuring-cors-options-for-apollo-server)** can access your server's resources.

Specifically, the [`startStandaloneServer`](../api/standalone) function's CORS behavior is **not secure** in this context. Instead, we recommend swapping to another Apollo Server integration to [customize your server's CORS behavior](#configuring-cors-options-for-apollo-server) by specifying origins.

If you don't, while your personal computer is on your private network, a script on any website could potentially make your browser talk to your private API. [Some browsers, such as Chrome, have features under development](https://wicg.github.io/private-network-access/) to solve this problem. But in the meantime, all servers on private networks should _always_ specify origins in their CORS configuration.

#### Federated subgraphs

If you're building a [federated graph](/federation/), we strongly recommend that _all_ of your production subgraph servers _disable_ CORS or limit your subgraph's origins to tools like the [Apollo Studio Explorer](/graphos/explorer/embed-explorer/). Most subgraphs should _only_ allow communication from your gateways, and that communication doesn't involve a browser.

For more information, see [Securing your subgraphs](/federation/building-supergraphs/subgraphs-overview#securing-your-subgraphs).

#### APIs that require cookies

If your API needs to accept [cross-origin cookies](https://developer.mozilla.org/en-US/docs/Web/HTTP/Cookies) with requests, you _must_ specify origins in your CORS configuration. Otherwise, cross-origin cookies are automatically disabled. This is _not_ a security vulnerability, but it does prevent your API from successfully providing cookies.

For examples, see [Passing credentials with CORS](#passing-credentials-with-cors).

#### APIs with known consumers

If you create an API on the public internet to serve resources to your _own_ websites or apps, you might want to [specify which origins](#configuring-cors-options-for-apollo-server) can access your server's resources. Explicitly specifying origins can provide an extra level of security.

#### Public or embedded APIs
If you create a public API or an API to embed in websites you don't control yourself, you probably want to allow _all_ origins to access your server's resources. You can use the [`startStandaloneServer`](../api/standalone)'s ACAO value (the wildcard `*`) in these situations, allowing requests from any origin.

> Using the [wildcard (`*`)](https://developer.mozilla.org/en-US/docs/Web/HTTP/Headers/Access-Control-Allow-Origin#directives) value for the ACAO header enables _any_ website to tell a user's browser to send an arbitrary request (without cookies or other credentials) to your server and read that server's response.

#### None of the above

If your application doesn't fit into any of the above categories, [`startStandaloneServer`](../api/standalone)'s CORS behavior should suit your use case. You can always choose to swap to another Apollo Server integration later to [customize your CORS configuration](#configuring-cors-options-for-apollo-server).

## Configuring CORS options for Apollo Server
<<<<<<< HEAD
> 📣 **New since Apollo Server 4**: if you are using an Apollo Server integration (e.g., [`expressMiddleware`](../api/express-middleware)), you are responsible for [setting up CORS for your web framework](../migration#body-parser-and-cors).
=======
> 📣 **New in Apollo Server 4**: if you are using an Apollo Server integration (e.g., [`expressMiddleware`](../api/express-middleware)), you are responsible for [setting up CORS for your web framework](../migration#http-body-parsing-and-cors).
>>>>>>> 4f7d02d2

Apollo Server's standalone server (i.e., [`startStandaloneServer`](../api/standalone)) serves the `Access-Control-Allow-Origin` HTTP header with the wildcard value (`*`). This allows scripts on any origin to make requests, _without cookies_, to the server and read its responses.

> If you need to pass credentials to your server (e.g., via cookies), you can't use the wildcard value (`*`) for your origin. You _must_ provide specific origins. For more details, see [Passing credentials with CORS](#passing-credentials-with-cors).

The [`startStandaloneServer` function](../api/standalone) **doesn't support** configuring your server's CORS behavior.  If you want to customize your server's CORS behavior (e.g., by specifying origins or passing cookies), swap to using [`expressMiddleware`](../api/standalone#swapping-to-expressmiddleware) (or any other Apollo Server integration).

Below, we set up and customize the CORS behavior for our `expressMiddleware` function using the [`cors` package](https://github.com/expressjs/cors#configuration-options):

<MultiCodeBlock>

```ts
import { ApolloServer } from '@apollo/server';
import { expressMiddleware } from '@apollo/server/express4';
import { ApolloServerPluginDrainHttpServer } from '@apollo/server/plugin/drainHttpServer';
import express from 'express';
import http from 'http';
import { typeDefs, resolvers } from './schema';
// highlight-start
import cors from 'cors';
// highlight-end

const app = express();
const httpServer = http.createServer(app);
const server = new ApolloServer({
  typeDefs,
  resolvers,
  plugins: [ApolloServerPluginDrainHttpServer({ httpServer })],
});

await server.start();

app.use(
  '/graphql',
  // highlight-start
  cors<cors.CorsRequest>({ origin: ['https://www.your-app.example', 'https://studio.apollographql.com'] }),
  // highlight-end
  express.json(),
  expressMiddleware(server),
);

await new Promise<void>((resolve) => httpServer.listen({ port: 4000 }, resolve));
console.log(`🚀 Server ready at http://localhost:4000/graphql`);
```

</MultiCodeBlock>

> Invoking the `cors` function with no arguments sets your server's `Access-Control-Allow-Origin` HTTP header to the wildcard value (`*`), allowing scripts on any origin to make requests. So, your server would have the same CORS behavior as `startStandaloneServer`.

Using the `cors` package directly, we can configure the `Access-Control-Allow-Origin` header using the [`origin` option](https://github.com/expressjs/cors#configuration-options). The example above enables CORS requests from `https://www.your-app.example`, along with `https://studio.apollographql.com`.

> If you want to use [Apollo Studio Explorer](https://www.apollographql.com/docs/studio/explorer/explorer/) as a GraphQL web IDE, you should include `https://studio.apollographql.com` in your list of valid origins. However, if you plan to embed the [Explorer](https://www.apollographql.com/docs/studio/explorer/embed-explorer/) or use [Apollo Sandbox](https://www.apollographql.com/docs/studio/explorer/sandbox), you *don't* need to specify Studio's URL in your CORS origins because requests will go through the page embedding Studio.

Note that an origin _doesn't_ include the path of a URL, meaning two URLs with different paths can still have the _same_ origin. So when specifying an origin, don't include any paths or trailing slashes (e.g., use `http://example.com`, not `http://example.com/`).

If you're using another integration of Apollo Server, you can add and configure CORS for your server using your framework's standard functionality.

You can also choose to omit CORS middleware entirely to disable cross-origin requests. This is [recommended for subgraphs in a federated graph](/federation/building-supergraphs/subgraphs-overview#securing-your-subgraphs).

### Passing credentials with CORS

> ⚠️ The [`startStandaloneServer`](../api/standalone) function's CORS behavior is _unalterable_. To pass credentials via cookies, you must first swap to another Apollo Server integration.

If your server requires requests to [include a user's credentials](https://developer.mozilla.org/en-US/docs/Web/HTTP/CORS#requests_with_credentials) (e.g., cookies), you need to modify your CORS configuration to tell the browser those credentials are allowed.

You can enable credentials with CORS by setting the [`Access-Control-Allow-Credentials`](https://developer.mozilla.org/en-US/docs/Web/HTTP/Headers/Access-Control-Allow-Credentials) HTTP header to `true`.

> You _must_ [specify an origin](#configuring-cors-options-for-apollo-server) to enable credentialed requests. If your server sends the `*` wildcard value for the `Access-Control-Allow-Origin` HTTP header, your browser will refuse to send credentials.

To enable your browser to pass credentials using `expressMiddleware` and the `cors` npm package, you can specify `origins` and [set `credentials`](https://github.com/expressjs/cors#configuration-options) to `true`:

<MultiCodeBlock>

```ts
app.use(
  '/graphql',
  // highlight-start
  cors<cors.CorsRequest>({
    origin: yourOrigin,
    credentials: true,
  }),
  // highlight-end
  express.json(),
  expressMiddleware(server),
);
```

</MultiCodeBlock>

> The `origin` option also accepts a boolean value, which means you can technically configure CORS to allow all cross-origin requests _with_ credentials (i.e., `{origin: true, credentials: true}`). This is almost certainly insecure, because any website could read information previously protected by a user's cookies. Instead, you should [specify origins in your CORS configuration](#configuring-cors-options-for-apollo-server) whenever you enable credentials.

For examples of sending cookies and authorization headers from Apollo Client, see [Authentication](/react/networking/authentication/). For more guidance on adding authentication logic to Apollo Server, see [Authentication and authorization](./authentication).

## Preventing Cross-Site Request Forgery (CSRF)

> By default, Apollo Server ships with a feature protecting from CSRF and XS-Search attacks. If you want to disable this recommended security feature, pass `csrfPrevention: false` to the `ApolloServer` constructor.

Your server's CORS policy enables you to control which websites can talk to your server. In most cases, the browser checks your server's CORS policy by sending a [preflight request](https://developer.mozilla.org/en-US/docs/Glossary/Preflight_request) before sending the actual operation. This is a separate HTTP request. Unlike most HTTP requests (which use the `GET` or `POST` method), this request uses a method called `OPTIONS`. The browser sends an `Origin` header, along with some other headers that start with `Access-Control-`. These headers describe the kind of request that the potentially untrusted JavaScript wants to make. Your server returns a response with `Access-Control-*` headers describing its policies (as described above), and the browser uses that response to decide whether it's OK to send the real request. Processing the `OPTIONS` preflight request never actually executes GraphQL operations.

However, in some circumstances, the browser will _not_ send this preflight request. If the request is considered ["simple"](https://developer.mozilla.org/en-US/docs/Web/HTTP/CORS#simple_requests), then the browser just sends the request without sending a preflight first. Your server's response can still contain `Access-Control-*` headers, and if they indicate that the origin that sent the request shouldn't be able to access the site, the browser will hide your server's response from the problematic JavaScript code.

Unfortunately, this means that your server might execute GraphQL operations from "simple" requests sent by sites that shouldn't be allowed to communicate with your server. And these requests can even contain cookies! Although the browser will hide your server's response data from the malicious code, that might not be sufficient. If running the operation has side effects, then the attacker might not care if it can read the response or not, as long as it can use an unsuspecting user's browser (and cookies!) to trigger those side effects. Even with a read-only query, the malicious code might be able to figure out something about the response based entirely on how long the query takes to execute.

Attacks that use simple requests for their side effects are called ["cross-site request forgery" attacks](https://owasp.org/www-community/attacks/csrf), or CSRF. Attacks that measure the timing of simple requests are called "cross-site search" attacks, or XS-Search.

To avoid CSRF and XS-Search attacks, GraphQL servers should refuse to execute any operation coming from a browser that has not "preflighted" that operation. There's no reliable way to detect whether a request came from a browser, so GraphQL servers should not execute any operation in a "simple request".

The most important rule for whether or not a request is ["simple"](https://developer.mozilla.org/en-US/docs/Web/HTTP/CORS#simple_requests) is whether it tries to set arbitrary HTTP request headers. Any request that sets the `Content-Type` header to `application/json` (or anything other than a list of three particular values) cannot be a simple request, and thus it must be preflighted. Because all `POST` requests recognized by Apollo Server must contain a `Content-Type` header specifying `application/json`, we can be confident that they are not simple requests and that if they come from a browser, they have been preflighted.

However, Apollo Server also handles [`GET` requests](../workflow/requests#get-requests). `GET` requests do not require a `Content-Type` header, so they can potentially be simple requests. So how can we ensure that we only execute `GET` requests that are _not_ simple requests? If we require the request to include an HTTP header that is never set automatically by the browser, then that is sufficient: requests that set HTTP headers other than the handful defined in the spec must be preflighted.

By default, Apollo Server 4+ has a CSRF prevention feature enabled. This means your server only executes GraphQL operations if at least one of the following conditions is true:

- The incoming request includes a `Content-Type` header that specifies a type other than `text/plain`, `application/x-www-form-urlencoded`, or `multipart/form-data`. Notably, a `Content-Type` of `application/json` (including any suffix like `application/json; charset=utf-8`) is sufficient. This means that all `POST` requests (which must use `Content-Type: application/json`) will be executed. Additionally, all versions of [Apollo Client Web](/react/api/link/apollo-link-http) that support `GET` requests do include `Content-Type: application/json` headers, so any request from Apollo Client Web (`POST` or `GET`) will be executed.
- There is a non-empty `X-Apollo-Operation-Name` header. This header is sent with all operations (`POST` or `GET`) by [Apollo iOS](/ios) (v0.13.0+) and [Apollo Kotlin](/kotlin) (all versions, including its former name "Apollo Android"), so any request from Apollo iOS or Apollo Kotlin will be executed.
- There is a non-empty `Apollo-Require-Preflight` header.

Note that all HTTP header names are case-insensitive.

> CSRF prevention only applies to requests that will execute GraphQL operations, not to requests that would load [landing pages](../api/plugin/landing-pages).

HTTP requests that satisfy none of the conditions above will be rejected with a 400 status code and a message clearly explaining which headers need to be added in order to make the request succeed.

This feature should have no impact on legitimate use of your graph _except_ in these two cases:

- you have clients that send `GET` requests and are not Apollo Client Web, Apollo iOS, or Apollo Kotlin
- you have enabled [file uploads](#graphql-uploads) with `graphql-upload`

If either of these apply to you, you should configure the relevant clients to send a non-empty `Apollo-Require-Preflight` header along with all requests.

You can also configure the set of headers that allow execution. For example, if you use a GraphQL client that performs `GET` requests without sending `Content-Type`, `X-Apollo-Operation-Name`, or `Apollo-Require-Preflight` headers, but it does send a `Some-Special-Header` header, you can pass `csrfPrevention: { requestHeaders: ['Some-Special-Header'] }` to `new ApolloServer()`. This option replaces checking for the two headers `X-Apollo-Operation-Name` and `Apollo-Require-Preflight` in the CSRF prevention logic. The check for `Content-Type` remains the same.

Note that Apollo Server does not permit executing mutations in `GET` requests (just queries). As long as you ensure that only mutations can have side effects, you are somewhat protected from the "side effects" aspect of CSRFs even without enabling CSRF protection. However, you would still be vulnerable to XS-Search timing attacks.

### `graphql-upload`

> ⚠️ The [`graphql-upload`](https://www.npmjs.com/package/graphql-upload) package has a known CSRF vulnerability and is turned on by default in version of Apollo Server 2.25.4 and below. If you are using Apollo Server 2 and do not use uploads, you can disable them by passing `uploads: false` to the `ApolloServer` constructor. If you do use uploads, you must update to Apollo Server 3.7 or later and ensure CSRF prevention is enabled to use this feature safely.

The [third-party `graphql-upload` package](/apollo-server/v3/data/file-uploads) has a known CSRF vulnerability.

The `graphql-upload` package adds a special middleware that parses `POST` requests with a `Content-Type` of `multipart/form-data`. This is one of the three special `Content-Type`s that can be set on [simple requests](https://developer.mozilla.org/en-US/docs/Web/HTTP/CORS#simple_requests), enabling your server to process mutations sent in simple requests.

Apollo Server 4's default [CSRF prevention feature](#preventing-cross-site-request-forgery-csrf) blocks those attempting to use the `graphql-upload` package.  **If you use `graphql-upload` you should keep the CSRF prevention feature enabled**, and configure your upload clients to send a non-empty `Apollo-Require-Preflight` header.

For example, if you use the [`apollo-upload-client`](https://github.com/jaydenseric/apollo-upload-client) package with Apollo Client Web, pass  `{headers: {'Apollo-Require-Preflight': 'true'}}` to `createUploadLink`.

For more information about file upload best practices, see [our blog post](https://www.apollographql.com/blog/backend/file-uploads/file-upload-best-practices/).<|MERGE_RESOLUTION|>--- conflicted
+++ resolved
@@ -86,11 +86,7 @@
 If your application doesn't fit into any of the above categories, [`startStandaloneServer`](../api/standalone)'s CORS behavior should suit your use case. You can always choose to swap to another Apollo Server integration later to [customize your CORS configuration](#configuring-cors-options-for-apollo-server).
 
 ## Configuring CORS options for Apollo Server
-<<<<<<< HEAD
-> 📣 **New since Apollo Server 4**: if you are using an Apollo Server integration (e.g., [`expressMiddleware`](../api/express-middleware)), you are responsible for [setting up CORS for your web framework](../migration#body-parser-and-cors).
-=======
-> 📣 **New in Apollo Server 4**: if you are using an Apollo Server integration (e.g., [`expressMiddleware`](../api/express-middleware)), you are responsible for [setting up CORS for your web framework](../migration#http-body-parsing-and-cors).
->>>>>>> 4f7d02d2
+> 📣 **New since Apollo Server 4**: if you are using an Apollo Server integration (e.g., [`expressMiddleware`](../api/express-middleware)), you are responsible for [setting up CORS for your web framework](../migration#http-body-parsing-and-cors).
 
 Apollo Server's standalone server (i.e., [`startStandaloneServer`](../api/standalone)) serves the `Access-Control-Allow-Origin` HTTP header with the wildcard value (`*`). This allows scripts on any origin to make requests, _without cookies_, to the server and read its responses.
 
