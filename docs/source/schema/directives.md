--- conflicted
+++ resolved
@@ -111,16 +111,13 @@
 - Because directives are specific to individual subgraphs, it's technically valid for different subgraphs to define the _same_ directive with _different_ logic. As stated in the previous point, if a custom directive is used in multiple subgraphs to resolve a particular field, you should define the same directive with the same logic across subgraphs. _Composition does not detect or warn about such inconsistencies._
 - The composition process treats [executable (client-side)](/federation/federated-types/composition/#executable-directives) and [type system (server-side) directives](/federation/federated-types/composition/#type-system-directives) differently:
   - An executable directive is composed into the supergraph schema if:
-      - All subgraphs define the directive identically 
+      - All subgraphs define the directive identically
       - The directive is not included in any [`@composeDirective`](/federation/federated-types/federated-directives/#composedirective) directives
   - Type system directives are not composed into the supergraph schema, but they can provide information to the router via the [`@composeDirective`](/federation/federated-types/federated-directives/#composedirective) directive.
 
-<<<<<<< HEAD
-FIXME: update repo
-=======
 #### Transformer functions
 
->>>>>>> 4f7d02d2
+FIXME: update repo
 [As our example shows](https://github.com/apollographql/docs-examples/blob/main/apollo-server/v4/custom-directives/upper-case-directive/src/index.ts), in Apollo Server 3 and 4 you can define a **transformer function** for each of your subgraph schema's custom directives.
 
 To apply transformer functions to your executable subgraph schema, you first _generate_ the subgraph schema with `buildSubgraphSchema` as usual:
