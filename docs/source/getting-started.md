--- conflicted
+++ resolved
@@ -138,32 +138,17 @@
 
 * You should see the following output from the above command:
 
-<<<<<<< HEAD
-      Visit http://localhost:3000/graphiql to run queries!
-
-* Open the address provided in your web browser.
-* In the next step, we'll use the GraphQL Playground tool to send queries to the GraphQL server.
-=======
       Visit http://localhost:4000/ to run queries!
 * Open the address provided in your web browser.
 * If everything is working, you should see the GraphQL Playground explorer tool, which we will use in the next step.
->>>>>>> bdc2a82d
 
 ![GraphQL Playground](./images/getting-started/graphql-playground.png)
 
-<<<<<<< HEAD
-In the next step, we'll use GraphQL Playground to send queries to the GraphQL server.
-
-## Step 5: Running your first query
-
-At this point, we're able to start sending queries to the GraphQL server using the GraphiQL explorer, which is split into a few parts:
-=======
 In the next step, we'll use the GraphQL Playground tool to send queries to the GraphQL server.
 
 ## Step 5: Running your first query
 
 At this point, you'll be able to start sending queries to the GraphQL server using GraphQL Playground, which is split into a few parts:
->>>>>>> bdc2a82d
 
 * The request (on the left)
 * The response (on the right)
