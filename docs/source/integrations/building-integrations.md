--- conflicted
+++ resolved
@@ -158,11 +158,7 @@
 whether to look in `body` or `search` for the GraphQL-specific parts of the
 query. So, we have our `method`, `body`, and `search` properties for the `HTTPGraphQLRequest`.
 
-<<<<<<< HEAD
 Finally, we have to create the `headers` property because Apollo Server expects `headers` to return a `Map`.
-=======
-Finally, Apollo Server expects the `headers` property to be a `Map` of headers.
->>>>>>> 613f2f29
 
 In the Express integration, we construct a `Map` by iterating over the `headers` object, like so:
 
