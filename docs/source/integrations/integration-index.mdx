---
title: Apollo Server Integrations
---

import IntegrationTable from "../shared/integration-table.mdx"

> Are you looking to build a new integration? Or help maintain an existing integration? See [Building Web Framework Integrations for Apollo Server](./building-integrations) for step-by-step guidance!

<<<<<<< HEAD
Apollo Server includes two built-in integrations: [`startStandaloneServer`](../api/standalone) and [`expressMiddleware`](../api/express-middleware).

The `startStandaloneServer` function sets useful defaults to get you started quickly. Under the hood, the `startStandaloneServer` function uses Apollo Server's Express integration (i.e., `expressMiddleware`). The `expressMiddleware` function is Apollo Server's [Express](https://expressjs.com/) integration.
=======
Apollo Server 4's [`startStandaloneServer`](../api/standalone) function spins up a basic web server with sensible defaults.  The server is a fully functional GraphQL server supporting all of Apollo Server's GraphQL-level customizations, but it offers minimal opportunities for HTTP-level configuration.

If you need more control over how your GraphQL server speaks HTTP, you should instead use an _integration_. Integrations are packages which connect the Apollo Server API to your favorite web framework.

Apollo maintains an [integration](../api/express-middleware) between Apollo Server and [Express](https://expressjs.com/), the most popular Node.js web framework. The integration with Express v4 is published as [`@as-integrations/express4`](https://www.npmjs.com/package/@as-integrations/express), and the integration with Express v5 is published as [`@as-integrations/express5`](https://www.npmjs.com/package/@as-integrations/express5). Both packages export the function [`expressMiddleware`](../api/express-middleware).

> The Express v4 integration is also included in the main `@apollo/server` package, exported from `@apollo/server/express4`. Its behavior is identical to the `@as-integrations/express4`. Express v5 is only supported by the external package. (A future major version of Apollo Server will remove `@apollo/server/express4`.)
>>>>>>> 079a973d

> Have you built, or are you maintaining, an Apollo Server integration that isn't listed here? Please [submit a PR](https://github.com/apollographql/apollo-server/blob/main/docs/source/integrations/integration-index.mdx) to be added to this list!

The larger community maintains the following open-source integrations for Apollo Server:

<IntegrationTable />

> Apollo does not provide official support for the above community-maintained libraries. We cannot guarantee that community-maintained libraries adhere to best practices or that they will continue to be maintained.

For those _building_ a new integration library,  we'd like to welcome you (and your repository!) to the [`apollo-server-integrations`](https://github.com/apollo-server-integrations) Github organization alongside other community-maintained Apollo Server integrations. If you participate in our organization, you'll have the option to publish under our community's NPM scope `@as-integrations`, ensuring your integration is discoverable.<|MERGE_RESOLUTION|>--- conflicted
+++ resolved
@@ -6,19 +6,13 @@
 
 > Are you looking to build a new integration? Or help maintain an existing integration? See [Building Web Framework Integrations for Apollo Server](./building-integrations) for step-by-step guidance!
 
-<<<<<<< HEAD
-Apollo Server includes two built-in integrations: [`startStandaloneServer`](../api/standalone) and [`expressMiddleware`](../api/express-middleware).
-
-The `startStandaloneServer` function sets useful defaults to get you started quickly. Under the hood, the `startStandaloneServer` function uses Apollo Server's Express integration (i.e., `expressMiddleware`). The `expressMiddleware` function is Apollo Server's [Express](https://expressjs.com/) integration.
-=======
-Apollo Server 4's [`startStandaloneServer`](../api/standalone) function spins up a basic web server with sensible defaults.  The server is a fully functional GraphQL server supporting all of Apollo Server's GraphQL-level customizations, but it offers minimal opportunities for HTTP-level configuration.
+Apollo Server's [`startStandaloneServer`](../api/standalone) function spins up a basic web server with sensible defaults.  The server is a fully functional GraphQL server supporting all of Apollo Server's GraphQL-level customizations, but it offers minimal opportunities for HTTP-level configuration.
 
 If you need more control over how your GraphQL server speaks HTTP, you should instead use an _integration_. Integrations are packages which connect the Apollo Server API to your favorite web framework.
 
 Apollo maintains an [integration](../api/express-middleware) between Apollo Server and [Express](https://expressjs.com/), the most popular Node.js web framework. The integration with Express v4 is published as [`@as-integrations/express4`](https://www.npmjs.com/package/@as-integrations/express), and the integration with Express v5 is published as [`@as-integrations/express5`](https://www.npmjs.com/package/@as-integrations/express5). Both packages export the function [`expressMiddleware`](../api/express-middleware).
 
 > The Express v4 integration is also included in the main `@apollo/server` package, exported from `@apollo/server/express4`. Its behavior is identical to the `@as-integrations/express4`. Express v5 is only supported by the external package. (A future major version of Apollo Server will remove `@apollo/server/express4`.)
->>>>>>> 079a973d
 
 > Have you built, or are you maintaining, an Apollo Server integration that isn't listed here? Please [submit a PR](https://github.com/apollographql/apollo-server/blob/main/docs/source/integrations/integration-index.mdx) to be added to this list!
 
