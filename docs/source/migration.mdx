---
title: Migrating to Apollo Server 4 (Alpha)
---

> ⚠️ **Apollo Server 4 is currently in public alpha.** It is not yet feature-complete, and breaking changes might occur between this release and general availability. [Learn about release stages.](/resources/release-stages/#open-source-release-stages)
>
> This alpha primarily aims to enable community members to develop integrations between Apollo Server and their favorite web frameworks. Many Apollo Server 3 users **can't upgrade** to this alpha yet. For example, this alpha [removes multiple web framework integrations](#removed-integrations) and doesn't support using [`RESTDataSource`](#datasources) or hosting an [Apollo Gateway](#apollogateway).
>
> We are working on updating our documentation to reflect the changes introduced in Apollo Server 4. This article explains which features _do_ require code changes and how to make them.

This major release focuses on improving Apollo Server's extensibility and making it simpler to use, maintain, and document. To learn more about the inspiration behind this release, see the [Apollo Server Roadmap](https://github.com/apollographql/apollo-server/blob/main/ROADMAP.md).

The Apollo Server 4 alpha provides the following features, with more to come in the full release:
* A well-defined API with a stable HTTP abstraction, enabling contributors to easily [build and maintain integrations](./integrations/building-integrations) in their preferred frameworks.
* A new `@apollo/server` package, combining numerous [smaller packages](#packages-merged-into-apolloserver) and including the [`startStandaloneServer`](#migrate-from-apollo-server) and [`expressMiddleware`](#migrate-from-apollo-server-express) functions.

During Apollo Server 4's alpha, we are actively looking to gather feedback and [issues](https://github.com/apollographql/apollo-server/issues/new/choose) from community members and customers.

> For a list of all breaking changes, see the [changelog](https://github.com/apollographql/apollo-server/blob/main/CHANGELOG.md).

## The new `@apollo/server` package

Apollo Server 3 is distributed as a [fixed set of packages](/apollo-server/integrations/middleware) for integrating with different web frameworks and environments. The main "batteries-included" [`apollo-server` package](/apollo-server/integrations/middleware#apollo-server) reduces setup time by providing a minimally customizable GraphQL server.

In Apollo Server 3, the `apollo-server-core` package defines an `ApolloServer` "base" class, which each integration package (`apollo-server-express`,`apollo-server-lambda`, etc.) subclasses with a slightly different API. This packaging structure means that new integration package releases are lockstep versioned to Apollo Server itself, making it challenging to support major versions of frameworks and add integration-specific changes. Additionally, Apollo Server 3 doesn't provide a way to add new integrations for additional frameworks.

Apollo Server 4 takes a different approach to integrations by providing a stable web framework integration API, which includes explicit support for serverless framework life cycles.

The new `@apollo/server` package contains:

- The `ApolloServer` class
- An [Express 4 integration](#migrate-from-apollo-server-express) (similar to Apollo Server 3's `apollo-server-express` package)
- A [standalone server](#migrate-from-apollo-server) (similar to Apollo Server 3's `apollo-server` package)
- A set of [core plugins](#plugins-are-in-deep-imports) (similar to Apollo Server 3's `apollo-server-core` package)

There are no integration-specific subclasses in Apollo Server 4. Instead, there's a single `ApolloServer` class with a single API that all integrations use.

In Apollo Server 3, the Apollo Server core team was responsible for maintaining every integration package. With Apollo Server 4, the AS core team will stop directly maintaining most integration packages. Instead, we will work with the broader open source community [to maintain Apollo Server integrations](https://github.com/apollographql/apollo-server/labels/integration-collaborators), enabling those who regularly use different web frameworks to make the best choices for their framework's integration.

For those migrating from Apollo Server 3 to Apollo Server 4, use the below flowchart to see your migration path:

```mermaid
graph TB;
  server("Am I using the <code>apollo-server</code> package?");
  server--No-->express("Am I using the <code>apollo-server-express</code> package?");
  server--Yes-->useStandAlone("Use the <code>startStandaloneServer</code> function");
  express--No-->buildIntegration("You can’t upgrade during the alpha <b>yet*</b>");
  express--Yes-->useExpressMiddleware("Use the <code>expressMiddleware</code> function");
  class useStandAlone,useExpressMiddleware secondary;
```

- If you're currently using the `apollo-server` package, you should use the [`startStandaloneServer`](#migrate-from-apollo-server) function.
- If you're currently using the `apollo-server-express` package, you should use the [`expressMiddleware`](#migrate-from-apollo-server-express) function.

The [`@apollo/server` package](https://www.npmjs.com/package/@apollo/server) exports these functions alongside the  `ApolloServer` class.

If you are using any other Apollo Server 3 framework integration package, you can’t upgrade during the Apollo Server 4 alpha release _yet_. Please help us by [building new integrations](./integrations/building-integrations) or [discussing how to maintain existing integrations](https://github.com/apollographql/apollo-server/labels/integration-collaborators) to ensure there is an Apollo Server 4 integration for your favorite framework.

Below are a few high-level changes for using framework integrations:

- You can pass your [`context` initialization function](#context-initialization-function) directly to your framework's integration function (e.g., `expressMiddleware` or `startStandaloneServer`) instead of the `ApolloServer` constructor.
- You are responsible for [setting up HTTP body parsing and CORS](#body-parser-and-cors) using your framework integration's standard functionality.
- If you want your server to listen on a specific URL path, pass that path directly to your framework's router instead of using the [`path` option](#path-parsing). If you did not specify a URL path, the default in Apollo Server 3 was `/graphql`, so to preserve existing behavior, you should specify that path explicitly.

The following sections show how servers using `apollo-server` or `apollo-server-express` can update to Apollo Server 4.

### Migrate from `apollo-server`

In Apollo Server 3, the `apollo-server` package is a "batteries-included" package that wraps `apollo-server-express`, providing an HTTP server with minimal HTTP-level customization.

If you used the "batteries included" `apollo-server` package in Apollo Server 3, use the `startStandaloneServer` function in Apollo Server 4.

This Apollo Server 3 code:

<MultiCodeBlock>

```ts title="apollo-server-3-standalone.ts"
// npm install apollo-server graphql
import { ApolloServer } from 'apollo-server';
import { typeDefs, resolvers } from './schema';

interface MyContext {
  token?: String;
}

async function startApolloServer() {
  const server = new ApolloServer({
    typeDefs,
    resolvers,
    context: async ({ req }) => ({ token: req.headers.token }),
  });
  const { url } = await server.listen(4000);
  console.log(`🚀  Server ready at ${url}`);
}
```

</MultiCodeBlock>

looks like this in Apollo Server 4:

<MultiCodeBlock>

```ts title="apollo-server-4-standalone.ts"
// npm install @apollo/server graphql
import { ApolloServer } from '@apollo/server';
import { startStandaloneServer } from '@apollo/server/standalone';
import { typeDefs, resolvers } from './schema';

interface MyContext {
  token?: String;
}

async function startApolloServer() {
  const server = new ApolloServer<MyContext>({ typeDefs, resolvers });
  const { url } = await startStandaloneServer(server, {
    context: async ({ req }) => ({ token: req.headers.token }),
    listen: { port: 4000 },
  });
  console.log(`🚀  Server ready at ${url}`);
}
```

</MultiCodeBlock>

The `startStandaloneServer` function accepts two arguments; the first is the instance of `ApolloServer` that should begin listening for incoming requests. The second is an object for configuring your server's options, which most notably accepts the following properties:

<table class="field-table">
  <thead>
    <tr>
      <th>Name /<br/>Type</th>
      <th>Description</th>
    </tr>
  </thead>

<tbody>
<tr>

<td>

  ##### `context`

  `Function`

</td>

<td>

  An optional `context` initialization function. The `context` function receives `req` and `res` options ([see below for more details.](#context-initialization-function)).

  In Apollo Server 3, you pass the `context` function to the constructor. In Apollo Server 4, you pass the `context` function to `startStandaloneServer`.

</td>

</tr>

<tr>

<td>

  ##### `listen`

  `Object`

</td>

<td>

  An optional `listen` configuration option. The `listen` option accepts an object with the same properties as the [`net.Server.listen` options object](https://nodejs.org/api/net.html#serverlistenoptions-callback).
  
  For example, in Apollo Server 3, if you used `server.listen(4321)`, you'll now pass `listen: { port: 4321 }` to the `startStandaloneServer` function in Apollo Server 4. If you didn't pass any arguments to Apollo Server 3's `server.listen()` method; you don't need to specify this `listen` option.
</td>
  
</tr>

</tbody>
</table>

The `startStandaloneServer` function doesn't enable you to configure your server's CORS behavior. If you previously used the `cors` constructor option to customize your CORS settings in Apollo Server 3, use the [`expressMiddleware` function](#migrate-from-apollo-server-express) in Apollo Server 4.

Similarly, if you used the `stopGracePeriodMillis` constructor option in Apollo Server 3, use the [`expressMiddleware` function](#migrate-from-apollo-server-express) and specify `stopGracePeriodMillis` to the `ApolloServerPluginDrainHttpServer` plugin.

### Migrate from `apollo-server-express`

If you used the `apollo-server-express` package in Apollo Server 3, use the `expressMiddleware` function in Apollo Server 4 (i.e., instead of using `server.applyMiddleware` or `server.getMiddleware`).

To migrate from Apollo Server 3's `apollo-server-express` package to using the `expressMiddleware` function, do the following:

1. Install the `@apollo/server`, `cors`, and `body-parser` packages.
2. Import symbols from `@apollo/server` (i.e., instead of from `apollo-server-express` and `apollo-server-core`).
3. Add `cors` and `bodyParser.json()` to your server setup.
4. Remove the Apollo Server 3 `apollo-server-express` and `apollo-server-core` packages.
5. If you are using `apollo-server-express`'s default `/graphql` URL path (i.e., not specifying another URL with the [path option](/apollo-server/api/apollo-server/#path)), you can mount `expressMiddleware` at `/graphql` to maintain behavior. To use another URL path, mount your server (with `app.use`) at the specified path.

This Apollo Server 3 code:

<MultiCodeBlock>

```ts title="apollo-server-3.ts"
// npm install apollo-server-express apollo-server-core express graphql
import { ApolloServer } from 'apollo-server-express';
import { ApolloServerPluginDrainHttpServer } from 'apollo-server-core';
import express from 'express';
import http from 'http';
import { typeDefs, resolvers } from './schema';

interface MyContext {
  token?: String;
}

async function startApolloServer() {
  const app = express();
  const httpServer = http.createServer(app);
  const server = new ApolloServer({
    typeDefs,
    resolvers,
    context: async ({ req }) => ({ token: req.headers.token }),
    plugins: [ApolloServerPluginDrainHttpServer({ httpServer })],
  });
  await server.start();
  server.applyMiddleware({ app });
  await new Promise<void>(resolve => httpServer.listen({ port: 4000 }, resolve));
  console.log(`🚀 Server ready at http://localhost:4000${server.graphqlPath}`);
}
```

</MultiCodeBlock>

looks like this in Apollo Server 4:

<MultiCodeBlock>

```ts title="apollo-server-4.ts"
// npm install @apollo/server express graphql cors body-parser
import { ApolloServer } from '@apollo/server';
import { expressMiddleware } from '@apollo/server/express4';
import { ApolloServerPluginDrainHttpServer } from '@apollo/server/plugin/drainHttpServer';
import express from 'express';
import http from 'http';
import cors from 'cors';
import { json } from 'body-parser';
import { typeDefs, resolvers } from './schema';

interface MyContext {
  token?: String;
}

async function startApolloServer() {
  const app = express();
  const httpServer = http.createServer(app);
  const server = new ApolloServer<MyContext>({
    typeDefs,
    resolvers,
    plugins: [ApolloServerPluginDrainHttpServer({ httpServer })],
  });
  await server.start();
  app.use('/graphql',
    cors<cors.CorsRequest>(),
    json(),
    expressMiddleware(server, {
      context: async ({ req }) => ({ token: req.headers.token }),
    }),
  );
  await new Promise<void>(resolve => httpServer.listen({ port: 4000 }, resolve));
  console.log(`🚀 Server ready at http://localhost:4000/graphql`);
}
```

</MultiCodeBlock>


### Removed integrations

The Apollo Server core team no longer maintains the following integration packages in Apollo Server 4. We are [looking for collaborators](https://github.com/apollographql/apollo-server/labels/integration-collaborators) who actively use these frameworks to maintain Apollo Server 4 compatible integration packages.

Apollo Server 4 removes the below integration packages:
* [`apollo-server-fastify`](https://www.npmjs.com/package/apollo-server-fastify)
* [`apollo-server-hapi`](https://www.npmjs.com/package/apollo-server-hapi)
* [`apollo-server-koa`](https://www.npmjs.com/package/apollo-server-koa)
* [`apollo-server-lambda`](https://www.npmjs.com/package/apollo-server-lambda)
* [`apollo-server-micro`](https://www.npmjs.com/package/apollo-server-micro)
* [`apollo-server-cloud-functions`](https://www.npmjs.com/package/apollo-server-cloud-functions)
* [`apollo-server-cloudflare`](https://www.npmjs.com/package/apollo-server-cloudflare)
* [`apollo-server-azure-functions`](https://www.npmjs.com/package/apollo-server-azure-functions)

In Apollo Server 3, the `apollo-server-express` package supported both Express and its older predecessor [Connect](https://github.com/senchalabs/connect). In Apollo Server 4, `expressMiddleware` no longer supports Connect. An interested developer could [build a Connect-specific middleware](./integrations/building-integrations), and a PR to this migration guide is welcome if someone does this!

### Packages merged into `@apollo/server`

As shown above, Apollo Server 4 combines the functionality of the  `apollo-server`, `apollo-server-express`, and `apollo-server-core` packages into a new `@apollo/server` package.

But wait: there's more! The `@apollo/server` package also combines the following packages:
- [`apollo-server-errors`](https://www.npmjs.com/package/apollo-server-errors)
- [`apollo-server-plugin-base`](https://www.npmjs.com/package/apollo-server-plugin-base)
- [`apollo-server-types`](https://www.npmjs.com/package/apollo-server-types)


### Plugins are in deep imports

In Apollo Server 3, the `apollo-server-core` package exports built-in plugins, like `ApolloServerUsageReporting`, at the top level. To use these plugins, you must install *both* the `apollo-server-core` package and the package you use to import `ApolloServer` (e.g., `apollo-server` or `apollo-server-express`).

In Apollo Server 4, these built-in plugins are part of the main `@apollo/server` package, which also imports the `ApolloServer` class. The  `@apollo/server` package exports these built-in plugins with deep exports. This means you use deep imports for each built-in plugin, enabling you to evaluate only the plugin you use in your app and making it easier for bundlers to eliminate unused code.

 The  `@apollo/server` package exports the following plugins:

| Plugin | Import path |
|--------|-------------|
| `ApolloServerPluginCacheControl` | `@apollo/server/plugin/cacheControl` |
| `ApolloServerPluginCacheControlDisabled` | `@apollo/server/plugin/disabled` |
| `ApolloServerPluginDrainHttpServer` | `@apollo/server/plugin/drainHttpServer` |
| `ApolloServerPluginInlineTrace` | `@apollo/server/plugin/inlineTrace` |
| `ApolloServerPluginInlineTraceDisabled` | `@apollo/server/plugin/disabled` |
| `ApolloServerPluginLandingPageDisabled` | `@apollo/server/plugin/disabled` |
| `ApolloServerPluginLandingPageGraphQLPlayground` | `@apollo/server/plugin/landingPage/graphqlPlayground` |
| `ApolloServerPluginLandingPageLocalDefault` | `@apollo/server/plugin/landingPage/default` |
| `ApolloServerPluginLandingPageProductionDefault` | `@apollo/server/plugin/landingPage/default` |
| `ApolloServerPluginSchemaReporting` | `@apollo/server/plugin/schemaReporting` |
| `ApolloServerPluginUsageReporting` | `@apollo/server/plugin/usageReporting` |
| `ApolloServerPluginUsageReportingDisabled` | `@apollo/server/plugin/disabled` |

For example, replace this Apollo Server 3 code:

```ts
import { ApolloServerPluginUsageReporting } from 'apollo-server-core';
```

with this Apollo Server 4 code:

```ts
import { ApolloServerPluginUsageReporting } from '@apollo/server/plugin/usageReporting';
```

You can also import each plugin's associated TypeScript types (e.g., `ApolloServerPluginUsageReportingOptions`) from the same deep import as that plugin.

Once you've updated your imports, you can remove your project's dependency on `apollo-server-core`.

## Bumped dependencies

### Node.js

Apollo Server 4 supports Node.js 14 and later. (Apollo Server 3 supports Node.js 12.) This includes all [LTS and Current versions at the time of release](https://nodejs.org/en/about/releases/).

If you're using Node.js 12, upgrade your runtime before upgrading to Apollo Server 4.

### `graphql`

Apollo Server has a peer dependency on [`graphql`](https://www.npmjs.com/package/graphql) (the core JS GraphQL implementation). Apollo Server 4 supports `graphql` v16.5.0 and later. (Apollo Server 3 supports `graphql` v15.3.0 through v16.)

If you're using an older version of `graphql`, upgrade it to a supported version before upgrading to Apollo Server 4.


### TypeScript

If you use Apollo Server with TypeScript, you must use TypeScript v4.7.0 or newer.

For background, Apollo Server uses type system features introduced in v4.7. We want to put out ["downleveled"](https://github.com/sandersn/downlevel-dts) versions of `@apollo/server`'s type definitions for older versions of TypeScript, but have found TypeScript's `typesVersions` feature [challenging to use](https://github.com/apollographql/apollo-server/issues/6423).

If supporting older versions of TypeScript is important to you and you'd like to help us get `typesVersions` working, we'd appreciate PRs!


### `@apollo/gateway`

<!-- TODO(AS4): Fix before release -->

> ⚠️ Note: The alpha version of Apollo Server 4 does **not** work as an [Apollo Gateway](/federation/gateway). You can still use this alpha to serve [subgraphs](/federation/subgraphs), just not Gateways. We will fix this before the general release of Apollo Server 4.

If you use Apollo Server with Apollo Gateway, Apollo Server 4 drops support for [`@apollo/gateway` versions](/federation/api/apollo-gateway/) below v0.35.0.


## Removed constructor options

The following `ApolloServer` constructor options have been removed in favor of other features or configuration methods.

### `dataSources`

> ⚠️ This feature is in active development and **does not** currently work as described.
>
> The Apollo Server 4 alpha doesn't support importing from the [`apollo-datasource-rest`](https://www.npmjs.com/package/apollo-datasource-rest) package. We intend to [rename](https://github.com/apollographql/apollo-server/issues/6048) the `apollo-datasource-rest` package to `@apollo/datasource-rest` and update it to be fully compatible with Apollo Server 4.

In Apollo Server 3, the top-level [`dataSources` constructor option](/apollo-server/data/data-sources#adding-data-sources-to-apollo-server) essentially adds a post-processing step to your app's context function, creating `DataSource` subclasses and adding them to a `dataSources` field on your [`context`](/apollo-server/data/resolvers/#the-context-argument) object. This means the TypeScript type the `context` function returns is _different_ from the `context` type your resolvers and plugins receive. Additionally, this design obfuscates that `DataSource` objects are created once per request (i.e., like the rest of the context object).

Apollo Server 4 removes the `dataSources` constructor option. You can now treat `DataSources` like any other part of your `context` object.

In Apollo Server 3, immediately after constructing each `DataSource` subclass, Apollo Server invokes the `dataSource.initialize({ cache, context })` function on each new `DataSource`. If you need to replicate this behavior in Apollo Server 4, you can pass the `cache` and `context` arguments to each `DataSource` constructor. In Apollo Server 4, you can find `cache` as a new readonly field on `ApolloServer`.

For example, below, we use the `RESTDataSource` class to create a `DataSource` with Apollo Server 3:

<MultiCodeBlock>

```ts {4, 26-35} title="Apollo Server 3"
import { RESTDataSource } from 'apollo-datasource-rest';
import { ApolloServer } from 'apollo-server';

class MoviesAPI extends RESTDataSource {
  baseURL = 'https://movies-api.example.com/';

  willSendRequest(request: RequestOptions) {
    request.headers.set('Authorization', this.context.token);
  }

  async getMovie(id: string): Movie {
    return this.get(`movies/${encodeURIComponent(id)}`);
  }
}

interface ContextValue {
  token: string;
  dataSources: {
    moviesAPI: MoviesAPI;
  }
};

const server = new ApolloServer({
  typeDefs,
  resolvers,
  context: ({ req: ExpressRequest }): Omit<ContextValue, 'dataSources'> => {
    return {
      token: getTokenFromRequest(req),
    };
  },
  dataSources: (): ContextValue['dataSources'] => {
    return {
      moviesAPI: new MoviesAPI(),
    };
  },
});

await server.listen();
```

</MultiCodeBlock>

<!-- TODO(AS4): Update the next line before release -->

Below is how you write the same code in Apollo Server 4. Note that the `@apollo/datasource-rest` package is now renamed `@apollo/datasource-rest`.

> ⚠️ This feature is in active development, and the below code snippets **do not** currently work as described. [See above for more details](#datasources).

<MultiCodeBlock>

```ts {5, 25-27, 38, 41-43}  title="Apollo Server 4"
import { RESTDataSource, RESTDataSourceOptions } from '@apollo/datasource-rest';
import { ApolloServer } from '@apollo/server';
import { startStandaloneServer } from '@apollo/server/standalone';

class MoviesAPI extends RESTDataSource {
  baseURL = 'https://movies-api.example.com/';
  private token: string;

  constructor(options: { token: string } & RESTDataSourceOptions) {
    super(options);  // this should send `cache` through
    this.token = options.token;
  }

  willSendRequest(request: RequestOptions) {
    request.headers.set('Authorization', this.token);
  }

  async getMovie(id: string): Movie {
    return this.get(`movies/${encodeURIComponent(id)}`);
  }
}

interface ContextValue {
  token: string;
  dataSources: {
    moviesAPI: MoviesAPI;
  }
};

const server = new ApolloServer<ContextValue>({
  typeDefs,
  resolvers,
});

await startStandaloneServer(server, {
  context: ({ req }) => {
    const token = getTokenFromRequest(req);
    const { cache } = server;
    return {
      token,
      dataSources: {
        moviesAPI: new MoviesAPI({ cache, token }),
      },
    };
  },
});
```

</MultiCodeBlock>

If you want to access your entire context's value within your `DataSource`, you can do so by making your context value a `class` (enabling it to refer to itself via `this` in its constructor):

<MultiCodeBlock>

```ts {24-36, 38, 43}
import { RESTDataSource, RESTDataSourceOptions } from '@apollo/datasource-rest';
import { ApolloServer } from '@apollo/server';
import { startStandaloneServer } from '@apollo/server/standalone';
import { IncomingMessage } from 'http';

class MoviesAPI extends RESTDataSource {
  baseURL = 'https://movies-api.example.com/';
  private contextValue: ContextValue;

  constructor(options: { contextValue: ContextValue } & RESTDataSourceOptions) {
    super(options);  // this should send `cache` through
    this.contextValue = options.contextValue;
  }

  willSendRequest(request: RequestOptions) {
    request.headers.set('Authorization', this.contextValue.token);
  }

  async getMovie(id: string): Movie {
    return this.get(`movies/${encodeURIComponent(id)}`);
  }
}

class ContextValue {
  public token: string;
  public dataSources: {
    moviesAPI: MoviesAPI;
  }
  constructor({ req, server }: { req: IncomingMessage, server: ApolloServer }) {
    this.token = getTokenFromRequest(req);
    const { cache } = server;
    this.dataSources = {
      moviesAPI: new MoviesAPI({ cache, contextValue: this }),
    };
  }
}

const server = new ApolloServer<ContextValue>({
  typeDefs,
  resolvers,
});
await startStandaloneServer(server, {
  context: ({ req }) => new ContextValue({ req, server }),
});
```

</MultiCodeBlock>


### `modules`

In Apollo Server 3, there are [several ways](https://github.com/apollographql/apollo-server/issues/6062) to provide your `ApolloServer` instance with a schema. One of the most common ways is to provide `typeDefs` and `resolvers` options (each of which can optionally be an array). Another way is using the `modules` option with an array of objects, each object containing `typeDefs` and `resolvers` keys.  Under the hood, these two options use entirely different logic to do the same thing.

To simplify its API, Apollo Server 4 removes the `modules` constructor option. You can replace any previous usage of `modules` with the following syntax:

```js
new ApolloServer({
  typeDefs: modules.map({ typeDefs } => typeDefs),
  resolvers: modules.map({ resolvers } => resolvers),
})
```

Additionally, the corresponding `GraphQLSchemaModule` TypeScript type is no longer exported.

### `mocks` and `mockEntireSchema`
In Apollo Server 3, the `mocks` and `mockEntireSchema` constructor options enable Apollo Server to return simulated data for GraphQL operations based on your server's schema. Under the hood, Apollo Server 3's mocking functionality is provided via an outdated version of the [`@graphql-tools/mocks`](https://www.npmjs.com/package/@graphql-tools/mock) library.

Apollo Server 4 removes both the `mocks` and `mockEntireSchema` constructor options. You can instead directly incorporate the `@graphql-tools/mock` package into your app, enabling you to get the most up-to-date mocking features. For more details on configuring mocks, see the [`@graphql-tools/mocks` docs](https://www.graphql-tools.com/docs/mocking).

The following examples compare the `mocks` and `mockEntireSchema` constructor options in Apollo Server 3 on the left and a replacement using `@graphql-tools/mock` on the right. You can also incrementally apply these changes in Apollo Server 3 without affecting behavior.

<CodeColumns>

```ts title="Apollo Server 3"
new ApolloServer({
  mocks: true,
});
```

```ts  title="Apollo Server 4"
import { addMocksToSchema } from '@graphql-tools/mock';
import { makeExecutableSchema } from '@graphql-tools/schema';

new ApolloServer({
  schema: addMocksToSchema({
    schema: makeExecutableSchema({ typeDefs, resolvers }),
  }),
});
```

</CodeColumns>

<CodeColumns>

```ts title="Apollo Server 3"
const mocks = {
  Int: () => 6,
};

new ApolloServer({
  mocks,
});
```

```ts title="Apollo Server 4"
import { addMocksToSchema } from '@graphql-tools/mock';
import { makeExecutableSchema } from '@graphql-tools/schema';

const mocks = {
  Int: () => 6,
};

new ApolloServer({
  schema: addMocksToSchema({
    schema: makeExecutableSchema({ typeDefs, resolvers }),
    mocks,
  }),
});
```

</CodeColumns>

<CodeColumns>

```ts {6}  title="Apollo Server 3"
const mocks = {
  Int: () => 6,
};
new ApolloServer({
  mocks,
  mockEntireSchema: false,
});
```

```ts {11} title="Apollo Server 4"
import { addMocksToSchema } from '@graphql-tools/mock';
import { makeExecutableSchema } from '@graphql-tools/schema';

const mocks = {
  Int: () => 6,
};
new ApolloServer({
  schema: addMocksToSchema({
    schema: makeExecutableSchema({ typeDefs, resolvers }),
    mocks,
    preserveResolvers: true,
  }),
});
```

</CodeColumns>


### `debug`

In Apollo Server 3, the `debug` constructor option (which defaults to `true` unless the `NODE_ENV` environment variable is either `production` or `test`) controls several unrelated aspects of Apollo Server:
- If `debug` is `true`, GraphQL responses with errors include stack traces.
- If `debug` is `true` and `ApolloServer` uses the default `logger`,  Apollo Server prints all `DEBUG` log-level messages.
   - Apollo Server 3 rarely sends messages at the `DEBUG` level, so this primarily affects plugins that use the provided `logger` to send `DEBUG` messages.
- The `debug` flag is also available to plugins on `GraphQLRequestContext` to use as they wish.

Apollo Server 4 removes the `debug` constructor option. In its place is a new `includeStackTracesInErrorResponses` option which controls its namesake feature. Like `debug`, this option defaults to `true` unless the `NODE_ENV` environment variable is either `production` or `test`.

If you use `debug` in Apollo Server 3, you can use `includeStackTracesInErrorResponses` with the same value in Apollo Server 4:

```ts
const apolloServerInstance = new ApolloServer<MyContext>({
  typeDefs,
  resolvers,
  includeStackTracesInErrorResponses: true,
});
```

Additionally, if your app or a plugin uses `DEBUG`-level log messages and your server doesn't use a custom `logger`, you are responsible for setting the default log level. For example, you can use the same `Logger` implementation that Apollo Server uses by default:

```ts
import loglevel from 'loglevel';

const logger = loglevel.getLogger('apollo-server');
logger.setLevel(shouldShowDebugMessages ? loglevel.levels.DEBUG : loglevel.levels.INFO);
const server = new ApolloServer({
  logger,
  // ...
});
```

### `formatResponse` hook

Apollo Server 3 provides the `formatResponse` hook as a top-level constructor argument. The `formatResponse` hook is called after an operation successfully gets to the "execution" stage, enabling you to transform the structure of GraphQL response objects before sending them to a client.

The `formatResponse` hook receives a successful operation's `response` and `requestContext` (containing an unset `response` field). If the `formatResponse` hook returns a non-null `GraphQLResponse`, it uses that response instead of the initially received `response` argument.

Apollo Server 4 removes the `formatResponse` hook. We instead recommend using the `willSendResponse` plugin hook, which enables you to do everything you previously did with `formatResponse`. The `willSendResponse` plugin hook receives an operation's `requestContext`, which has a `response` field containing a `GraphQLResponse` object. Note that the `willSendResponse` hook is allowed to mutate the `requestContext.response` field.

> Apollo Server 4 changes the structure of `GraphQLResponse`, [see below for more details](#graphqlresponse).

Apollo Server calls the `willSendResponse` plugin hook for all requests that get far enough along to invoke `requestDidStart` (i.e., requests with a parsable JSON body, etc. ). This means that Apollo Server calls the `willSendResponse` hook in _more_ contexts than the previous `formatResponse` hook.

To only use `willSendResponse` after an operation's "execution" stage (i.e., like the previous `formatResponse` hook), you can make a filter checking for the existence of a `data` field in the result. If an operation has a `data` field in the result, it has made it to the execution phase. Note, there are some edge cases: for example, an error in the coercion of variable values calls `formatResponse` but doesn't have `data` in the result. If differentiating these edge cases is important to you, please open an issue, and we'll help.

For example, if your Apollo Server 3 code used `formatResponse` like this:

```ts
new ApolloServer({
  typeDefs,
  resolvers,
  formatResponse({ response, requestContext }) {
    return {
      ...response,
      extensions: {
        ...(response.extensions),
        hello: 'world',
      },
    },
  },
}),
```

your Apollo Server 4 code can use `willSendResponse`, like so:

```ts
new ApolloServer<MyContext>({
  typeDefs,
  resolvers,
  plugins: [
    {
      async requestDidStart() {
        return {
          async willSendResponse(requestContext) {
            const { response } = requestContext;
            // Augment response with an extension, as long
            // as the operation actually executed.
            if ('data' in response.result) {
              response.result.extensions = {
                ...(response.result.extensions),
                hello: 'world',
              };
            }
          },
        };
      },
    },
  ],
});
```


## Removed features

Several small features have been removed from Apollo Server 4.

### Health checks

In Apollo Server 3, the health check feature supports a simple `HTTP`-level health check that always returns a 200 status code.

Apollo Server 4 no longer supports built-in health checks. We found that running a trivial GraphQL query was a better way of checking the status of your server, because a query ensures your server successfully serves traffic _and_ performs GraphQL operations.

Every GraphQL server supports a trivial query that requests the [`__typename`](/apollo-server/schema/schema/#the-__typename-field) of the top-level `Query` type.  This means every GraphQL server can respond to a `GET` request to a URL, such as:

```bash
https://your.server/?query=%7B__typename%7D
```

> You should also send an `apollo-require-preflight: true` header alongside your health check, so it isn't blocked by the [CSRF prevention](/apollo-server/security/cors/#preventing-cross-site-request-forgery-csrf) feature.

If you want a health check for your HTTP server unrelated to the health of the GraphQL execution engine (i.e., like Apollo Server 3's health check feature), you can add a `GET` handler that always succeeds to your web framework.

### Path parsing

In Apollo Server 3, many framework integrations enable you to use the `path` option to configure the [URL path](/apollo-server/api/apollo-server/#path) where Apollo Server processes requests. By default, the `path` option uses the `/graphql` URL path.

In Apollo Server 4, you should use your framework's routing feature to mount your integration at the URL path where you want Apollo Server to process requests.  For example, if you are using `apollo-server-express` in Apollo Server 3 and would like to continue using the default `/graphql` path, you should now mount the `expressMiddleware` function at the `/graphql` path.

> Apollo Server 3's batteries-included `apollo-server` package, replaced by `startStandaloneServer` in Apollo Server 4,  serves all URLs (i.e., rather than only listening on `/graphql`).

### `body-parser` and `cors`

In Apollo Server 3, framework integrations automatically set up HTTP body parsing and CORS response headers. You can customize your integration's CORS or body parsing functionality using the Apollo Server API; these configuration options [vary by integration](/apollo-server/api/apollo-server#cors-1).

In Apollo Server 4, it's your responsibility to set up HTTP body parsing and CORS headers for your web framework. Specifically, when using [`expressMiddleware`](#migrate-from-apollo-server-express), you should install the `body-parser` and `cors` npm packages and use them in your Express app, just like with any other JSON-based API server. If you passed a `cors` option to `applyMiddleware` or `getMiddleware`, pass the same value to the `cors` function. If you passed a `bodyParserConfig` option to `applyMiddleware` or `getMiddleware`, pass the same value to the `body-parser` package's `json` function.

Note that [`startStandaloneServer`](#migrate-from-apollo-server) sets up body parsing and CORS functionality for you, but you can't configure this behavior. In Apollo Server 3, you could configure the batteries-included `apollo-server`'s CORS behavior via the `cors` constructor option. In Apollo Server 4, if you need to configure CORS behavior, use `expressMiddleware` rather than `startStandaloneServer`.

### `gql` GraphQL tag

Apollo Server 3 depends on the [`graphql-tag`](https://www.npmjs.com/package/graphql-tag) npm package and re-exports its `gql` template literal tag. The `gql` tag is essentially a caching wrapper around `graphql-js`'s parser, and most IDEs know to treat the contents of `gql` strings as GraphQL.

Apollo Server 4 does not depend on the `graphql-tag` library, nor does it export the `gql` tag. If you want to continue using the `gql` tag, you can directly install `graphql-tag` into your app,  then update your import, replacing this line:

```ts
import { gql } from 'apollo-server';
```

with this line:

```ts
import gql from 'graphql-tag';
```

The `apollo-server` package exports `gql`  as a named export, whereas the `gql` tag is the default export for `graphql-tag`.


### `ApolloError`

Apollo Server 4 removes both `ApolloError` and `toApolloError` in favor of using `GraphQLError`.

The `graphql` package exports `GraphQLError`, and you can use it like so:
```ts
import { GraphQLError } from 'graphql';

// ...
throw new GraphQLError(message, {
  extensions: { code: 'YOUR_ERROR_CODE' },
});
```

If you used the optional `code` argument with `ApolloError`:
```
throw new ApolloError(message, 'YOUR_ERROR_CODE');
```

you should now pass your error code to `GraphQLError`'s `extensions` option; see the above code snippet for an example.

### Built-in error classes

Apollo Server 3 exports several error classes. Apollo Server uses some of these error classes in specific situations (e.g., `SyntaxError`, `ValidationError`, and `UserInputError`), while other classes (`ForbiddenError` and `AuthenticationError`) are for users to use in their apps. All of these error classes are subclasses of the main `ApolloError` class.

In Apollo Server 4, [`ApolloError` no longer exists](#apolloerror), so Apollo Server doesn't export specific error classes. Instead, you can create your own error codes using `graphql`'s `GraphQLError` class.  Additionally, Apollo Server now provides an enum of error codes ([`ApolloServerErrorCode`](https://github.com/apollographql/apollo-server/blob/version-4/packages/server/src/errors/index.ts)) that you can check against to see if a given error is one of the types recognized by Apollo Server.

In Apollo Server 3, you can throw a new `ForbiddenError`, like so:

```ts
import { ForbiddenError } from 'apollo-server';
throw new ForbiddenError("my message", { myExtension: "foo" })
```

In Apollo Server 4, you should define your own error using `GraphQLError`, like so:

```ts
import { GraphQLError } from 'graphql';
throw new GraphQLError("my message", {
  extensions: {
    code: 'FORBIDDEN',
    myExtension: "foo",
  },
});
```

For an `AuthenticationError`, use the code `'UNAUTHENTICATED'`.

In Apollo Server 3, you can check the type of an error, like so:

```ts
if (error instanceof SyntaxError)
```

In Apollo Server 4, you can use the `ApolloServerErrorCode` enum to check if an error is one of the types recognized by Apollo Server, like so:

```ts
import { ApolloServerErrorCode } from '@apollo/server/errors';
if (error.extensions?.code === ApolloServerErrorCode.GRAPHQL_PARSE_FAILED)
```

For `ValidationError`, use `ApolloServerErrorCode.GRAPHQL_VALIDATION_FAILED`. For `UserInputError`, use `ApolloServerErrorCode.BAD_USER_INPUT`.

### `__resolveObject`

Apollo Server 4 removes the dependency on `@apollographql/apollo-tooling`, additionally removing the `__resolveObject` pseudo-resolver. The `__resolveObject` function was an undocumented predecessor to
the [`__resolveReference`](/federation/api/apollo-subgraph/#__resolvereference) method. While we believe `__resolveObject` is a useful feature, it would work better if implemented directly in `graphql-js` rather than in Apollo Server.

### `requestAgent` option to `ApolloServerPluginUsageReporting`

Apollo Server's usage reporting plugin (i.e., `ApolloServerPluginUsageReporting`) lets you replace its HTTP client using the [`fetcher` option](/apollo-server/v3/api/plugin/usage-reporting/#fetcher). In Apollo Server 3, you can use an older `requestAgent` option, passed to the `fetcher` function via the non-standard `agent` option.

Apollo Server 4 removes the `requestAgent` option from `ApolloServerPluginUsageReporting`. Now, all of the options you pass to `ApolloServerPluginUsageReporting`'s `fetcher` are part of the Fetch API spec.

If you are using `requestAgent` in Apollo Server 3, you can use the `node-fetch` npm package to override `fetcher`.

So, where you previously wrote:

```ts
ApolloServerPluginUsageReporting({ requestAgent })
```

You can now write:

```ts
import fetch from 'node-fetch';
ApolloServerPluginUsageReporting({
  fetcher: (url, options) => fetch(url, {
    ...options,
    agent: requestAgent,
  }),
});
```


### Doubly-escaped `variables` and `extensions` in requests

Apollo Server 3 and 4 both accept `POST` requests with a JSON body.

Apollo Server 3 supports an edge case where the `variables` and
`extensions` fields inside a `POST` request's JSON-encoded body can be JSON-encoded strings.

Apollo Server 4 requires that within a `POST` request's JSON-encoded body, the `variables` and `extensions` fields must be objects (not doubly-encoded).

For example, below is a valid query:

```json
{
  "query": "{ __typename }", "extensions": { "foo": 1 }
}
```

Whereas this query would be invalid:

```json
{
  "query": "{ __typename }", "extensions": "{ \"foo\": 1 }"
}
```


## Changed features

### New approach to serverless frameworks

In Apollo Server 3, our approach to creating serverless frameworks involves subclassing `ApolloServer` and overriding the [`serverlessFramework()`](https://github.com/apollographql/apollo-server/blob/5188b1ee408b5e2a983662b0f3a15283c071e522/packages/apollo-server-core/src/ApolloServer.ts#L813) method.

In Apollo Server 4,  serverless integrations differentiate themselves by using the `startInBackgroundHandlingStartupErrorsByLoggingAndFailingAllRequests` method. The length of this function's name discourages its use when building non-serverless apps.

Users of serverless integrations shouldn't call any start-related functions before passing in an `ApolloServer` instance:

```ts
const server = new ApolloServer({
  typeDefs,
  resolvers,
});

exports.handler = lambdaHandler(server);
```

In the above example, the `lambdaHandler` serverless integration function should call the
`server.startInBackgroundHandlingStartupErrorsByLoggingAndFailingAllRequests()`
method.

Apollo Server 4's other non-serverless framework integrations expect the developer to await the `server.start()` method, before validating that the server has started by calling `server.assertStarted()`.

### `context` initialization function

In Apollo Server 3, you could provide an initial [`context`](/apollo-server/data/resolvers#the-context-argument) to your resolvers by adding a `context` initialization function to the `ApolloServer` constructor:

```js
// Apollo Server 3 Constructor
const server = new ApolloServer({
  typeDefs,
  resolvers,
  csrfPrevention: true,
  context: ({ req }) => ({
    authScope: getScope(req.headers.authorization)
  })
});
```

In Apollo Server 4, the `context` function is a named argument passed into your web integration function (e.g., `expressMiddleware` or `startStandaloneServer`). `ApolloServer` itself now has a generic type parameter specifying the type of your context value. The `context` function should return an object, which is then accessible to your [server's resolvers](/apollo-server/data/resolvers/#the-context-argument) and plugins (via the `contextValue` field).

Below is an example of providing a `context` initialization function to the `startStandaloneServer` function:

<MultiCodeBlock>

```ts {13-15}
interface MyContext {
  token: String;
}

const server = new ApolloServer<MyContext>({
  typeDefs,
  resolvers,
});

const { url } = await startStandaloneServer(server, {
  // A named context function is required if you are not
  // using ApolloServer<BaseContext>
  context: async ({req, res}) => ({
    token: await getTokenForRequest(req),
  }),
  listen: { port: 4000 }
})
```

</MultiCodeBlock>

The `context` function's syntax is similar for the `expressMiddleware` function:

<MultiCodeBlock>

```ts {17-19}
interface MyContext {
  token: String;
}

const server = new ApolloServer<MyContext>({
  typeDefs,
  resolvers,
});

await server.start();
const app = express();

app.use(
  // A named context function is required if you are not
  // using ApolloServer<BaseContext>
  expressMiddleware(server, {
    context: async ({ req, res }) => ({
      token: await getTokenForRequest(req),
    }),
  }),
);
```

</MultiCodeBlock>

In the [`expressMiddleware`](#migrate-from-apollo-server-express) function, the `req` and `res` objects passed to the `context` function are `express.Request` and `express.Response` types.  In the [`startStandaloneServer`](#migrate-from-apollo-server) function, the `req` and `res` objects are `http.IncomingMessage` and `http.ServerResponse` types. If you need to use Express-specific properties in your `context` function, use `expressMiddleware`.

### `executeOperation` accepts context value

The [`server.executeOperation`](/apollo-server/api/apollo-server/#executeoperation) method enables you to execute GraphQL operations by specifying an operation's text directly instead of doing so via an HTTP request. You can use `executeOperation` to [test your server](/apollo-server/testing/testing).

In Apollo Server 3, you can indirectly specify an operation's context value by passing a second optional argument to `executeOperation`; `ApolloServer` then passes this argument to its `context` function. For example, if you're using `apollo-server-express`, you can create an Express request and response then pass them to `executeOperation` as a `{ req, res }` object.

In Apollo Server 4, the `executeOperation` method optionally receives a context value directly, bypassing your `context` function. If you want to test the behavior of your `context` function, we recommend running actual HTTP requests against your server.

So a test for Apollo Server 3 that looks like this:

<MultiCodeBlock>

```ts {13-17}
const server = new ApolloServer({
  typeDefs: "type Query { hello: String!}",
  resolvers: {
    Query: {
      hello: (_, __, context) => `Hello ${context.name}!`,
    },
  },
  context: async ({ req }) => ({ name: req.headers.name }),
});

const { result } = await server.executeOperation({
  query: 'query helloContext { hello }',
}, {
  // A half-hearted attempt at making something vaguely like an express.Request,
  // and not bothering to make the express.Response at all.
  req: { headers: { name: 'world' } },
});

expect(result.data?.hello).toBe('Hello world!'); // -> true
```

</MultiCodeBlock>

looks like this in Apollo Server 4:

<MultiCodeBlock>

```ts {16-18}
interface MyContext {
  name: string;
}

const server = new ApolloServer<MyContext>({
  typeDefs: "type Query { hello: String!}",
  resolvers: {
    Query: {
      hello: (_, __, context) => `Hello ${context.name}!`,
    },
  },
});

const { result } = await server.executeOperation({
  query: 'query helloContext { hello }',
}, {
  name: 'world',
});

expect(result.data?.hello).toBe('Hello world!'); // -> true
```

</MultiCodeBlock>

### `formatError` hook improvements

Apollo Server 3 supports the `formatError` hook, which has the following signature:

```ts
(error: GraphQLError) => GraphQLFormattedError
```

This hook receives an `error` already altered by Apollo Server 3, and differs from the initially thrown error.

In Apollo Server 4, this becomes:

```ts
(formattedError: GraphQLFormattedError, error: unknown) => GraphQLFormattedError
```

Above, `formattedError` is the default JSON object sent in the response according to the [GraphQL specification](https://spec.graphql.org/draft/#sec-Errors), and `error` is the originally thrown error. If you need a field from the original error that isn't in `GraphQLFormattedError`, you can access that value from the `error` argument.

So, you can format errors like this:

```ts
  formatError: (formattedError, error) => {
    // Don't give the specific errors to the client.
    if (error instanceof CustomDBError) {
      return { message: 'Internal server error' };
    }

    // Strip `Validation: ` prefix and use `extensions.code` instead
    if (formattedError.message.startsWith('Validation:')) {
      return {
        ...formattedError,
        message: formattedError.message.replace(/^Validation: /, ''),
        extensions: { ...formattedError?.extensions, code: 'VALIDATION' },
      };
    }

    // Otherwise, return the original error. The error can also
    // be manipulated in other ways, as long as it's returned.
    return formattedError;
  },
```

### HTTP error handling changes

Apollo Server 3 returns specific errors relating to GraphQL operations over HTTP/JSON as `text/plain` error messages.

Apollo Server 4 now returns all non-landing-page-related responses as `application/json` JSON responses. This means all single-error responses render like any other GraphQL error:

```json disableCopy
{
  "errors":[{"message": "..."}]
}
```

Additionally, the [`formatError` hook](/apollo-server/data/errors/#for-client-responses) receives and can format all of these error instances.

Apollo Server 4 also introduces new plugin hooks `startupDidFail`, `contextCreationDidFail`, `invalidRequestWasReceived`, and `unexpectedErrorProcessingRequest`, enabling plugins to observe errors in new settings.

In Apollo Server 4, if either the `resolveOperation` or `execute` function throws an error, that error is rendered with the HTTP status code 500 (rather than 400). Note that the `execute` function commonly returns a non-empty list of errors rather than throwing an explicit error.


### Warning for servers without draining

Versions of Apollo Server 3.2 and above add a "draining" phase to server shutdown, enabling a server to complete in-progress operations before continuing to shut down. Without this draining phase, operations can reach your server even after it has stopped, causing those operations to fail.

In Apollo Server 4, if your server _hasn't_ set up draining and it receives an operation as the server is shutting down, the server logs a warning before failing that operation.

If you are using the `startStandaloneServer` function, your server drains automatically. If you are using `expressMiddleware` or another `http.Server`-based web server, you can add draining using the  [`ApolloServerPluginDrainHttpServer` plugin](/apollo-server/api/plugin/drain-http-server/#using-the-plugin).

### `CacheScope` type

In Apollo Server 4,  `CacheScope` is now a union of strings (`PUBLIC` or `PRIVATE`) rather than an enum:

```ts
export type CacheScope = 'PUBLIC' | 'PRIVATE';
```

You can no longer type `CacheScope.Public` or `CacheScope.Private`. Instead, just use the string `'PUBLIC'` or `'PRIVATE'`. Values defined as `CacheScope` will only accept those two values, so any typos are still caught at compile time.

<<<<<<< HEAD
=======
You can now import `CacheScope` from the new `@apollo/cache-control-types` package (instead of importing it from an Apollo Server package). This enables libraries that work with multiple GraphQL servers (such as `@apollo/subgraph`) to refer to `CacheScope` without depending on `@apollo/server`.

>>>>>>> 78917194
## Plugin API changes

### Fields on `GraphQLRequestContext`

Most plugin API hooks take a `GraphQLRequestContext` object as their first argument. Apollo Server 4 makes several changes to the `GraphQLRequestContext` object.

The `context` field has been renamed `contextValue` for consistency with the `graphql-js` API and to help differentiate from the `context` option of integration functions (the *function* which returns a context value).

Apollo Server 4 removes the  `logger` and `cache` fields from `GraphQLRequestContext`. These fields are now available as `public readonly` fields on the `ApolloServer` object.  The `GraphQLRequestContext` object now provides the `ApolloServer` object in a new field named `server`. This means you should replace `requestContext.logger` and `requestContext.cache` with `requestContext.server.logger` and `requestContext.server.cache` respectively.

Apollo Server 4 removes the `schemaHash` field from `GraphQLRequestContext`. This field is an unstable hash of a JSON encoding resulting from running a GraphQL introspection query against your schema. The `schemaHash` field is not guaranteed to change when the schema changes (e.g., it is not affected by changes to schema directive applications). If you want a schema hash, you can use `graphql-js`'s `printSchema` function on the `schema` field and then hash the output.

Apollo Server 4 removes the `debug` field from `GraphQLRequestContext` because `ApolloServer` no longer has a [vague `debug` option](#debug). There is no direct replacement for this field. If this is a problem for you, please open a GitHub issue, and we can find an appropriate improvement.


### Fields on `GraphQLServerContext`

Apollo Server 4 makes several changes to the `GraphQLServerContext` object.

Apollo Server 4 renames the TypeScript type for the argument to the `serverWillStart` plugin hook from  `GraphQLServiceContext` to `GraphQLServerContext`, for consistency with the hook name.

Apollo Server 4  removes the `logger` field from the `GraphQLServerContext` object. This field is now available as a `public readonly` field on the `ApolloServer` object, which `GraphQLServerContext` provides via a new field named `server`. This means `serviceContext.logger` should be replaced with `serverContext.server.logger`.

Apollo Server 4 removes the `schemaHash` field (see the [previous section](#fields-on-graphqlrequestcontext) for details).

Apollo Server 4 removes the `persistedQueries` field from `GraphQLServerContext`. We don't have a reason for providing this particular configuration to plugins, but if having this field is important for you, please file a GitHub issue.

Apollo Server 4 removes the `serverlessFramework` field, with the new `startedInBackground` field providing essentially the same information. In Apollo Server 3, the `serverlessFramework` field returns `true` if using a subclass of `ApolloServer` for a serverless framework. In Apollo Server 4, there are no subclasses, and the [new API](#new-approach-to-serverless-frameworks) handles startup errors in a serverless-friendly way. The `startedInBackground` field returns `true` if your server is started using the `server.startInBackgroundHandlingStartupErrorsByLoggingAndFailingAllRequests()` method (which should be done by your serverless integration).

### `GraphQLRequest`

Apollo Server 4 refactors the `GraphQLRequest` object, which is available to plugins as `requestContext.request` and as an argument to `server.executeOperation`.

Specifically, the `http` field is now an `HTTPGraphQLRequest` type instead of a type based on the Fetch API's `Request` object. The `HTTPGraphQLRequest` object does not contain a URL path, and its `headers` field is a `Map` (with lower-case keys) rather than a Fetch API `Headers` object.

### `GraphQLResponse`

Apollo Server 4 refactors the [`GraphQLResponse` object](https://github.com/apollographql/apollo-server/blob/version-4/packages/server/src/externalTypes/graphql.ts#L25), which is available to plugins as `requestContext.response` and is the type `server.executeOperation` returns.

The `data`, `errors`, and `extensions` fields are now nested within an object returned by the `result` field:

```ts disableCopy
export interface GraphQLResponse {
  // The below result field contains an object with the
  //  data, errors, and extensions fields
  result: FormattedExecutionResult;
  http: HTTPGraphQLHead;
}
```

Additionally, the  `data` and `extensions` fields are both type `Record<string, unknown>`, rather than `Record<string, any>`.

The value of `http.headers` is now a `Map` (with lower-case keys) rather than a Fetch API `Headers` object.

> We plan to implement experimental support for incremental delivery (`@defer`/`@stream`) before the v4.0.0 release and expect this to change the structure of `GraphQLResponse` further.

### Changes to plugin semantics

In Apollo Server 4, `requestDidStart` hooks are called in parallel rather than in series.

Apollo Server 4 more consistently handles errors thrown by multiple plugin hooks.  Each error is wrapped in an "Unexpected error handling request" error and invoked using the new `unexpectedErrorProcessingRequest` plugin hook.

### Custom `gateway` implementations

<!-- TODO(AS4): Fix before release -->

> ⚠️ Note: The alpha version of Apollo Server 4 does **not** work as an [Apollo Gateway](/federation/gateway). You can still use this alpha to serve [subgraphs](/federation/subgraphs), just not Gateways. We will fix this before the general release of Apollo Server 4.

The `gateway` option to the `ApolloServer` constructor is designed to be used with the `ApolloGateway` class from the `@apollo/gateway` package. Apollo Server 4 changes the details of how Apollo Server interacts with this object. If you use a [supported version of `@apollo/gateway`](#apollo-gateway) as your server's `gateway`, these changes won't affect you. However, if you provide something _other_ than an `ApolloGateway` instance to this option, you might need to adjust your custom code.

In Apollo Server 2, the TypeScript type used for the `gateway` constructor option is called `GraphQLService`. In Apollo Server 3, the TypeScript type changed to `GatewayInterface`, but the `apollo-server-core` package continued to export an identical `GraphQLService` type. Apollo Server 4 no longer exports the legacy `GraphQLService` type. Instead, use `GatewayInterface`.

In Apollo Server 3, your `gateway` may define either `onSchemaChange` or the newer `onSchemaLoadOrUpdate`. In Apollo Server 4, your `gateway` must define `onSchemaLoadOrUpdate`.

In Apollo Server 3, the `GatewayInterface.load` method returns `Promise<GraphQLServiceConfig>`, which contains a `schema` and an `executor`. Apollo Server 4 renames `GraphQLServiceConfig` to `GatewayLoadResult`, which now only has an `executor` field. You can use the `onSchemaLoadOrUpdate` hook if you want to receive the schema.

In Apollo Server 3, `GatewayInterface.load` returned an object with an `executor` field with the TypeScript type `GraphQLExecutor`. The `executor` field returned the `GraphQLExecutionResult` type, a type defined by Apollo Server 3. In Apollo Server 4, the `GraphQLExecutor` type now returns the `ExecutionResult` type from `graphql-js`. These two types are essentially the same, except that in `ExecutionResult` the  `data` and `extensions` fields are now `Record<string, unknown>`, rather than `Record<string, any>`.



## Changes to defaults

Apollo Server 3 introduced several recommended features after the initial v3.0.0 release, but these features were turned off by default for backward compatibility. In Apollo Server 4, the recommended behavior _is_ the default. In each case, you can still configure your server to match the default behavior of Apollo Server 3 if you want to.


### CSRF prevention is on by default

Apollo Server 3.7 added a recommended security feature called CSRF prevention, which you can enable with the constructor option `csrfPrevention: true`. In Apollo Server 4, `true` is the default value. If you want to disable this recommended security feature, pass `csrfPrevention: false`. For more information about CSRF prevention and CORS, see [Configuring CORS](/apollo-server/security/cors).


### HTTP batching is off by default

Apollo Server supports [batching HTTP requests](/apollo-server/requests/#batching), enabling a single HTTP request to execute multiple GraphQL operations. In Apollo Server 3, support for HTTP batching was on by default.

In Apollo Server 4, you must explicitly enable this feature by passing `allowBatchedHttpRequests: true` to the `ApolloServer` constructor.

Not all GraphQL clients support HTTP batching, and batched requests will not support incremental delivery when Apollo Server implements that feature. HTTP batching can help performance by sharing a `context` object across operations, but it can make it harder to understand the amount of work any given request does.


### Default cache is bounded

Each Apollo Server has a cache backend used in several features, including APQs, the response cache plugin, and `RESTDataSource`. Apollo Server uses an in-memory cache by default, but you can configure it to use a different backend (such as Redis or Memcached) using the `cache` constructor option.

In Apollo Server 3, the default cache is an _unbounded_ in-memory cache. This cache is vulnerable to denial of service attacks via memory exhaustion, and we do not recommend that users use the default cache.

In Apollo Server 4, the default cache is a _bounded_ in-memory cache backend (which _is safe_ for production use). This is equivalent to passing `cache: 'bounded'` in Apollo Server 3.9 or newer.

If you want to customize the cache Apollo Server uses, Apollo provides two wrapper packages to help with this process:
* [`@apollo/utils.keyvadapter`](https://github.com/apollographql/apollo-utils/tree/main/packages/keyvAdapter) - provides a [`KeyvAdapter`](https://github.com/apollographql/apollo-utils/tree/main/packages/keyvAdapter#keyvadapter-class) wrapper class to use alongside the [`keyv`](https://www.npmjs.com/package/keyv) package.
* [`@apollo/utils.keyvaluecache`](https://github.com/apollographql/apollo-utils/tree/main/packages/keyValueCache) - provides both the [`KeyValueCache`](https://github.com/apollographql/apollo-utils/tree/main/packages/keyValueCache#keyvaluecache-interface) TypeScript interface and a [`InMemoryLRUCache`](https://github.com/apollographql/apollo-utils/tree/main/packages/keyValueCache#inmemorylrucache) class (a wrapper around the `lru-cache` package).

For examples of using both `KeyvAdapter` and `InMemoryLRUCache`, see [Configuring external caching](/apollo-server/performance/cache-backends#configuring-external-caching).

If you want your server to use an unbounded in-memory cache (which might make your server vulnerable to memory exhaustion attacks), you can use the default `Keyv` implementation with no arguments:

<MultiCodeBlock>

```ts
import { ApolloServer } from '@apollo/server';
import { KeyvAdapter } from '@apollo/utils.keyvadapter';
import Keyv from 'keyv';

new ApolloServer({
  // DANGEROUS: Match the unsafe default behavior of Apollo Server 3's with an
  // unbounded in-memory cache.
  cache: new KeyvAdapter(new Keyv()),
  // ...
});

```

</MultiCodeBlock>


### Local landing page defaults to Embedded Apollo Sandbox

In Apollo Server 3, the default development landing page is a splash page containing a link to the Apollo Sandbox (hosted at `https://studio.apollographql.com/`). This Sandbox only works if your server's CORS configuration allows the origin `https://studio.apollographql.com/`. The [`ApolloServerPluginLandingPageLocalDefault`](/apollo-server/testing/build-run-queries/#configuring-the-default-landing-page) plugin enables you to embed Apollo Sandbox directly on your server's landing page. Passing `embed: true` to the `ApolloServerPluginLandingPageLocalDefault` plugin allows your Sandbox to make same-origin requests to your server with no additional CORS configuration.

In Apollo Server 4, the default development landing page is the *embedded* Apollo Sandbox.  Note that nothing changes about the default production landing page.

To use the splash page from Apollo Server 3, you can add the following to your Apollo Server 4 constructor:

<MultiCodeBlock>

```ts
import { ApolloServer } from '@apollo/server';
import { ApolloServerPluginLandingPageLocalDefault, ApolloServerPluginLandingPageProductionDefault }
  from '@apollo/server/plugin/landingPage/default';

new ApolloServer({
  // ...
  plugins: [
    process.env.NODE_ENV === 'production'
      ? ApolloServerPluginLandingPageProductionDefault()
      : ApolloServerPluginLandingPageLocalDefault({ embed: false })
  ],
});
```

</MultiCodeBlock>

## Renamed packages

The following packages have been renamed in Apollo Server 4:
 * `apollo-server-plugin-response-cache` is now [`@apollo/server-plugin-response-cache`](https://www.npmjs.com/package/@apollo/server-plugin-response-cache).
 * `apollo-server-plugin-operation-registry` is now [`@apollo/server-plugin-operation-registry`](https://www.npmjs.com/package/@apollo/server-plugin-operation-registry).
 * `apollo-reporting-protobuf` (an internal implementation detail for the usage reporting plugin) is now [`@apollo/usage-reporting-protobuf`](https://www.npmjs.com/package/@apollo/usage-reporting-protobuf).

Note that once Apollo Server 4 is released, all actively maintained Apollo packages will start with `@apollo/`. This leaves the `apollo-` namespace open for community integration packages (e.g., `apollo-server-integration-fastify`).


## TypeScript type changes

Several Apollo Server 4 changes only affect TypeScript typings, not runtime behavior. For example, we rename several specific TypeScript interfaces to be more straightforward and change which packages we use to define other interfaces.

### Improved typing for `context`

In Apollo Server 3, you never explicitly specify the type of your context value when setting up your server. This means there is no compile-time check to ensure your `context` function return type matches the type of your context value (read by your resolvers and plugins). `ApolloServer` has a generic parameter, but that parameter is the type of the *arguments passed* to your `context` function, _not_ the type of your app's context value.

In Apollo Server 4, you specify the type of your context value as a generic parameter to `ApolloServer`. This gives you proper `context` typing throughout, ensuring that the type returned from your `context` function matches the type available in your resolvers and plugins. For example:

```ts
// You can optionally create a TS interface to set up types
// for your context
interface MyContext {
  token: String
}

// Create a new ApolloServer instance, passing in your
// context's types to ApolloServer's integration function.
const server = new ApolloServer<MyContext>({
  typeDefs,
  resolvers: {
    Query: {
      hello: (root, args, { token }) {
        return token;  // token is properly inferred as a string
      },
    },
  },
  plugins: [{
    async requestDidStart({ contextValue }) {
      // token is properly inferred as a string; note that in Apollo Server 4 you
      // write `contextValue` rather than `context` in plugins.
      console.log(contextValue.token);
    },
  }],
});

const { url } = await startStandaloneServer(apolloServerInstance, {
  context: async ({req, res}) => ({
    // You now get proper type inference within your context function!
    token: await getTokenForRequest(req),
  }),
  listen: { port: 4000 }
});
```

### `@apollo/utils.fetcher` replaces `apollo-server-env`

In Apollo Server 3, the `apollo-server-env` package primarily provides TypeScript typings and polyfills for the `fetch` and `URL` APIs.

Apollo Server 4 introduces `@apollo/utils.fetcher`, which defines a minimal fetch API (`Fetcher`) that provides Fetch API TypeScript typings.

The `@apollo/utils.fetcher` package has a more precise name and only supports argument structures that are likely to be compatible across implementations of the Fetch API. Specifically, `@apollo/utils.fetcher` doesn't permit you to pass `Request` or `Headers` objects to `fetch` because libraries often can only recognize their implementations of these interfaces.

### `@apollo/cache-control-types`

In Apollo Server 3, you could import the `CacheScope`, `CacheHint`, `CacheAnnotation`, `CachePolicy`, and `ResolveInfoCacheControl` types from your chosen Apollo Server package. 

In Apollo Server 4,  the new `@apollo/cache-control-types` package exports the [`CacheScope`](#cachescope-type), `CacheHint`, `CacheAnnotation`, `CachePolicy`, and `ResolveInfoCacheControl` types. This enables libraries that work with multiple GraphQL servers (such as `@apollo/subgraph`) to refer to these types without depending on `@apollo/server`.

Apollo Server 4 no longer uses the `declare module` TypeScript feature to declare that all `GraphQLResolveInfo` objects (i.e., the `info` argument to resolvers) have a `cacheControl` field. Instead, `@apollo/cache-control-types` provides a `GraphQLResolveInfoWithCacheControl` interface that you can cast `info` to (if you don't want run-time validation), or if you do want runtime validation, you can use the `maybeCacheControlFromInfo` and `cacheControlFromInfo` functions.

For example, if you had this resolver in Apollo Server 3:

```ts
  someField(parent, args, context, { cacheControl }) {
    cacheControl.setCacheHint({ maxAge: 100 });
  }
```

you can write this in Apollo Server 4:

```ts
import { cacheControlFromInfo } from '@apollo/cache-control-types';

// ...
  someField(parent, args, context, info) {
    cacheControlFromInfo(info).setCacheHint({ maxAge: 100 });
  }
```

Alternatively, you can declare `info` to be of type `GraphQLResolveInfoWithCacheControl`. For example, if using `graphql-code-generator` with `typescript-resolvers`, you can use the `customResolveInfo` option.

Note: this is a TypeScript-specific change. The runtime representation hasn't changed, and JavaScript code can continue to access `info.cacheControl` directly.

The `CacheAnnotation` type is no longer exported from any package.

### Renamed types

This section lists the TypeScript-only types (i.e., interfaces, not classes) that Apollo Server 4 changes (not including those mentioned elsewhere in this article).

Apollo Server 4 changes the name of the constructor options type from `Config` to `ApolloServerOptions`.  In Apollo Server 3, some integration packages export their own versions of this type (e.g., `ApolloServerExpressConfig`). In Apollo Server 4, there is only one `ApolloServer` type with only one constructor, so these additional types are no longer necessary.

Two types in `apollo-server-express` now have more explicit names exported from `@apollo/server/express4`. `GetMiddlewareOptions` is now `ExpressMiddlewareOptions` and `ExpressContext` is now `ExpressContextFunctionArgument`.

### Removed types

This section lists the TypeScript-only types (i.e., interfaces, not classes)  that Apollo Server 4 removes (not including those mentioned elsewhere in this article).

In Apollo Server 3, the `GraphQLOptions` type was internally used to create integrations and was exported for technical reasons; it is now gone in Apollo Server 4.

Apollo Server 4 removes the `applyMiddleware` function and its related `ServerRegistration` type.

In Apollo Server 3, the `CorsOptions` and `OptionsJson` types are re-exported from the `cors` and `body-parser` packages. Apollo Server 4 no longer handles these tasks for you, so these types aren't exported.

The `ServerInfo` type (returned from `server.listen()` in `apollo-server`) is gone in Apollo Server 4. The `startStandaloneServer` function now returns a simpler data structure with no type name.<|MERGE_RESOLUTION|>--- conflicted
+++ resolved
@@ -1161,11 +1161,8 @@
 
 You can no longer type `CacheScope.Public` or `CacheScope.Private`. Instead, just use the string `'PUBLIC'` or `'PRIVATE'`. Values defined as `CacheScope` will only accept those two values, so any typos are still caught at compile time.
 
-<<<<<<< HEAD
-=======
 You can now import `CacheScope` from the new `@apollo/cache-control-types` package (instead of importing it from an Apollo Server package). This enables libraries that work with multiple GraphQL servers (such as `@apollo/subgraph`) to refer to `CacheScope` without depending on `@apollo/server`.
 
->>>>>>> 78917194
 ## Plugin API changes
 
 ### Fields on `GraphQLRequestContext`
