--- conflicted
+++ resolved
@@ -298,11 +298,7 @@
 
 In Apollo Server 4, these built-in plugins are part of the main `@apollo/server` package, which also imports the `ApolloServer` class. The  `@apollo/server` package exports these built-in plugins with deep exports. This means you use deep imports for each built-in plugin, enabling you to evaluate only the plugin you use in your app and making it easier for bundlers to eliminate unused code.
 
-<<<<<<< HEAD
 There's one exception: the plugin `ApolloServerPluginLandingPageGraphQLPlayground` has been moved to its own package `@apollo/server-plugin-landing-page-graphql-playground` which must be installed separately. (This plugin installs the [unmaintained](https://github.com/graphql/graphql-playground/issues/1143) project GraphQL Playground as a landing page, and is provided for compatibility with Apollo Server 2 only. This package will not be supported after Apollo Server 4 is released. We strongly encourage you to switch to the [default landing page](/apollo-server/api/plugin/landing-pages), which installs the similar but the actively maintained Apollo Sandbox instead.)
-=======
-There's one exception: the plugin `ApolloServerPluginLandingPageGraphQLPlayground` has been moved to its own package `@apollo/server-plugin-landing-page-graphql-playground` which must be installed separately. (This plugin installs the [unmaintained](https://github.com/graphql/graphql-playground/issues/1143) project GraphQL Playground as a landing page, and is provided for compatibility with Apollo Server 2. We encourage you to switch to the [default landing page](./api/plugin/landing-pages), which installs the similar but the actively maintained Apollo Sandbox instead.)
->>>>>>> da1a4b1a
 
  Apollo Server exports the following plugins:
 
