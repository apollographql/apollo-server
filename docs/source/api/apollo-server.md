---
title: "API Reference: apollo-server"
sidebar_title: apollo-server
api_reference: true
---

This API reference documents the exports from the `apollo-server` package.

## `class ApolloServer`

The core of an Apollo Server implementation. For an example, see [Get started with Apollo Server](/getting-started/).

### Methods

#### `constructor`

Returns an initialized `ApolloServer` instance.

Takes an `options` object as a parameter. Supported fields of this object are described below.

##### Example

```js
const server = new ApolloServer({
	typeDefs,
	resolvers
});
```

##### Options

<table class="field-table">
  <thead>
    <tr>
      <th>Name /<br/>Type</th>
      <th>Description</th>
    </tr>
  </thead>

<tbody>
<tr>
<td colspan="2">

**Schema options**
</td>
</tr>
<tr class="required">
<td>

###### `typeDefs`

`DocumentNode` or `Array<DocumentNode>`
</td>
<td>

**Required.** Document or documents that represent your server's GraphQL schema, generated by applying the [`gql`](#gql) tag to valid Schema Definition Language (SDL) strings.

For an example, see [Define your GraphQL schema](../getting-started/#step-3-define-your-graphql-schema).
</td>
</tr>


<tr class="required">
<td>

###### `resolvers`

`Object` or `Array`
</td>
<td>

**Required.** A map of functions that populate data for individual schema fields. Can also be an array of multiple maps that are merged.

For details, see [Resolvers](../data/resolvers/).
</td>
</tr>


<tr>
<td>

###### `context`

`Object` or `Function`
</td>
<td>

An object (or a function that _creates_ an object) that's passed to every resolver that executes for a particular operation. This enables resolvers to share helpful context, such as a database connection.

[Certain fields](#middleware-specific-context-fields) are added to this object automatically, depending on which [Node.js middleware](../integrations/middleware/) your server uses.

For more details, see [The `context` argument](../data/resolvers/#the-context-argument).
</td>
</tr>


<tr>
<td>

###### `introspection`

`Boolean`
</td>

<td>

If `true`, enables [schema introspection](https://graphql.org/learn/introspection/) by clients.

The default value is `true`, **unless** the `NODE_ENV` environment variable is set to `production`.
</td>
</tr>


<tr>
<td>

###### `schemaDirectives`

<<<<<<< HEAD
  An executable GraphQL schema that will override the `typeDefs` and `resolvers` provided.
=======
`Object`
</td>
>>>>>>> fc4c0a8c

<td>

A map of all [custom schema directives](../schema/directives/#using-custom-schema-directives) used in your schema, if any.
</td>
</tr>

<tr>
<td>

###### `schema`

`Object`
</td>

<td>

An executable GraphQL schema. You usually don't need to provide this value, because Apollo Server generates it from the `typeDefs` and `resolvers` you provide.

This field is most commonly used with [Apollo Federation](https://www.apollographql.com/docs/federation/implementing-services/#generating-a-federated-schema), which uses a special `buildFederatedSchema` function to generate its schema.

Note that if you are using [file uploads](../data/file-uploads/), you need to add the `Upload` scalar to your schema manually before providing it here.
</td>
</tr>


<tr>
<td>

###### `persistedQueries`

`Object` or `false`
</td>

<td>

If you're using [automated persisted queries (APQ)](../performance/apq/), you can provide an object with a `cache` field as the value of this option to customize where Apolllo Server stores the mapping between operation hashes and query strings.

Provide `false` to disable APQ entirely.
</td>
</tr>


<tr>
<td>

###### `subscriptions`

`Object` or `String` or `false`
</td>

<td>

Provide a `String` to specify the server's subscription-specific endpoint, or an `Object` to further [configure subscription behavior](#subscription-configuration-fields).

Provide `false` to disable subscription operations entirely.
</td>
</tr>


<tr>
<td>

###### `rootValue`

`Any` or `Function`
</td>
<td>

A value or function called with the parsed `Document`, creating the root value passed to the GraphQL executor.

Providing a function is useful if you want to use a different root value depending on the operation's details, such as whether it's a query or mutation.
</td>
</tr>


<tr>
<td>

<<<<<<< HEAD
  * `cors`: <`Object` | `boolean`> ([express](https://github.com/expressjs/cors#cors), [hapi](https://hapi.dev/api/?v=18.3.2#route.options.cors), [koa](https://github.com/koajs/cors/))
=======
###### `validationRules`
>>>>>>> fc4c0a8c

`Object`
</td>
<td>

An object containing custom functions to use as additional [validation rules](https://github.com/graphql/graphql-js/tree/master/src/validation/rules) when validating the schema.
</td>
</tr>

<tr>
<td colspan="2">

**Networking options**
</td>
</tr>

<tr>
<td>

###### `cors`

`Object` or `Boolean`
</td>
<td>

An `Object` containing [configuration options](https://github.com/expressjs/cors#configuration-options) for the server's CORS behavior. Provide `false` to remove CORS middleware entirely.

This option is used only by the `apollo-server` package. If you're integrating with Node.js middleware via a different package, instead see [`applyMiddleware`](#applymiddleware).
</td>
</tr>


<<<<<<< HEAD
Similar to the `applyMiddleware` method above, though rather than applying the composition of the various Apollo Server middlewares which comprise a full-featured Apollo Server deployment (e.g. middleware for HTTP body parsing, GraphQL Playground and subscriptions) the `getMiddleware` simply returns the middleware.
=======
<tr>
<td>
>>>>>>> fc4c0a8c

###### `cacheControl`

`Object`
</td>
<td>

An `Object` containing [configuration options for the `apollo-cache-control` package](https://github.com/apollographql/apollo-server/blob/main/packages/apollo-cache-control/src/index.ts#L26-L32), including `defaultMaxAge`, `calculateHttpHeaders`, and `stripFormattedExtensions`.
</td>
</tr>


<tr>
<td>

###### `formatError`

`Function`
</td>
<td>

Provide this function to transform the structure of error objects before they're sent to a client. The function takes a [`GraphQLError`](https://github.com/graphql/graphql-js/blob/master/src/error/GraphQLError.js) object and should return a [`GraphQLFormattedError`](https://github.com/graphql/graphql-js/blob/master/src/error/formatError.js#L26) object.
</td>
</tr>

<tr>
<td>

###### `formatResponse`

`Function`
</td>
<td>

Provide this function to transform the structure of GraphQL response objects before they're sent to a client. The function takes a [`GraphQLResponse`](https://github.com/apollographql/apollo-server/blob/main/packages/apollo-server-types/src/index.ts#L77-L82) object and a [`GraphQLRequestContext`](https://github.com/apollographql/apollo-server/blob/main/packages/apollo-server-types/src/index.ts#L95-L130) object, and it should return a `GraphQLResponse` object.
</td>
</tr>

<tr>
<td>

###### `apollo`

`Object`
<td>

An object containing configuration options for connecting Apollo Server to [Apollo Studio](https://www.apollographql.com/docs/studio/). Each field of this object can also be set with an environment variable, which is the recommended method of setting these parameters. All fields are optional. The fields are:

- `key`: The [graph API key](https://www.apollographql.com/docs/studio/api-keys/#graph-api-keys) that Apollo Server should use to authenticate with Apollo Studio. You can set this with the `APOLLO_KEY` environment variable.
- `graphId`: The ID of your graph in Apollo's registry. You can set this with the `APOLLO_GRAPH_ID` environment variable. Most users will not specify this explicitly and allow Apollo Server to infer the ID from your API key.
- `graphVariant`: The [variant](https://www.apollographql.com/docs/studio/schema/registry/#managing-environments-with-variants) of your graph to associate this server's schema and metrics with. You can set this with the `APOLLO_GRAPH_VARIANT` environment variable. The default value is `current`.

</td>
</tr>

<tr>
<td>

###### `engine`

`Object` or `Boolean`
</td>
<td>

**Deprecated as of Apollo Server v2.18.** New projects should instead use Apollo Server's Studio connection plugins. For details, see [the migration docs](../migration-engine-plugins/).

An object containing configuration options for connecting Apollo Server to [Apollo Studio](https://www.apollographql.com/docs/studio/).

</td>
</tr>



<tr>
<td colspan="2">

**Lifecycle options**
</td>
</tr>

<tr>
<td>

###### `plugins`

`Array`
</td>
<td>

An array of [plugins](../integrations/plugins) to install in your server instance. Each array element can be either a valid plugin object or a zero-argument function that _returns_ a valid plugin object.

In certain cases, Apollo Server installs some of its built-in plugins automatically (for example, when you provide an Apollo Studio API key with the `APOLLO_KEY` environment variable). For details, see the API references for these plugins: [usage reporting](./plugin/usage-reporting/), [schema reporting](./plugin/schema-reporting/), and [inline trace](./plugin/inline-trace/).

</td>
</tr>


<tr>
<td>

###### `stopOnTerminationSignals`

`Boolean`
</td>
<td>

By default (when running in Node and when the `NODE_ENV` environment variable does not equal `test`), whenever Apollo Server receives a `SIGINT` or `SIGTERM` signal, it calls `await this.stop()` on itself. It then sends that same signal to itself to continue process shutdown.

Set this option to `false` to disable this default behavior, or to `true` to enable the behavior even when `NODE_ENV` _does_ equal `test`.

You can also manually call `stop()` in other contexts. Note that `stop()` is asynchronous, so it isn't useful in a `process.on('exit')` handler.

</td>
</tr>

<tr>
<td colspan="2">

**Debugging options**
</td>
</tr>

<tr>
<td>

###### `playground`

`Boolean` or `Object`
</td>
<td>

If truthy, the server hosts [GraphQL Playground](../testing/graphql-playground) from its URL. Can be an object to pass [configuration options](https://github.com/prismagraphql/graphql-playground/#usage) to the playground.

The default value is `true`, **unless** the `NODE_ENV` environment variable is set to `production`.

Note that [`introspection`](#introspection) must be enabled for GraphQL Playground to function properly.
</td>
</tr>


<tr>
<td>

###### `debug`

`Boolean`
</td>

<td>

If `true`, enables development mode helpers and logs messages of all severity levels (`debug` through `error`). If `false`, only `warn`- and `error`-level messages are logged.

Defaults to `true`.
</td>
</tr>


<tr>
<td>

###### `logger`

[`Logger`](https://github.com/apollographql/apollo-server/blob/main/packages/apollo-server-types/src/index.ts#L146-L152)
</td>
<td>

An object to use for logging in place of `console`. If provided, this object must implement all methods of [the `Logger` interface](https://github.com/apollographql/apollo-server/blob/main/packages/apollo-server-types/src/index.ts#L146-L152).

If you provide this value, Apollo Server automatically logs all messages of _all_ severity levels (`debug` through `error`), regardless of whether the `debug` option is set to `true`. It is the responsibility of the logger to determine how to handle logged messages of each level.

This logger is automatically added to the `GraphQLRequestContext` object that's passed to all Apollo Server [plugin functions](../integrations/plugins/).
</td>
</tr>


<tr>
<td>

###### `mocks`

`Boolean` or `Object`
</td>
<td>

If `true`, enables [default mock resolvers](../testing/mocking/#default-mock-example) for schema fields. If an object, enables [_custom_ mock resolvers](../testing/mocking/#customizing-mocks) based on the object's fields.
</td>
</tr>


<tr>
<td>

###### `mockEntireSchema`

`Boolean`
</td>
<td>

If `true` and `mocks` is also specified, mock resolvers are enabled even for fields that you've defined a resolver for.

The default value is `true`. Set this to `false` to use mocked resolvers only for fields that you _haven't_ defined a resolver for.
</td>
</tr>

</tbody>
</table>

##### Experimental options

**These options are experimental.**  They might be removed or change at any time, even within a patch release.

<table class="field-table">
  <thead>
    <tr>
      <th>Name /<br/>Type</th>
      <th>Description</th>
    </tr>
  </thead>
  <tbody>
<tr>
<td>

###### `experimental_approximateDocumentStoreMiB`

`number`
</td>
<td>

Sets the approximate size (in MiB) of the server's `DocumentNode` cache. The server checks the SHA-256 hash of each incoming operation against cached `DocumentNode`s, and skips unnecessary parsing and validation if a match is found.

The cache's default size is 30MiB, which is usually sufficient unless the server processes a large number of unique operations.
</td>
</tr>
</tbody>
</table>

##### Middleware-specific `context` fields

The `context` object passed between Apollo Server resolvers automatically includes certain fields, depending on which [Node.js middleware](../integrations/middleware/) you're using:

| Middleware | Context fields |
|---|---|
| AWS Lambda | <code>{<br/>&nbsp;&nbsp;event: [`APIGatewayProxyEvent`](https://github.com/DefinitelyTyped/DefinitelyTyped/blob/50adc95acf873e714256074311353232fcc1b5ed/types/aws-lambda/index.d.ts#L78-L92),<br/>&nbsp;&nbsp;context: [`LambdaContext`](https://github.com/DefinitelyTyped/DefinitelyTyped/blob/50adc95acf873e714256074311353232fcc1b5ed/types/aws-lambda/index.d.ts#L510-L534)<br/>}</code> |
| Azure Functions  | <code>{<br/>&nbsp;&nbsp;request: [`HttpRequest`](https://github.com/Azure/azure-functions-nodejs-worker/blob/ba8402bd3e86344e68cb06f65f9740b5d05a9700/types/public/Interfaces.d.ts#L73-L108),<br/>&nbsp;&nbsp;context: [`Context`](https://github.com/Azure/azure-functions-nodejs-worker/blob/ba8402bd3e86344e68cb06f65f9740b5d05a9700/types/public/Interfaces.d.ts#L18-L69)<br/>}</code> |
| Cloudflare  | <code>{ req: [`Request`](https://github.com/apollographql/apollo-server/blob/04fe6aa1314ca84de26b4dc26e9b29dda16b81bc/packages/apollo-server-env/src/fetch.d.ts#L37-L45) }</code> |
| Express | <code>{<br/>&nbsp;&nbsp;req: [`express.Request`](https://github.com/DefinitelyTyped/DefinitelyTyped/blob/50adc95acf873e714256074311353232fcc1b5ed/types/express-serve-static-core/index.d.ts),<br/>&nbsp;&nbsp;res: [`express.Response`](https://github.com/DefinitelyTyped/DefinitelyTyped/blob/50adc95acf873e714256074311353232fcc1b5ed/types/express-serve-static-core/index.d.ts#L490-L861)<br/>}</code> |
| Fastify  | <code>{<br/>&nbsp;&nbsp;request: [`FastifyRequest`](https://github.com/fastify/fastify/blob/1d4dcf2bcde46256c72e96c2cafc843a461c721e/types/request.d.ts#L15),<br/>&nbsp;&nbsp;reply: [`FastifyReply`](https://github.com/fastify/fastify/blob/1d4dcf2bcde46256c72e96c2cafc843a461c721e/types/reply.d.ts#L10)</br>}</code> |
| Google Cloud Functions  | <code>{ req: [`Request`](https://github.com/DefinitelyTyped/DefinitelyTyped/blob/50adc95acf873e714256074311353232fcc1b5ed/types/express-serve-static-core/index.d.ts), res: [`Response`](https://github.com/DefinitelyTyped/DefinitelyTyped/blob/50adc95acf873e714256074311353232fcc1b5ed/types/express-serve-static-core/index.d.ts#L490-L861) }</code> |
| hapi  | <code>{<br/>&nbsp;&nbsp;request: [`hapi.Request`](https://github.com/DefinitelyTyped/DefinitelyTyped/blob/50adc95acf873e714256074311353232fcc1b5ed/types/hapi/index.d.ts#L396-L605),<br/>&nbsp;&nbsp;h: [`hapi.ResponseToolkit`](https://github.com/DefinitelyTyped/DefinitelyTyped/blob/50adc95acf873e714256074311353232fcc1b5ed/types/hapi/index.d.ts#L979-L1100)<br/>}</code> |
| Koa | <code>{ ctx: [`Koa.Context`](https://github.com/DefinitelyTyped/DefinitelyTyped/blob/50adc95acf873e714256074311353232fcc1b5ed/types/koa/index.d.ts#L724-L731) }</code> |
| Micro | <code>{ req: [`MicroRequest`](https://github.com/apollographql/apollo-server/blob/c356bcf3f2864b8d2fcca0add455071e0606ef46/packages/apollo-server-micro/src/types.ts#L3-L5), res: [`ServerResponse`](https://github.com/DefinitelyTyped/DefinitelyTyped/blob/50adc95acf873e714256074311353232fcc1b5ed/types/node/v10/http.d.ts#L145-L158) }</code> |

##### Subscription configuration fields

Apollo Server supports the following fields of an object you provide to the [`subscriptions`](#subscriptions) option of the `ApolloServer` constructor:

<table class="field-table">
  <thead>
    <tr>
      <th>Name /<br/>Type</th>
      <th>Description</th>
    </tr>
  </thead>

<tbody>

<tr class="required">
<td>

###### `path`

`String`
</td>
<td>

**Required.** The URL for the server's subscription-specific endpoint.
</td>
</tr>


<tr>
<td>

###### `keepAlive`

`Number`
</td>
<td>

The frequency with which the subscription endpoint should send keep-alive messages to open client connections, in milliseconds, if any.

If this value isn't provided, the subscription endpoint doesn't send keep-alive messages.
</td>
</tr>


<tr>
<td>

###### `onConnect`

`Function`
</td>

<td>

A lifecycle hook that's called whenever a subscription connection is initiated by a client. [See an example](../data/subscriptions/#authentication-over-websocket)
</td>
</tr>


<tr>
<td>

###### `onDisconnect`

`Function`
</td>

<td>

A lifecycle hook that's called whenever a subscription connection is terminated by a client.
</td>
</tr>


</tbody>
</table>

#### `listen`

> This method is provided only by the `apollo-server` package. If you're integrating with Node.js middleware via a different package (such as `apollo-server-express`), instead see [`applyMiddleware`](#applymiddleware).

Instructs Apollo Server to begin listening for incoming requests:

```js
server.listen({
  port: 4001,
});
```

Takes an `options` object as a parameter, which is passed to the `listen` method of `http.Server`. Supported options are listed in the [documentation for `net.Server.listen`](https://nodejs.org/api/net.html#net_server_listen_options_callback).

Returns a `Promise` that resolves to an object containing the following properties:

<table class="field-table">
  <thead>
    <tr>
      <th>Name /<br/>Type</th>
      <th>Description</th>
    </tr>
  </thead>

<tbody>
<tr>
<td>

###### `url`

`String`
</td>
<td>

The URL that the server is listening on.
</td>
</tr>


<tr>
<td>

###### `server`

[`http.Server`](https://nodejs.org/api/http.html#http_class_http_server)
</td>
<td>

The server instance that's listening at `url`.
</td>
</tr>


<tr>
<td>

###### `subscriptionsPath`

`String`
</td>
<td>

The path of the server's subscriptions endpoint.
</td>
</tr>


<tr>
<td>

###### `subscriptionsUrl`

`String`
</td>
<td>

The full URL of the server's subscriptions endpoint.
</td>
</tr>
</tbody>
</table>

#### `applyMiddleware`

Connects Apollo Server to the HTTP framework of a Node.js middleware library, such as hapi or express.

You call this method instead of [`listen`](#listen) if you're using an `apollo-server-{integration}` package.

Takes an `options` object as a parameter. Supported fields of this object are described below.

##### Example

```js
const express = require('express');
const { ApolloServer } = require('apollo-server-express');
const { typeDefs, resolvers } = require('./schema');

const server = new ApolloServer({
  typeDefs,
  resolvers,
});

const app = express();

// Additional middleware can be mounted at this point to run before Apollo.
app.use('*', jwtCheck, requireAuth, checkScope);

// Mount Apollo middleware here.
server.applyMiddleware({ app, path: '/specialUrl' });
```

##### Options

<table class="field-table">
  <thead>
    <tr>
      <th>Name /<br/>Type</th>
      <th>Description</th>
    </tr>
  </thead>

<tbody>
<tr class="required">
<td>

###### `app`

`HttpServer`
</td>
<td>

**Required.** The server middleware instance to integrate with Apollo Server.
</td>
</tr>


<tr>
<td>

###### `path`

`String`
</td>
<td>

The path for Apollo Server to listen on.

The default value is `/graphql`.
</td>
</tr>

<<<<<<< HEAD
*  `tracesEndpointUrl`: string
=======
>>>>>>> fc4c0a8c

<tr>
<td>

<<<<<<< HEAD
   > In Apollo Server 2, this was `endpointUrl`.

*  `requestAgent`: `http.Agent | https.Agent | false`
=======
###### `cors`
>>>>>>> fc4c0a8c

`Object` or `Boolean`
</td>
<td>

Middleware-specific configuration options for CORS. See available options for your middleware: [express](https://github.com/expressjs/cors#cors) | [hapi](https://hapi.dev/api/?v=20.0.0#-routeoptionscors) | [koa](https://github.com/koajs/cors/)

Provide `false` to remove CORS middleware entirely, or `true` to use your middleware's default configuration.

The default value is `true`.
</td>
</tr>


<tr>
<td>

###### `bodyParserConfig`

`Object` or `Boolean`
</td>
<td>

Middleware-specific configuration options for body parsing. See available options for your middleware: [express](https://github.com/expressjs/body-parser#body-parser) | [koa](https://github.com/koajs/bodyparser)

Provide `false` to remove body parsing middleware entirely, or `true` to use your middleware's default configuration.

The default value is `true`.
</td>
</tr>

</tbody>
</table>

#### `getMiddleware`

Returns an array of the middlewares that together form a complete instance of Apollo Server. Includes middleware for HTTP body parsing, GraphQL Playground, file uploads, and subscriptions.

Unlike [`applyMiddleware`](#applymiddleware), `getMiddleware` does _not_ automatically apply Apollo Server middlewares to your application. Instead, this method enables you to apply or omit individual middlewares according to your use case. For an Express or Koa application, you can apply a particular middleware by calling `app.use`.

The `getMiddleware` method takes the same options as [`applyMiddleware`](#applymiddleware), **except** the `app` option.

## `gql`

A [template literal tag](https://developer.mozilla.org/en-US/docs/Web/JavaScript/Reference/Template_literals#Tagged_templates) for wrapping GraphQL strings, such as schema definitions:

```js
const { gql } = require('apollo-server');

const typeDefs = gql`
  type Author {
    name
  }
`;
```

This converts GraphQL strings into the format that Apollo libraries expect when working with operations and schemas. It also helps tools identify when a string contains GraphQL language (such as to enable syntax highlighting).


## `makeExecutableSchema`

Builds a schema from provided type definitions and resolvers.

The [`ApolloServer` constructor](#constructor) automatically calls this method using the `typeDefs` and `resolvers` options you provide, so in most cases you don't need to call it yourself.

This method is defined in the `graphql-tools` library and is re-exported from `apollo-server` as a convenience. [See its documentation here.](./graphql-tools/#makeexecutableschemaoptions)

<<<<<<< HEAD
*  `graphVariant`: String
=======
## `addMockFunctionsToSchema`

The `addMockFunctionsToSchema` method is re-exported from `apollo-server` as a convenience.

Given an instance of a `GraphQLSchema` and a `mock` object, modifies the schema (in place) to return mock data for any valid query that is sent to the server.

If preserveResolvers is set to true, existing resolve functions will not be overwritten to provide mock data. This can be used to mock some parts of the server and not others.
>>>>>>> fc4c0a8c

### Parameters

* `options`: <`Object`>

  * `schema`: <`GraphQLSchema`> _(required)_

    Pass an executable schema (`GraphQLSchema`) to be mocked.

  * `mocks`: <`Object`>

    Should be a map of types to mock resolver functions, e.g.:

    ```js
    {
      Type: () => true,
    }
    ```

    When `mocks` is not defined, the default scalar types (e.g. `Int`, `Float`, `String`, etc.) will be mocked.

  * `preserveResolvers`: <`Boolean`>

    When `true`, resolvers which were already defined will not be over-written with the mock resolver functions specified with `mocks`.

### Usage

```js
const { addMockFunctionsToSchema } = require('apollo-server');

// We'll make an assumption that an executable schema
// is already available from the `./schema` file.
const executableSchema = require('./schema');

addMockFunctionsToSchema({
  schema: executableSchema,
  mocks: {
    // Mocks the `Int` scalar type to always return `12345`.
    Int: () => 12345,

    // Mocks the `Movies` type to always return 'Titanic'.
    Movies: () => 'Titanic',
  },
  preserveResolvers: false,
});
```

## `graphql-tools` exports

The `graphql-tools` library provides helpful functions (such as [`makeExecutableSchema`](#makeexecutableschema) above) for creating and manipulating GraphQL schemas. Apollo Server uses many of these functions internally, and it re-exports all of them to support advanced use cases.

Apollo Server uses `graphql-tools` version 4. For documentation of version 4 functions, see [graphql-tools](./graphql-tools).

> For documentation of the _latest_ version of `graphql-tools`, see the [official `graphql-tools` documentation](https://www.graphql-tools.com/docs/introduction).<|MERGE_RESOLUTION|>--- conflicted
+++ resolved
@@ -116,12 +116,8 @@
 
 ###### `schemaDirectives`
 
-<<<<<<< HEAD
-  An executable GraphQL schema that will override the `typeDefs` and `resolvers` provided.
-=======
 `Object`
 </td>
->>>>>>> fc4c0a8c
 
 <td>
 
@@ -201,11 +197,7 @@
 <tr>
 <td>
 
-<<<<<<< HEAD
-  * `cors`: <`Object` | `boolean`> ([express](https://github.com/expressjs/cors#cors), [hapi](https://hapi.dev/api/?v=18.3.2#route.options.cors), [koa](https://github.com/koajs/cors/))
-=======
 ###### `validationRules`
->>>>>>> fc4c0a8c
 
 `Object`
 </td>
@@ -238,12 +230,8 @@
 </tr>
 
 
-<<<<<<< HEAD
-Similar to the `applyMiddleware` method above, though rather than applying the composition of the various Apollo Server middlewares which comprise a full-featured Apollo Server deployment (e.g. middleware for HTTP body parsing, GraphQL Playground and subscriptions) the `getMiddleware` simply returns the middleware.
-=======
-<tr>
-<td>
->>>>>>> fc4c0a8c
+<tr>
+<td>
 
 ###### `cacheControl`
 
@@ -724,21 +712,11 @@
 </td>
 </tr>
 
-<<<<<<< HEAD
-*  `tracesEndpointUrl`: string
-=======
->>>>>>> fc4c0a8c
-
-<tr>
-<td>
-
-<<<<<<< HEAD
-   > In Apollo Server 2, this was `endpointUrl`.
-
-*  `requestAgent`: `http.Agent | https.Agent | false`
-=======
+
+<tr>
+<td>
+
 ###### `cors`
->>>>>>> fc4c0a8c
 
 `Object` or `Boolean`
 </td>
@@ -806,9 +784,6 @@
 
 This method is defined in the `graphql-tools` library and is re-exported from `apollo-server` as a convenience. [See its documentation here.](./graphql-tools/#makeexecutableschemaoptions)
 
-<<<<<<< HEAD
-*  `graphVariant`: String
-=======
 ## `addMockFunctionsToSchema`
 
 The `addMockFunctionsToSchema` method is re-exported from `apollo-server` as a convenience.
@@ -816,7 +791,6 @@
 Given an instance of a `GraphQLSchema` and a `mock` object, modifies the schema (in place) to return mock data for any valid query that is sent to the server.
 
 If preserveResolvers is set to true, existing resolve functions will not be overwritten to provide mock data. This can be used to mock some parts of the server and not others.
->>>>>>> fc4c0a8c
 
 ### Parameters
 
