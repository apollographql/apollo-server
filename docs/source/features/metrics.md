--- conflicted
+++ resolved
@@ -30,9 +30,6 @@
   typeDefs,
   resolvers,
   engine: {
-<<<<<<< HEAD
-    apiKey: "YOUR API KEY HERE",
-=======
     // The Graph Manager API key
     apiKey: "YOUR_API_KEY_HERE",
 
@@ -40,7 +37,6 @@
     // For more information on schema tags/variants, see
     // https://www.apollographql.com/docs/platform/schema-registry/#associating-metrics-with-a-variant
     schemaTag: 'development',
->>>>>>> 023b99e0
   }
 });
 
@@ -61,7 +57,6 @@
 ENGINE_API_KEY=YOUR_API_KEY ENGINE_SCHEMA_TAG=development node start-server.js
 ```
 
-<<<<<<< HEAD
 ### Debugging
 
 You can set the [`debugPrintReports` option](https://github.com/apollographql/apollo-server/blob/master/packages/apollo-engine-reporting/src/agent.ts#L429-L433) in the `engine` section of the Apollo Server constructor to see debug output regarding trace transmission.  For example:
@@ -78,14 +73,11 @@
 });
 ```
 
-### Client awareness
-=======
 ### Identifying distinct clients
 
 Graph Manager's [client awareness feature](https://www.apollographql.com/docs/platform/client-awareness) enables you to view metrics for distinct versions
 of your clients. To enable this, your clients need to include some or all of the following identifying information in the headers of GraphQL requests they
 send to Apollo Server:
->>>>>>> 023b99e0
 
 | Identifier | Header Name (default) | Example Value |
 |----|----|----|
