--- conflicted
+++ resolved
@@ -6,11 +6,8 @@
 
 > 📣 **Apollo Server 5 is generally available!**
 >
-<<<<<<< HEAD
-> Not much has changed since v4, the [update to the migration guide](./migration/#apollo-server-5) is a one minute read.
-=======
+> FIXME something like: Not much has changed since v4, the [update to the migration guide](./migration/#apollo-server-5) is a one minute read.
 > [See what's new](/apollo-server/migration/) or check out the [tutorial for migrating from Apollo Server 3](https://www.apollographql.com/tutorials/side-quest-as4?referrer=docs-content).
->>>>>>> 4f7d02d2
 >
 > Using Apollo Server 3? Be sure to follow the [full migration guide](./migration/) first. Docs for v3 are [available here](/apollo-server/v3/).
 
