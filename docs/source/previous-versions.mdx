---
title: Previous Versions of Apollo Server
---

## Apollo Server 5 is generally available

<<<<<<< HEAD
Apollo Server 5 is the latest version of Apollo Server and is [generally available](/resources/product-launch-stages#general-availability). Apollo Server 5 is ready for use in a production environment, and Apollo provides official support for this library. There is currently no planned end-of-life date.

// FIXME: add deprecation / EOL details for AS4 once they are decided on
=======
Apollo Server 4 is the latest version of Apollo Server and is [generally available](/graphos/reference/feature-launch-stages#general-availability). Apollo Server 4 is ready for use in a production environment, and Apollo provides official support for this library. There is currently no planned end-of-life date.
>>>>>>> 4f7d02d2

## Deprecated versions

Deprecated versions continue to receive security patches and updates to address major regressions until their end-of-life date. They typically do not receive new features and other kinds of bug fixes may or may not be backported to deprecated versions at Apollo's discretion.

There are currently no deprecated versions of Apollo Server.

> [Learn more about deprecation and end-of-life.](/graphos/reference/feature-launch-stages#apollo-feature-retirement-stages)

## End-of-life versions

Apollo no longer commits to providing any support for these versions. While you may still file issues about security concerns or significant regressions, Apollo may choose not to address them.

End-of-life versions will remain available in the npm registry and can still be installed and used in your projects. However, Apollo doesn't guarantee any further support for them, nor does Apollo recommend their use. Additionally, Apollo doesn't guarantee that GraphOS features will continue to work for packages beyond their end-of-life date.

<<<<<<< HEAD
### Apollo Server 4

// FIXME: plug in EOL date for AS4

[Apollo Server 4](/apollo-server/v4/) is deprecated and will transition to end-of-life on **TBD**. We encourage all Apollo Server 4 users to [**upgrade** to Apollo Server 5 now](./migration). The upgrade from v4 should take only a few minutes and require little to no changes.
=======
> [Learn more about deprecation and end-of-life.](/graphos/reference/feature-launch-stages#apollo-feature-retirement-stages)
>>>>>>> 4f7d02d2

### Apollo Server 3

[Apollo Server 3](/apollo-server/v3/) is end-of-life as of **October 22, 2024**. We encourage all Apollo Server 3 users to [**upgrade** to Apollo Server 4 now](./migration) as _soon as possible_.

Note that Apollo Server 2 and 3 were distributed in various npm packages (such as `apollo-server`, `apollo-server-core`, and `apollo-server-express`); Apollo Server 4 combines these packages into a single new [`@apollo/server` package](./migration/#the-new-apolloserver-package).

### Apollo Server 2

[Apollo Server 2](/apollo-server/v2/) is end-of-life as of **October 22, 2023**. We encourage all users of Apollo Server 2 to **upgrade** to Apollo Server 4 as _soon as possible_, first by following the [v3 migration guide](/apollo-server/v3/migration) and then following the [v4 migration guide](./migration).

Note that Apollo Server 2 and 3 were distributed in various npm packages (such as `apollo-server`, `apollo-server-core`, and `apollo-server-express`); Apollo Server 4 combines these packages into a single new [`@apollo/server` package](./migration/#the-new-apolloserver-package).

Depending on which Apollo Server features you use, the upgrade process might require several changes to your server. The most straightforward upgrade path is to first upgrade from Apollo Server 2 to 3, then once everything works, continue upgrading from Apollo Server 3 to 4.

### Apollo Server 1

Apollo Server 1 was a significantly different project and has been considered end-of-life since 2018.<|MERGE_RESOLUTION|>--- conflicted
+++ resolved
@@ -4,13 +4,9 @@
 
 ## Apollo Server 5 is generally available
 
-<<<<<<< HEAD
-Apollo Server 5 is the latest version of Apollo Server and is [generally available](/resources/product-launch-stages#general-availability). Apollo Server 5 is ready for use in a production environment, and Apollo provides official support for this library. There is currently no planned end-of-life date.
+Apollo Server 5 is the latest version of Apollo Server and is [generally available](/graphos/reference/feature-launch-stages#general-availability). Apollo Server 5 is ready for use in a production environment, and Apollo provides official support for this library. There is currently no planned end-of-life date.
 
 // FIXME: add deprecation / EOL details for AS4 once they are decided on
-=======
-Apollo Server 4 is the latest version of Apollo Server and is [generally available](/graphos/reference/feature-launch-stages#general-availability). Apollo Server 4 is ready for use in a production environment, and Apollo provides official support for this library. There is currently no planned end-of-life date.
->>>>>>> 4f7d02d2
 
 ## Deprecated versions
 
@@ -26,15 +22,13 @@
 
 End-of-life versions will remain available in the npm registry and can still be installed and used in your projects. However, Apollo doesn't guarantee any further support for them, nor does Apollo recommend their use. Additionally, Apollo doesn't guarantee that GraphOS features will continue to work for packages beyond their end-of-life date.
 
-<<<<<<< HEAD
+> [Learn more about deprecation and end-of-life.](/graphos/reference/feature-launch-stages#apollo-feature-retirement-stages)
+
 ### Apollo Server 4
 
 // FIXME: plug in EOL date for AS4
 
 [Apollo Server 4](/apollo-server/v4/) is deprecated and will transition to end-of-life on **TBD**. We encourage all Apollo Server 4 users to [**upgrade** to Apollo Server 5 now](./migration). The upgrade from v4 should take only a few minutes and require little to no changes.
-=======
-> [Learn more about deprecation and end-of-life.](/graphos/reference/feature-launch-stages#apollo-feature-retirement-stages)
->>>>>>> 4f7d02d2
 
 ### Apollo Server 3
 
