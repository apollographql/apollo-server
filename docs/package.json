--- conflicted
+++ resolved
@@ -3,17 +3,12 @@
   "version": "0.0.0",
   "private": true,
   "hexo": {
-    "version": "3.5.0"
+    "version": "3.6.0"
   },
   "dependencies": {
     "handlebars": "^4.0.5",
-<<<<<<< HEAD
-    "hexo": "3.5.0",
+    "hexo": "3.6.0",
     "hexo-generator-archive": "0.1.5",
-=======
-    "hexo": "3.6.0",
-    "hexo-generator-archive": "^0.1.2",
->>>>>>> af673d80
     "hexo-generator-category": "^0.1.2",
     "hexo-generator-index": "0.2.1",
     "hexo-generator-tag": "0.2.0",
