--- conflicted
+++ resolved
@@ -68,36 +68,7 @@
     // that would let us write >v18-specific code.
     {
       matchPackageNames: ["@types/node"],
-<<<<<<< HEAD
       allowedVersions: "18.x"
-=======
-      allowedVersions: "14.x"
-    },
-    // lru-cache@8 drops support for node v14. We can take this when we drop node v14 support.
-    {
-      matchPackageNames: ["lru-cache"],
-      allowedVersions: "7.x"
-    },
-    // @apollo/utils@3 drop support for node v14. We can take this when we drop node v14 support.
-    {
-      matchPackageNames: ["/^@apollo/utils/"],
-      allowedVersions: "2.x"
-    },
-    // @graphql-codegen@4 drops support for node v14. We can take this when we drop node v14 support.
-    {
-      matchPackageNames: ["/^@graphql-codegen/"],
-      allowedVersions: "3.x"
-    },
-    // @graphql-tools/mock@8 drops support for node v14. We can take this when we drop node v14 support.
-    {
-      matchPackageNames: ["@graphql-tools/mock"],
-      allowedVersions: "8.x"
-    },
-    // @graphql-tools/schema@9 drops support for node v14. We can take this when we drop node v14 support.
-    {
-      matchPackageNames: ["@graphql-tools/schema"],
-      allowedVersions: "9.x"
->>>>>>> 4f7d02d2
     },
     // @typescript-eslint@6 drops support for node v14. We can take this when we drop node v14 support.
     {
