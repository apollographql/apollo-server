# Changelog

The version headers in this history reflect the versions of Apollo Server itself.  Versions of other packages (e.g. which are not actual HTTP integrations; packages not prefixed with `apollo-server`) may use different versions.  For more details, check the publish commit for that version in the Git history.

<<<<<<< HEAD
- `apollo-gateway`: Pass `context` through to the `graphql` command in `LocalGraphQLDatasource` `process` method [PR #2821](https://github.com/apollographql/apollo-server/pull/2821)
- `apollo-engine-reporting`: Set `forbiddenOperation` and `registeredOperation` later in the request lifecycle [PR #2828](https://github.com/apollographql/apollo-server/pull/2828)
- `apollo-server-express`: Use the Express `send` method, rather than calling `net.Socket.prototype.end`. [PR #2842](https://github.com/apollographql/apollo-server/pull/2842)
=======
### vNEXT

> The changes noted within this `vNEXT` section have not been released yet.  New PRs and commits which introduce changes should include an entry in this `vNEXT` section as part of their development.  When a release is being prepared, a new header will be (manually) created below and the the appropriate changes within that release will be moved into the new section.

 - `@apollo/federation`: Add support for "value types", which are type definitions which live on multiple services' types, inputs, unions or interfaces.  These common types must be identical by name, kind and field across all services. [PR #3063](https://github.com/apollographql/apollo-server/pull/3063)

### v2.7.2

> [See complete versioning details.](https://github.com/apollographql/apollo-server/commit/d0b33f20ba4731c071d6fd8cfaeca1a1f3d83e4b)

- `apollo-engine-reporting`: Fix reporting errors from backend. (The support for federated metrics introduced in v2.7.0 did not properly handle GraphQL errors from the backend; all users of federated metrics should upgrade to this version.) [PR #3056](https://github.com/apollographql/apollo-server/pull/3056) [Issue #3052](https://github.com/apollographql/apollo-server/issues/3052)
- `apollo-engine-reporting`: Clean up `SIGINT` and `SIGTERM` handlers when `EngineReportingAgent` is stopped; fixes 'Possible EventEmitter memory leak detected' log. [PR #3090](https://github.com/apollographql/apollo-server/pull/3090)

### v2.7.1

> [See complete versioning details.](https://github.com/apollographql/apollo-server/commit/2f87e4af9a6f1e3c8f4c51b4f77860bd3150c8c6)

- `apollo-engine-reporting`: If an error is thrown by a custom variable transform function passed into the reporting option `sendVariableValues: { transform: ... }`, all variable values will be replaced with the string `[PREDICATE_FUNCTION_ERROR]`.
- `apollo-server-express`: Typing fix for the `connection` property, which was missing from the `ExpressContext` interface.  [PR #2959](https://github.com/apollographql/apollo-server/pull/2959)
- `@apollo/gateway`: Ensure execution of correct document within multi-operation documents by including the `operationName` in the cache key used when caching query plans used in federated execution. [PR #3084](https://github.com/apollographql/apollo-server/pull/3084)

### v2.7.0

> [See complete versioning details.](https://github.com/apollographql/apollo-server/commit/1d44f3d4756d43123eb01bf293e65f4a3c2e64c8)

- `apollo-server-core`, `@apollo/gateway`: **Introduced managed federation support**.  For more information on managed federation, see [the blog post](https://blog.apollographql.com/announcing-managed-federation-265c9f0bc88e) or jump to the [documentation for managed federation](https://www.apollographql.com/docs/platform/federation/).
- `@apollo/gateway@0.7.1`: Don't print a warning about an unspecified "graph variant" (previously, and in many ways still, known as "schema tag") every few seconds.  We do highly recommend specifying one when using the Apollo Platform features though! [PR #3043](https://github.com/apollographql/apollo-server/pull/3043)
- `apollo-engine-reporting`: **Behavior change**: If the error returned from the `engine.rewriteError` hook has an `extensions` property, that property will be used instead of the original error's extensions. Document that changes to most other `GraphQLError` fields by `engine.rewriteError` are ignored. [PR #2932](https://github.com/apollographql/apollo-server/pull/2932)
- `apollo-engine-reporting`: **Behavior change**: The `engine.maskErrorDetails` option, deprecated by `engine.rewriteError` in v2.5.0, now behaves a bit more like the new option: while all error messages will be redacted, they will still show up on the appropriate nodes in a trace. [PR #2932](https://github.com/apollographql/apollo-server/pull/2932)
- `apollo-engine-reporting`: **Behavior change**: By default, send no GraphQL variable values to Apollo's servers instead of sending all variable values. Adding the new EngineReportingOption `sendVariableValues` to send some or all variable values, possibly after transforming them. This replaces the `privateVariables` option, which is now deprecated. [PR #2931](https://github.com/apollographql/apollo-server/pull/2931)

  To maintain the previous behavior of transmitting **all** GraphQL variable values, unfiltered, to Apollo Engine, configure `engine`.`sendVariableValues` as follows:

  ```js
  engine: {
    sendVariableValues: { all: true }
  }
  ```
- `apollo-engine-reporting`: **Behavior change**: By default, send no GraphQL request headers and values to Apollo's servers instead of sending all. Adding the new EngineReportingOption `sendHeaders` to send some or all header values. This replaces the `privateHeaders` option, which is now deprecated. [PR #2931](https://github.com/apollographql/apollo-server/pull/2931)
   
   To maintain the previous behavior of transmitting  **all** GraphQL request headers and values, configure `engine`.`sendHeaders` as following:
     ```js
     engine: {
       sendHeaders: { all: true }
     }
     ```
- `graphql-playground`: Update to resolve incorrect background color on tabs when using the `light` theme. [PR #2989](https://github.com/apollographql/apollo-server/pull/2989) [Issue #2979](https://github.com/apollographql/apollo-server/issues/2979)
- `graphql-playground`: Fix "Query Planner" and "Tracing" panels which were off the edge of the viewport.
- `apollo-server-plugin-base`: Fix `GraphQLRequestListener` type definitions to allow `return void`. [PR #2368](https://github.com/apollographql/apollo-server/pull/2368)

### v2.6.7

> [See complete versioning details.](https://github.com/apollographql/apollo-server/commit/183de5f112324def375a45c239955e1bf1608fae)

- `apollo-server-core`: Guard against undefined property access in `isDirectiveDefined` which resulted in "Cannot read property 'some' of undefined" error. [PR #2924](https://github.com/apollographql/apollo-server/pull/2924) [Issue #2921](https://github.com/apollographql/apollo-server/issues/2921)

### v2.6.6

> [See complete versioning details.](https://github.com/apollographql/apollo-server/commit/26db63cbd5adf54b07a5b67c0e0fbff8e61c79aa)

- `apollo-server-core`: Avoid duplicate `cacheControl` directives being added via `isDirectiveDefined`, re-landing the implementation reverted in v2.6.1 which first surfaced in v2.6.0. [PR #2762](https://github.com/apollographql/apollo-server/pull/2762) [Reversion PR #2754](https://github.com/apollographql/apollo-server/pull/2754) [Original PR #2428](https://github.com/apollographql/apollo-server/pull/2428)
- `apollo-server-testing`: Add TypeScript types for `apollo-server-testing` client. [PR #2871](https://github.com/apollographql/apollo-server/pull/2871)
- `apollo-server-plugin-response-cache`: Fix undefined property access attempt which occurred when an incomplete operation was received. [PR #2792](https://github.com/apollographql/apollo-server/pull/2792) [Issue #2745](https://github.com/apollographql/apollo-server/issues/2745)

### v2.6.5

> [See complete versioning details.](https://github.com/apollographql/apollo-server/commit/a2b2a0d8f013826d08433129a69834035e04f1d5)

- `apollo-engine-reporting`: Simplify the technique for capturing `operationName`. [PR #2899](https://github.com/apollographql/apollo-server/pull/2899)
- `apollo-server-core`: Fix regression in 2.6.0 which caused `engine: false` not to disable Engine when the `ENGINE_API_KEY` environment variable was set. [PR #2850](https://github.com/apollographql/apollo-server/pull/2850)
- `@apollo/federation`: Introduced a `README.md`. [PR #2883](https://github.com/apollographql/apollo-server/pull/2883)
- `@apollo/gateway`: Introduced a `README.md`. [PR #2883](https://github.com/apollographql/apollo-server/pull/2883)

### v2.6.4

> [See complete versioning details.](https://github.com/apollographql/apollo-server/commit/596e2f20e090d2f860d238058118d860a72b3be4)

- `@apollo/gateway`: Pass `context` through to the `graphql` command in `LocalGraphQLDatasource`'s `process` method. [PR #2821](https://github.com/apollographql/apollo-server/pull/2821)
- `@apollo/gateway`: Fix gateway not sending needed variables for subqueries not at the root level. [PR #2867](https://github.com/apollographql/apollo-server/pull/2867)
- `@apollo/federation`: Allow matching enums/scalars in separate services and validate that enums have matching values. [PR #2829](https://github.com/apollographql/apollo-server/pull/2829).
- `@apollo/federation`: Strip `@external` fields from interface extensions. [PR #2848](https://github.com/apollographql/apollo-server/pull/2848)
- `@apollo/federation`: Add support for list type keys in federation. [PR #2841](https://github.com/apollographql/apollo-server/pull/2841)
- `@apollo/federation`: Deduplicate variable definitions for sub-queries. [PR #2840](https://github.com/apollographql/apollo-server/pull/2840)

### v2.6.3

> [See complete versioning details.](https://github.com/apollographql/apollo-server/commit/bdf634d4884774fa81fb22475aa4bd8178025762)

- `apollo-engine-reporting`: Set `forbiddenOperation` and `registeredOperation` later in the request lifecycle. [PR #2828](https://github.com/apollographql/apollo-server/pull/2828)
- `apollo-server-core`: Add `queryHash` to `GraphQLExecutor` for federation. [PR #2822](https://github.com/apollographql/apollo-server/pull/2822)
- `@apollo/federation`: Preserve descriptions from SDL of federated services. [PR #2830](https://github.com/apollographql/apollo-server/pull/2830)
>>>>>>> cca20d96

### v2.6.2

- `apollo-engine-reporting-protobuf`: Update protobuf to include `forbiddenOperations` and `registeredOperations`. [PR #2768](https://github.com/apollographql/apollo-server/pull/2768)
- `apollo-server-core`: Add `forbiddenOperation` and `registeredOperation` to `GraphQLRequestMetrics` type. [PR #2768](https://github.com/apollographql/apollo-server/pull/2768)
- `apollo-engine-reporting`: Set `forbiddenOperation` and `registeredOperation` on trace if the field is true on `requestContext.metrics`. [PR #2768](https://github.com/apollographql/apollo-server/pull/2768)
- `apollo-server-lambda`: Remove `Object.fromEntries` usage. [PR #2787](https://github.com/apollographql/apollo-server/pull/2787)

### v2.6.1

- Revert: Don't add `cacheControl` directive if one has already been defined. Presently, although the TypeScript don't suggest it, passing a `String` as `typeDefs` to `ApolloServer` is supported and this would be a breaking change for non-TypeScript users. [PR #2428](https://github.com/apollographql/apollo-server/pull/2428)

### v2.6.0

- `apollo-server-core`: Introduce new `didEncounterErrors` life-cycle hook which has access to unformatted `errors` property on the `requestContext`, which is the first positional parameter that this new request life-cycle receives.  [PR #2719](https://github.com/apollographql/apollo-server/pull/2719)
- `apollo-server-core`: Allow request pipeline life-cycle hooks (i.e. plugins) to modify the response's `http.status` code (an integer) in the event of an error.  When combined with the new `didEncounterErrors` life-cycle hook (see above), this will allow modifying the HTTP status code in the event of an error.  [PR #2714](https://github.com/apollographql/apollo-server/pull/2714)
- `apollo-server-lambda`: Set `callbackWaitsForEmptyEventLoop` to `false` for `OPTIONS` requests to return as soon as the `callback` is triggered instead of waiting for the event loop to empty. [PR #2638](https://github.com/apollographql/apollo-server/pull/2638)
- `apollo-server`: Support `onHealthCheck` in the `ApolloServer` constructor in the same way as `cors` is supported.  This contrasts with the `-express`, `-hapi`, etc. variations which accept this parameter via their `applyMiddleware` methods and will remain as-is.  [PR #2672](https://github.com/apollographql/apollo-server/pull/2672)
- core: Expose SHA-512 hex hash digest of the Engine API key to plugins, when available, as `engine.apiKeyHash`. [PR #2685](https://github.com/apollographql/apollo-server/pull/2685) [PR #2736](https://github.com/apollographql/apollo-server/pull/2736)
- `apollo-datasource-rest`: If another `Content-type` is already set on the response, don't overwrite it with `application/json`, allowing the user's initial `Content-type` to prevail. [PR #2520](https://github.com/apollographql/apollo-server/issues/2035)
- Don't add `cacheControl` directive if one has already been defined. [PR #2428](https://github.com/apollographql/apollo-server/pull/2428)
- `apollo-cache-control`: Do not respond with `Cache-control` headers if the HTTP response contains `errors`. [PR #2715](https://github.com/apollographql/apollo-server/pull/2715)
- `apollo-server-core`: Skip loading `util.promisify` polyfill in Node.js engines >= 8.0 [PR #2278](https://github.com/apollographql/apollo-server/pull/2278)
- `apollo-server-core`: Lazy load `subscriptions-transport-ws` in core [PR #2278](https://github.com/apollographql/apollo-server/pull/2278)
- `apollo-server-cache-redis`: **BREAKING FOR USERS OF `apollo-server-cache-redis`** (This is a package that must be updated separately but shares the same `CHANGELOG.md` with Apollo Server itself.)  A new **major** version of this package has been published and updated to support Redis Standalone, Cluster and Sentinel modes.  This is a breaking change since it is now based on [`ioredis`](https://github.com/luin/ioredis) instead of [`node_redis`](https://github.com/NodeRedis/node_redis).  Although this update is compatible with the most common uses of `apollo-server-cache-redis`, please check the [options supported by `ioredis`](https://github.com/luin/ioredis/blob/master/API.md#new-redisport-host-options) while updating to this version.  The constructor options are passed directly from `RedisCache` to the new Redis adapter.  The pre-1.0 versions should continue to work with Apollo Server without modification. [PR #1770](https://github.com/apollographql/apollo-server/pull/1770)

### v2.5.1

- Upgrade GraphQL Playground to the latest upstream release.  This release also includes a new "Query Plan" panel for displaying the query planning results when running the Apollo Gateway.

### v2.5.0

#### New

- New plugin package `apollo-server-plugin-response-cache` implementing a full query response cache based on `apollo-cache-control` hints. The implementation added a few hooks and context fields; see the PR for details. There is a slight change to `cacheControl` object: previously, `cacheControl.stripFormattedExtensions` defaulted to false if you did not provide a `cacheControl` option object, but defaulted to true if you provided (eg) `cacheControl: {defaultMaxAge: 10}`. Now `stripFormattedExtensions` defaults to false unless explicitly provided as `true`, or if you use the legacy boolean `cacheControl: true`. For more information, [read the documentation](https://www.apollographql.com/docs/apollo-server/features/caching).  [PR #2437](https://github.com/apollographql/apollo-server/pull/2437)
- Add `rewriteError` option to `EngineReportingOptions` (i.e. the `engine` property of the `ApolloServer` constructor).  When defined as a `function`, it will receive an `err` property as its first argument which can be used to manipulate (e.g. redaction) an error prior to sending it to Apollo Engine by modifying, e.g., its `message` property.  The error can also be suppressed from reporting entirely by returning an explicit `null` value.  For more information, [read the documentation](https://www.apollographql.com/docs/apollo-server/features/errors#for-apollo-engine-reporting) and the [`EngineReportingOptions` API reference](https://www.apollographql.com/docs/apollo-server/api/apollo-server#enginereportingoptions). `maskErrorDetails` is now deprecated. [PR #1639](https://github.com/apollographql/apollo-server/pull/1639)
- `apollo-server-azure-functions`: Support `@azure/functions` to enable Apollo Server [Typescript development in Azure Functions](https://azure.microsoft.com/en-us/blog/improving-the-typescript-support-in-azure-functions/). [PR #2487](https://github.com/apollographql/apollo-server/pull/2487)
- Allow `GraphQLRequestListener` callbacks in plugins to depend on `this`. [PR #2470](https://github.com/apollographql/apollo-server/pull/2470)
- `apollo-server-testing`: Add `variables` and `operationName` to `Query` and `Mutation` types. [PR #2307](https://github.com/apollographql/apollo-server/pull/2307) [Issue #2172](https://github.com/apollographql/apollo-server/issue/2172)

#### Bug fixes

- Add `cache-control: no-cache` header to both `PersistedQueryNotSupportedError` and `PersistedQueryNotFoundError` responses as these should never be cached. [PR #2452](https://github.com/apollographql/apollo-server/pull/2452)
- `apollo-datasource-rest`: Don't attempt to parse "204 No Content" responses as JSON. [PR #2446](https://github.com/apollographql/apollo-server/pull/2446)
- `apollo-server-express`: Fix Playground URL when Apollo Server is mounted inside of another Express app by utilizing `req.originalUrl`. [PR #2451](https://github.com/apollographql/apollo-server/pull/2451)
- `apollo-datasource-rest`: Correctly allow a TTL value of `0` to represent "not-cacheable". [PR #2588](https://github.com/apollographql/apollo-server/pull/2588)
- `apollo-datasource-rest`: Fix `Invalid argument` in IE11, when `this.headers` is `undefined`. [PR #2607](https://github.com/apollographql/apollo-server/pull/2607)

### v2.4.8

- No functional changes in this version.  The patch version has been bumped to fix the `README.md` displayed on the [npm package for `apollo-server`](https://npm.im/apollo-server) as a result of a broken publish.  Apologies for the additional noise!

### v2.4.7

- Fix typings which incorrectly included `cors` as part of the constructor options for `apollo-server-express` (it should be defined via `applyMiddleware`) but, conversely, inadvertently omitted the perfectly valid `cors` option from the `apollo-server` constructor (where `applyMiddleware` is not used/available). [PR #2373](https://github.com/apollographql/apollo-server/pull/2373) [Issue #1882](https://github.com/apollographql/apollo-server/issues/1882)

### v2.4.6

- Allow Node.js-like runtimes to identify as Node.js as well. [PR #2357](https://github.com/apollographql/apollo-server/pull/2357) [Issue #2356](https://github.com/apollographql/apollo-server/issue/2356)

### v2.4.5

- `apollo-server-express`: Export `ExpressContext` [PR #2352](https://github.com/apollographql/apollo-server/pull/2352)

### v2.4.4

- Fix typing for ContextFunction incorrectly requiring the context object the function produces to match the parameters of the function [PR #2350](https://github.com/apollographql/apollo-server/pull/2350)

### v2.4.3

- `apollo-server-lambda`: Fix typings which triggered "Module has no default export" errors. [PR #2230](https://github.com/apollographql/apollo-server/pull/2230)
- `apollo-server-koa`: Support OPTIONS requests [PR #2288](https://github.com/apollographql/apollo-server/pull/2288)
- Add `req` and `res` typings to the `ContextFunction` argument for apollo-server and apollo-server-express. Update `ContextFunction` return type to allow returning a value syncronously. [PR #2330](https://github.com/apollographql/apollo-server/pull/2330)
- Type the `formatError` function to accept an GraphQLError as an argument and return a GraphQLFormattedError [PR #2343](https://github.com/apollographql/apollo-server/pull/2343)

### v2.4.2

- `apollo-server-fastify` is now on Apollo Server and lives within the `apollo-server` repository.  This is being introduced in a _patch_ version, however it's a _major_ version bump from the last time `apollo-server-fastify` was published under `1.0.2`.  [PR #1971](https://github.com/apollostack/apollo-server/pull/1971)
- Move `apollo-graphql` package to the `apollo-tooling` repository [PR #2316](https://github.com/apollographql/apollo-server/pull/2316)

### v2.4.1

- Fix inaccurate total duration in apollo-tracing [PR #2298](https://github.com/apollographql/apollo-server/pull/2298)
- Avoid importing entire `crypto` dependency tree if not in Node.js. [PR #2304](https://github.com/apollographql/apollo-server/pull/2304)
- Allow passing `parseOptions` to `ApolloServerBase` constructor. [PR #2289](https://github.com/apollographql/apollo-server/pull/2289)
- Rename `azureFunctions.d.ts` to `azureFunctions.ts`. [PR #2287](https://github.com/apollographql/apollo-server/pull/2287)
- Require `apollo-engine-reporting` only if `EngineReportingAgent` used. [PR #2305](https://github.com/apollographql/apollo-server/pull/2305)

### v2.4.0

- Implement an in-memory cache store to save parsed and validated documents and provide performance benefits for repeat executions of the same document. [PR #2111](https://github.com/apollographql/apollo-server/pull/2111) (`>=2.4.0-alpha.0`)
- Fix: Serialize arrays as JSON on fetch in `RESTDataSource`. [PR #2219](https://github.com/apollographql/apollo-server/pull/2219)
- Fix: The `privateHeaders` configuration for `apollo-engine-reporting` now allows headers to be specified using any case and lower-cases them prior to comparison. [PR #2276](https://github.com/apollographql/apollo-server/pull/2276)
- Fix broken `apollo-server-azure-functions` TypeScript definitions. [PR #2287](https://github.com/apollographql/apollo-server/pull/2287)

### v2.3.3

- `apollo-server` (only): Stop double-invocation of `serverWillStart` life-cycle event.  (More specific integrations - e.g. Express, Koa, Hapi, etc. - were unaffected.) [PR #2239](https://github.com/apollographql/apollo-server/pull/2239)
- Avoid traversing `graphql-upload` module tree in run-time environments which aren't Node.js. [PR #2235](https://github.com/apollographql/apollo-server/pull/2235)

### v2.3.2

- Switch from `json-stable-stringify` to `fast-json-stable-stringify`. [PR #2065](https://github.com/apollographql/apollo-server/pull/2065)
- Fix cache hints of `maxAge: 0` to mean "uncachable". [#2197](https://github.com/apollographql/apollo-server/pull/2197)
- Apply `defaultMaxAge` to scalar fields on the root object. [#2210](https://github.com/apollographql/apollo-server/pull/2210)
- Don't write to the persisted query cache until execution will begin. [PR #2227](https://github.com/apollographql/apollo-server/pull/2227)

- `apollo-server-azure-functions`: Added Azure Functions documentation and deployment examples [PR #2131](https://github.com/apollographql/apollo-server/pull/2131),
[Issue #2092](https://github.com/apollographql/apollo-server/issues/2092)

### v2.3.1

- Provide types for `graphql-upload` in a location where they can be accessed by TypeScript consumers of `apollo-server` packages. [ccf935f9](https://github.com/apollographql/apollo-server/commit/ccf935f9) [Issue #2092](https://github.com/apollographql/apollo-server/issues/2092)

### v2.3.0

- **BREAKING FOR NODE.JS <= 8.5.0 ONLY**: To continue using Apollo Server 2.x in versions of Node.js prior to v8.5.0, file uploads must be disabled by setting `uploads: false` on the `ApolloServer` constructor options.  Without explicitly disabling file-uploads, the server will `throw` at launch (with instructions and a link to our documentation).

  This early deprecation is due to changes in the third-party `graphql-upload` package which Apollo Server utilizes to implement out-of-the-box file upload functionality.  While, in general, Apollo Server 2.x aims to support all Node.js versions which were under an LTS policy at the time of its release, we felt this required an exception.  By `throw`-ing when `uploads` is not explicitly set to `false`, we aim to make it clear immediately (rather than surprisingly) that this deprecation has taken effect.

  While Node.js 6.x is covered by a [Long Term Support agreement by the Node.js Foundation](https://github.com/nodejs/Release#release-schedule) until April 2019, there are substantial performance (e.g. [V8](https://v8.dev/) improvements) and language changes (e.g. "modern" ECMAScript support) offered by newer Node.js engines (e.g. 8.x, 10.x).  We encourage _all users_ of Apollo Server to update to newer LTS versions of Node.js prior to the "end-of-life" dates for their current server version.

  **We intend to drop support for Node.js 6.x in the next major version of Apollo Server.**

  For more information, see [PR #2054](https://github.com/apollographql/apollo-server/pull/2054) and [our documentation](https://www.apollographql.com/docs/apollo-server/v2/migration-file-uploads.html).

### v2.2.7

- `apollo-engine-reporting`: When multiple instances of `apollo-engine-reporting` are loaded (an uncommon edge case), ensure that `encodedTraces` are handled only once rather than once per loaded instance. [PR #2040](https://github.com/apollographql/apollo-server/pull/2040)

### v2.2.6

- `apollo-server-micro`: Set the `Content-type` to `text/html` for GraphQL Playground. [PR #2026](https://github.com/apollographql/apollo-server/pull/2026)

### v2.2.5

- Follow-up on the update to `graphql-playground-html` in previous release by also bumping the minor version of the `graphql-playground-react` dependency to `1.7.10` — which is the version requested from the from the CDN bundle by `graphql-playground-html`. [PR #2037](https://github.com/apollographql/apollo-server/pull/2037)

### v2.2.4

- Fix GraphQL Playground documentation scrolling bug in Safari by updating to latest (rebased) fork of `graphql-playground-html`. [PR #2037](https://github.com/apollographql/apollo-server/pull/2037)

### v2.2.3

- When `generateClientInfo` is not used to define the client name, client version and
client reference ID, Apollo Server will now default to the values present in the HTTP headers
of the request (`apollographql-client-name`, `apollographql-client-reference-id` and
`apollographql-client-version` respectively).  As a last resort, when those headers are not set,
the query extensions' `clientInfo` values will be used. [PR #1960](https://github.com/apollographql/apollo-server/pull/1960)

### v2.2.2

- Fixed TypeScript 2.2 compatibility via updated `apollo-tooling` dependency. [Issue #1951](https://github.com/apollographql/apollo-server/issues/1951) [`26d6c739`](https://github.com/apollographql/apollo-server/commit/26d6c739505b3112694e641c272c748ce38ba86b)
- Throw a more specific error when asynchronous introspection query behavior is detected. [PR #1955](https://github.com/apollographql/apollo-server/pull/1955)

### v2.2.1

- Added support for an array of `modules` on the `ApolloServer` constructor options.  Each element of the `modules` can point to a module which exports `typeDefs` and `resolvers`.  These modules can be used in lieu of, or in combination with, directly specifying `schema` or `typeDefs`/`resolvers` on the constructor options.  This provides greater modularity and improved organization for logic which might be limited to a specific service. [`8f6481e6`](https://github.com/apollographql/apollo-server/commit/8f6481e60f8418738f9ebbe9d5ab5e7e2ce4d319).
- Added `resolveObject` support to query execution.  [`bb67584`](https://github.com/apollographql/apollo-server/commit/bb67584a224843a5b2509c2ebdd94e616fe6227c).
- Fix broken `apollo-server-cloud-functions` in 2.2.0 caused by missing TypeScript project references which resulted in the package not being published to npm in compiled form. [PR #1948](https://github.com/apollographql/apollo-server/pull/1948)

### v2.2.0

- New request pipeline, including support for plugins which can implement lifecycle hooks at various stages of a request. [PR #1795](https://github.com/apollographql/apollo-server/pull/1795).
- Introduce new `apollo-server-testing` utilities. [PR #1909](https://github.com/apollographql/apollo-server/pull/1909)
- Fix mocks configuration to allow disabling of mocks by using `mocks: false`, even if `mockEntireSchema` is `true`. [PR #1835](https://github.com/apollographql/apollo-server/pull/1835)
- Update `graphql-playground-html` to 1.7.8. [PR #1855](https://github.com/apollographql/apollo-server/pull/1855)
- Bring back Azure functions support [Issue #1752](https://github.com/apollographql/apollo-server/issue/1752) [PR #1753](https://github.com/apollographql/apollo-server/pull/1753)
- Allow an optional function to resolve the `rootValue`, passing the `DocumentNode` AST to determine the value. [PR #1555](https://github.com/apollographql/apollo-server/pull/1555)
- Follow-up on the work in [PR #1516](https://github.com/apollographql/apollo-server/pull/1516) to also fix missing insertion cursor/caret when a custom GraphQL configuration is specified which doesn't specify its own `cursorShape` property. [PR #1607](https://github.com/apollographql/apollo-server/pull/1607)
- Azure functions support [Issue #1752](https://github.com/apollographql/apollo-server/issue/1752) [PR #1753](https://github.com/apollographql/apollo-server/pull/1753) [PR #1948](https://github.com/apollographql/apollo-server/pull/1948)
- Allow JSON parsing in `RESTDataSource` of Content Type `application/hal+json`. [PR #185](https://github.com/apollographql/apollo-server/pull/1853)
- Add support for a `requestAgent` configuration parameter within the `engine` configuration.  This can be utilized when a proxy is necessary to transmit tracing and metrics data to Apollo Engine.  It accepts either an [`http.Agent`](https://nodejs.org/docs/latest-v8.x/api/http.html#http_class_http_agent) or [`https.Agent`](https://nodejs.org/docs/latest-v8.x/api/https.html#https_class_https_agent) and behaves the same as the `agent` parameter to Node.js' [`http.request`](https://nodejs.org/docs/latest-v8.x/api/http.html#http_http_request_options_callback). [PR #1879](https://github.com/apollographql/apollo-server/pull/1879)
- Allow an optional parameter to the `RESTDataSource` constructor which takes a `node-fetch`-compatible `fetch` implementation that will be used for HTTP calls instead of the default fetch. [PR #1807](https://github.com/apollographql/apollo-server/pull/1807)

### v2.1.0

- Updated the google-cloud-functions package to handle null paths [PR #1674](https://github.com/apollographql/apollo-server/pull/1674)
- Update link inside Authentication Docs [PR #1682](https://github.com/apollographql/apollo-server/pull/1682)
- Fix making sure all headers are getting reported to Engine properly when using `privateHeaders` [PR #1689](https://github.com/apollographql/apollo-server/pull/1689)
- _(experimental, subject to change/removal)_ Provide ability to specify client info in traces [#1631](https://github.com/apollographql/apollo-server/pull/1631)

### v2.0.8

- Reporting: Catch Error if JSON.Stringify Fails for Engine Trace [PR #1668](https://github.com/apollographql/apollo-server/pull/1668)
- Core: Allow context to be passed to all GraphQLExtension methods. [PR #1547](https://github.com/apollographql/apollo-server/pull/1547)

### v2.0.7

- Fix [#1581](https://github.com/apollographql/apollo-server/issues/1581) `apollo-server-micro` top level error response [#1619](https://github.com/apollographql/apollo-server/pull/1619)
- Switch `ApolloServerBase.schema` from private access to protected access. [#1610](https://github.com/apollographql/apollo-server/pull/1610)
- Add toggle for including error messages in reports [#1615](https://github.com/apollographql/apollo-server/pull/1615)
- Fix `apollo-server-cloud-functions` tests [#1611](https://github.com/apollographql/apollo-server/pull/1611/)

### v2.0.6

- Update `graphql-playground-html` to 1.7.4 [#1586](https://github.com/apollographql/apollo-server/pull/1586)
- Add support for `graphql-js` v14 by augmenting typeDefs with the `@cacheControl` directive so SDL validation doesn't fail [#1595](https://github.com/apollographql/apollo-server/pull/1595)
- Add `node-fetch` extensions typing to `RequestInit` [#1602](https://github.com/apollographql/apollo-server/pull/1602)

### v2.0.5

- Google Cloud Function support [#1402](https://github.com/apollographql/apollo-server/issues/1402) [#1446](https://github.com/apollographql/apollo-server/pull/1446)
- Switch to a fork of `apollo-upload-server` to fix missing `core-js` dependency. [#1556](https://github.com/apollographql/apollo-server/pull/1556)

### v2.0.4

- apollo-server: Release due to failed build and install

### v2.0.3

- apollo-server: failed publish
- pass payload into context function for subscriptions [#1513](https://github.com/apollographql/apollo-server/pull/1513)
- Add option to mock the entire schema(i.e. sets preserveResolvers) [PR #1546](https://github.com/apollographql/apollo-server/pull/1546)

### v2.0.2

- Release with Lerna 3 due
- Hapi: Allow additional route options to be passed to Hapi.js plugin. [PR #1384](https://github.com/apollographql/apollo-server/pull/1384)
- express, koa: remove next after playground [#1436](https://github.com/apollographql/apollo-server/pull/1436)
- Hapi: Pass the response toolkit to the context function. [#1407](https://github.com/apollographql/apollo-server/pull/1407)
- update apollo-engine-reporting-protobuf to non-beta [#1429](https://github.com/apollographql/apollo-server/pull/1429)
- playground would use its own settings as default [#1516](https://github.com/apollographql/apollo-server/pull/1516)
- Lambda: Look in event.path first when picking endpoint for GraphQL Playground [#1527](https://github.com/apollographql/apollo-server/pull/1527)
- Fix to allow enabling GraphQL Playground in production with custom config [#1495](https://github.com/apollographql/apollo-server/pull/1495)

### v2.0.1

- This version failed to publish fully/correctly and should not be used.

### v2.0.0-rc.10

- Fix and Export Extension and Playground Types [#1360](https://github.com/apollographql/apollo-server/pull/1360)
- Pin internal dependencies [#1361](https://github.com/apollographql/apollo-server/pull/1361)

### v2.0.0-rc.9

- This version failed to publish fully/correctly and should not be used.

### v2.0.0-rc.8

- export GraphQLUpload from integrations [#1322](https://github.com/apollographql/apollo-server/pull/1322)
- add `cors` to vanilla [#1335](https://github.com/apollographql/apollo-server/pull/1335)
- export `bodyParser.Options` to koa [#1334](https://github.com/apollographql/apollo-server/pull/1334)
- add and use playground in ApolloServer constructor [#1297](https://github.com/apollographql/apollo-server/pull/1297)
- **breaking**: remove calculate headers as function [#1337](https://github.com/apollographql/apollo-server/pull/1337)
- **breaking**: remove `formatParams` [#1331](https://github.com/apollographql/apollo-server/pull/1331)

### v2.0.0-rc.7

- enable engine reporting from lambda [#1313](https://github.com/apollographql/apollo-server/pull/1313)
- remove flattening of errors [#1288](https://github.com/apollographql/apollo-server/pull/1288)
- dynamic url in datasourece ([#1277](https://github.com/apollographql/apollo-server/pull/1277))

### v2.0.0-rc.6

- BREAKING: errors are passed to user extensions, then engine reporting, and finally `formatError` ([#1272](https://github.com/apollographql/apollo-server/pull/1272))
- `formatError` only called once on validation errors ([#1272](https://github.com/apollographql/apollo-server/pull/1272))
- BREAKING: apollo-server-env does place types in global namespace ([#1259](https://github.com/apollographql/apollo-server/pull/1259))
- export Request from apollo-datasource-rest and graphql-extensions (53d7a75 c525818)
- Use scoped graphql-playground and centralize version (8ea36d8, 84233d2)
- fix dependencies + exports ([#1257](https://github.com/apollographql/apollo-server/pull/1257))
- fix data source + context cloning (7e35305)
- use fetch instead of Node request for engine-reporting ([#1274](https://github.com/apollographql/apollo-server/pull/1274))

### v2.0.0-rc.5

- fix formatError to keep prototype of Error ([#1235](https://github.com/apollographql/apollo-server/pull/1235))

### v2.0.0-rc.4

- Add trailing slash to data source
- allow body passed to data source
- new apollo-engine-reporting agent

### v2.0.0-rc.3

- graphql as peerDependency ([#1232](https://github.com/apollographql/apollo-server/pull/1232))
- APQ in batches ([#1234](https://github.com/apollographql/apollo-server/pull/1234))
- APQ hits/misses in traces

### v2.0.0-rc.2

- Missing apollo-upload-server dependency ([#1221](https://github.com/apollographql/apollo-server/pull/1221))
- encode trace report over each request in apollo-engine-reporting

### v2.0.0-rc.1

- BREAKING: remove logFunction ([71a403d](https://github.com/apollographql/apollo-server/pull/1125/commits/71a403dfa38ee050606d3fa32630005e0a98016f)), see [this commit](https://github.com/apollographql/apollo-server/blob/8914b135df9840051fe81cc9224b444cfc5b61ab/packages/apollo-server-core/src/logging.ts) for an implementation
- move upload option to constructor ([#1204](https://github.com/apollographql/apollo-server/pull/1204))
- fixed hapi gui bugs ([#1211](https://github.com/apollographql/apollo-server/pull/1211))
- remove requirement for exModuleInterop ([#1210](https://github.com/apollographql/apollo-server/pull/1210))
- change BadUserInputError to UserInputError ([#1208](https://github.com/apollographql/apollo-server/pull/1208))
- add cache-control headers for CDN integration ([#1138](https://github.com/apollographql/apollo-server/pull/1138))
- Lambda support (thanks to @adnsio, @bwlt, and @gragio [#1138](https://github.com/apollographql/apollo-server/pull/1138))

Data sources

- add memcache and redis support ([#1191](https://github.com/apollographql/apollo-server/pull/1191))
- add patch method ([#1190](https://github.com/apollographql/apollo-server/pull/1190))

### v2.0.0-rc.0

- Breaking: `registerServer` changed to `server.applyMiddleware` ([3279991](https://github.com/apollographql/apollo-server/pull/1125/commits/327999174cfbcecaa4e401ffd7b2d7148ba0fd65))
- Breaking: subscriptions enabled with `installSubscriptionHandlers`
- Add Data Sources ([#1163](https://github.com/apollographql/apollo-server/pull/1163))

### v2.0.0-beta.4

- Bug fix to allow async context ([#1129](https://github.com/apollographql/apollo-server/pull/1129))
- logFunction is now an extension ([#1128](https://github.com/apollographql/apollo-server/pull/1128))
- Allow user defined extensions and include engine reporting ([#1105](https://github.com/apollographql/apollo-server/pull/#105))

### v2.0.0-beta.3

- remove registerServer configuration from `apollo-server`'s listen ([#1090](https://github.com/apollographql/apollo-server/pull/1090))
- move healthcheck into variants ([#1086](https://github.com/apollographql/apollo-server/pull/1086))
- Add file uploads, **breaking** requires removing `scalar Upload` from the typeDefs ([#1071](https://github.com/apollographql/apollo-server/pull/1071))
- Add reporting to Engine as apollo-engine-reporting ([#1105](https://github.com/apollographql/apollo-server/pull/1105))
- Allow users to define extensions ([#1105](https://github.com/apollographql/apollo-server/pull/1105))

### v2.0.0-beta.2

ListenOptions:

- `engine` -> `engineProxy`
- `port`, `host`, and other http options moved under `http` key ([#1080](https://github.com/apollographql/apollo-server/pull/1080))

- `subscriptions` moved to `server.listen` ([#1059](https://github.com/apollographql/apollo-server/pull/1059))
- Add mocks to server constructor ([#1017](https://github.com/apollographql/apollo-server/pull/1017))
- Add `bodyParserConfig` parameter to `registerServer` in apollo-server ([#1059](https://github.com/apollographql/apollo-server/pull/1059)) [commit](https://github.com/apollographql/apollo-server/pull/1063/commits/d08f862063b60f35d92f903c9ac52702150c10f6)
- Hapi variant ([#1058](https://github.com/apollographql/apollo-server/pull/1058)) ([#1082](https://github.com/apollographql/apollo-server/pull/1082))
- Remove tests and guaranteed support for Node 4 [PR #1024](https://github.com/apollographql/apollo-server/pull/1024)
- Cleanup docs [PR #1233](https://github.com/apollographql/apollo-server/pull/1233/files)

### 1.4.0

- [Issue #626] Integrate apollo-fastify plugin. [PR #1013](https://github.com/apollographql/apollo-server/pull/1013)
- add hapi 16 next() invocation [PR #743](https://github.com/apollographql/apollo-server/pull/743)
- Add skipValidation option [PR #839](https://github.com/apollographql/apollo-server/pull/839)
- `apollo-server-module-graphiql`: adds an option to the constructor to disable url rewriting when editing a query [PR #1047](https://github.com/apollographql/apollo-server/pull/1047)
- Upgrade `subscription-transport-ws` to 0.9.9 for Graphiql

### v1.3.6

- Recognize requests with Apollo Persisted Queries and return `PersistedQueryNotSupported` to the client instead of a confusing error. [PR #982](https://github.com/apollographql/apollo-server/pull/982)

### v1.3.5

- `apollo-server-adonis`: The `Content-type` of an operation response will now be correctly set to `application/json`. [PR #842](https://github.com/apollographql/apollo-server/pull/842) [PR #910](https://github.com/apollographql/apollo-server/pull/910)
- `apollo-server-azure-functions`: Fix non-functional Azure Functions implementation and update examples in Azure Functions' `README.md`. [PR #753](https://github.com/apollographql/apollo-server/pull/753) [Issue #684](https://github.com/apollographql/apollo-server/issues/684)
- Fix `TypeError` on GET requests with missing `query` parameter. [PR #964](https://github.com/apollographql/apollo-server/pull/964)
- The typing on the context of `GraphQLServerOptions` now matches the equivilent type used by `graphql-tools`. [PR #919](https://github.com/apollographql/apollo-server/pull/919)
- Middleware handlers now used named (rather than anonymous) functions to enable easier identification during debugging/profiling. [PR #827](https://github.com/apollographql/apollo-server/pull/827)
- The `npm-check-updates` package has been removed as a "dev dependency" which was resulting in an _older_ version of `npm` being used during testing. [PR #959](https://github.com/apollographql/apollo-server/pull/959)
- The typing on `HttpQueryRequest`'s `query` attribute now enforces that its object properties' keys be `String`s. [PR #834](https://github.com/apollographql/apollo-server/pull/834)
- TypeScript types have been updated via updates to `@types/node`, `@types/connect`, `@types/koa` and `@types/aws-lambda`.

### v1.3.4

- Upgrade to `apollo-cache-control@0.1.0` and allow you to specify options to it (such as the new `defaultMaxAge`) by passing `cacheControl: {defaultMaxAge: 5}` instead of `cacheControl: true`.

### v1.3.3

- Updated peer dependencies to support `graphql@0.13.x`.
- `apollo-server-express`: The `GraphQLOptions` type is now exported from `apollo-server-express` in order to facilitate type checking when utilizing `graphqlExpress`, `graphiqlExpress`, `graphqlConnect` and `graphiqlConnect`. [PR #871](https://github.com/apollographql/apollo-server/pull/871)
- Update GraphiQL version to 0.11.11. [PR #914](https://github.com/apollographql/apollo-server/pull/914)

### v1.3.2

- Updated peer dependencies and tests to support `graphql@0.12`.
- Fix issue where the core `runQuery` method broke the ability to use the Node `async_hooks` feature's call stack. [PR #733](https://github.com/apollographql/apollo-server/pull/733)
- Hoist declarations of rarely used functions out of `doRunQuery` to improve performance. [PR# 821](https://github.com/apollographql/apollo-server/pull/821)

### v1.3.1

- Fixed a fatal execution error with the new `graphql@0.12`.

### v1.3.0

- **Breaking:** `apollo-server-hapi`: now supports Hapi v17, and no longer supports Hapi v16.  For information on running Apollo Server 1.x with Hapi v16, [check this documentation](https://www.apollographql.com/docs/apollo-server/v1/servers/hapi.html#Hapi-16).
- **New package**: `apollo-server-adonis` supporting the Adonis framework!
- The `graphqlOptions` parameter to server GraphQL integration functions now accepts context as a function and as an object with a prototype. [PR #679](https://github.com/apollographql/apollo-server/pull/679)
- `apollo-server-express`: Send Content-Length header.
- `apollo-server-micro`: Allow Micro 9 in `peerDependencies`. [PR #671](https://github.com/apollographql/apollo-server/pull/671)
- GraphiQL integration:
  - Recognize Websocket endpoints with secure `wss://` URLs.
  - Only include truthy values in GraphiQL URL.

### v1.2.0

- **New feature**: Add support for Apollo Cache Control. Enable `apollo-cache-control` by passing `cacheControl: true` to your server's GraphQL integration function.
- Include README.md in published npm packages.

### v1.1.7

- Added support for the vhost option for Hapi [PR #611](https://github.com/apollographql/apollo-server/pull/611)
- Fix dependency on `apollo-tracing` to be less strict.

### v1.1.6

- GraphiQL integration: add support for `websocketConnectionParams` for subscriptions. [#452](https://github.com/apollographql/apollo-server/issues/452) [PR 548](https://github.com/apollographql/apollo-server/pull/548)

(v1.1.4 had a major bug and was immediately unpublished. v1.1.5 was identical to v1.1.6.)

### v1.1.3

- GraphiQL integration: Fixes bug where CORS would not allow `Access-Control-Allow-Origin: *` with credential 'include', changed to 'same-origin' [Issue #514](https://github.com/apollographql/apollo-server/issues/514)
- Updated peer dependencies to support `graphql@0.11`.

### v1.1.2

- Fixed bug with no URL query params with GraphiQL on Lambda [Issue #504](https://github.com/apollographql/apollo-server/issues/504) [PR #512](https://github.com/apollographql/apollo-server/pull/503)

### v1.1.1

- Added support for Azure Functions [#503](https://github.com/apollographql/apollo-server/pull/503)

### v1.1.0

- Added ability to provide custom default field resolvers [#482](https://github.com/apollographql/apollo-server/pull/482)
- Add `tracing` option to collect and expose trace data in the [Apollo Tracing format](https://github.com/apollographql/apollo-tracing)
- Add support for GraphiQL editor themes in [#484](https://github.com/apollographql/apollo-server/pull/484) as requested in [#444](https://github.com/apollographql/apollo-server/issues/444)
- Add support for full websocket using GraphiQL [#491](https://github.com/apollographql/graphql-server/pull/491)
- Updated restify lib ([@yucun](https://github.com/liyucun/)) in [#472](https://github.com/apollographql/apollo-server/issues/472)
- Updated package apollo-server-micro, updated micro in devDependencies and peerDependencies to ^8.0.1

### v1.0.3

- Revert [#463](https://github.com/apollographql/graphql-server/pull/463),
  because it's a breaking change that shouldn't have been a patch update.

### v1.0.2

- Rename packages from graphql-server- to apollo-server- [#465](https://github.com/apollographql/apollo-server/pull/465). We'll continue to publish `graphql-server-` packages that depend on the renamed `apollo-server-` packages for the time being, to ensure backwards compatibility.

### v1.0.1

- Fix Express package not calling the callback on completion ([@chemdrew](https://github.com/chemdrew)) in [#463](https://github.com/apollographql/graphql-server/pull/463)

### v1.0.0

- Add package readmes for Express, Hapi, Koa, Restify ([@helfer](https://github.com/helfer)) in [#442](https://github.com/apollographql/graphql-server/pull/442)
- Updated & fixed typescript typings ([@helfer](https://github.com/helfer)) in [#440](https://github.com/apollographql/graphql-server/pull/440)

### v0.9.0

- Allow GraphiQLOptions to be a function ([@NeoPhi](https://github.com/NeoPhi)) on [#426](https://github.com/apollographql/graphql-server/pull/426)

### v0.8.5

- Fix: graphql-server-micro now properly returns response promises [#401](https://github.com/apollographql/graphql-server/pull/401)

### v0.8.4

### v0.8.3

### v0.8.2

- Fix issue with auto-updating dependencies that caused fibers to update accidentally ([@helfer](https://github.com/helfer)) on [#425](https://github.com/apollographql/graphql-server/pull/425)

### v0.8.1

- **Security Fix** Ensure queries submitted via HTTP GET run through validation ([@DxCx](https://github.com/DxCx)) on [#424](https://github.com/apollographql/graphql-server/pull/424)

### v0.8.0

- Persist `window.location.hash` on URL updates [#386](https://github.com/apollographql/graphql-server/issues/386)
- Added support for `graphql-js` > 0.10.0 [#407](https://github.com/apollographql/graphql-server/pull/407)
- Updated `subscriptions-transport-ws` for GraphiQL with subscriptions [#407](https://github.com/apollographql/graphql-server/pull/407)

### v0.7.2

- Fix include passHeader field that was accidentally removed

### v0.7.1

- Fix graphiql fetcher to use endpointURL parameter instead of hardcoded URI.[#365](https://github.com/apollographql/graphql-server/issues/356)

### v0.7.0

- Add Zeit Micro Integration [#324](https://github.com/apollographql/graphql-server/issues/324)
- add support for subscriptionURL to GraphiQL ([@urigo](https://github.com/urigo) on [#320](https://github.com/apollostack/graphql-server/pull/320)
- Restify: Fix for calling next() ([@jadkap](https://github.com/jadkap)) on [#285](https://github.com/apollostack/graphql-server/pull/285)
- **Breaking:** Update all dependencies [#329](https://github.com/apollographql/graphql-server/issues/329)

### v0.6.0

- Add AWS Lambda Integration [PR #247](https://github.com/apollostack/graphql-server/pull/247)
- Update GraphiQL to version 0.9.1 ([@ephemer](https://github.com/ephemer)) on [#293](https://github.com/apollostack/graphql-server/pull/293)
- **Restify integration** ([@joelgriffith](https://github.com/joelgriffith)) on [#189](https://github.com/apollostack/graphql-server/pull/189)
- run batched requests in parallel ([@DxCx](https://github.com/DxCx)) on [#273](https://github.com/apollostack/graphql-server/pull/273)
- Fix GraphiQL options variables. Issue #193. ([@alanchristensen](https://github.com/alanchristensen)) on
  [PR #255](https://github.com/apollostack/apollo-server/pull/255)
- Allow graphql@0.9.0 as peerDependency ([@Chris-R3](https://github.com/Chris-R3)) on [PR #278](https://github.com/apollostack/graphql-server/pull/278)

### v0.5.1

- add support for HTTP GET Method ([@DxCx](https://github.com/DxCx)) on [#180](https://github.com/apollostack/graphql-server/pull/180)

### v0.5.0

- Switch graphql typings for typescript to @types/graphql [#260](https://github.com/apollostack/graphql-server/pull/260)

### v0.4.4

- Update GraphiQL to version 0.8.0 ([@DxCx](https://github.com/DxCx)) on [#192](https://github.com/apollostack/graphql-server/pull/192)
- Upgrade to GraphQL-js 0.8.1.

### v0.4.2

- **Restructure Apollo Server into 6 new packages, and rename to GraphQL Server** ([@DxCx](https://github.com/DxCx)) and ([@stubailo](https://github.com/stubailo)) in [#183](https://github.com/apollostack/graphql-server/pull/183) and [#164](https://github.com/apollostack/graphql-server/pull/183).
- There are now 6 packages that make up the GraphQL server family:
  - `graphql-server-core`
  - `graphql-module-graphiql`
  - `graphql-module-operation-store`
  - `graphql-server-express`
  - `graphql-server-hapi`
  - `graphql-server-koa`
- Exports have been renamed. Everything that used to export `apollo*` now exports `graphql*`, for example `apolloExpress` has become `graphqlExpress`.
- The repository is now managed using [Lerna](https://github.com/lerna/lerna).

### v0.3.3

- Fix passHeader option in GraphiQL (Both Hapi and Koa)
- Pass `ctx` instead of `ctx.request` to options function in Koa integration ([@HriBB](https://github.com/HriBB)) in [PR #154](https://github.com/apollostack/apollo-server/pull/154)
- Manage TypeScript declaration files using npm. ([@od1k](https:/github.com/od1k) in [#162](https://github.com/apollostack/apollo-server/pull/162))
- Fix connect example in readme. ([@conrad-vanl](https://github.com/conrad-vanl) in [#165](https://github.com/apollostack/apollo-server/pull/165))
- Add try/catch to formatError. ([@nicolaslopezj](https://github.com/nicolaslopezj) in [#174](https://github.com/apollostack/apollo-server/pull/174))
- Clone context object for each query in a batch.

### v0.3.2

- Added missing exports for hapi integration ([@nnance](https://github.com/nnance)) in [PR #152](https://github.com/apollostack/apollo-server/pull/152)

### v0.3.1

- Fixed dependency issue with boom package that affected the hapi integration. ([@sammkj](https://github.com/sammkj) in [#150](https://github.com/apollostack/apollo-server/pull/150))

### v0.3.0

- Refactor Hapi integration to improve the API and make the plugins more idiomatic. ([@nnance](https://github.com/nnance)) in
  [PR #127](https://github.com/apollostack/apollo-server/pull/127)
- Fixed query batching with Hapi integration. Issue #123 ([@nnance](https://github.com/nnance)) in
  [PR #127](https://github.com/apollostack/apollo-server/pull/127)
- Add support for route options in Hapi integration. Issue #97. ([@nnance](https://github.com/nnance)) in
  [PR #127](https://github.com/apollostack/apollo-server/pull/127)
- Camelcase Hapi. Issue #129. ([@nnance](https://github.com/nnance)) in
  [PR #132](https://github.com/apollostack/apollo-server/pull/132)
- Fix error handling when parsing variables parameter. Issue #130. ([@nnance](https://github.com/nnance)) in
  [PR #131](https://github.com/apollostack/apollo-server/pull/131)
- Improve logging function. Issue #79. ([@nnance](https://github.com/nnance)) in
  [PR #136](https://github.com/apollostack/apollo-server/pull/136)
- Output stack trace for errors in debug mode. Issue #111. ([@nnance](https://github.com/nnance)) in
  [PR #137](https://github.com/apollostack/apollo-server/pull/137)
- Allow to pass custom headers in GraphiQL ([@nicolaslopezj](https://github.com/nicolaslopezj) in [#133](https://github.com/apollostack/apollo-server/pull/133)).

### v0.2.6

- Expose the OperationStore as part of the public API. ([@nnance](https://github.com/nnance))
- Support adding parsed operations to the OperationStore. ([@nnance](https://github.com/nnance))
- Expose ApolloOptions as part of the public API.

### v0.2.5

- Made promise compatible with fibers ([@benjamn](https://github.com/benjamn) in [#92](https://github.com/apollostack/apollo-server/pull/92))

### v0.2.2

- Log server events such as request start etc. with logFunction ([@helfer](https://github.com/helfer) in [#78](https://github.com/apollostack/apollo-server/pull/78))

### v0.2.1

- Complete refactor of Apollo Server using TypeScript. PR [#41](https://github.com/apollostack/apollo-server/pull/41)
- Added Hapi integration ([@nnance](https://github.com/nnance) in [#46](https://github.com/apollostack/apollo-server/pull/46))
- Added Koa integration ([@HriBB](https://github.com/HriBB) in [#59](https://github.com/apollostack/apollo-server/pull/59))
- Changed express integration to support connect as well ([@helfer](https://github.com/helfer) in [#58](https://github.com/apollostack/apollo-server/pull/58))
- Dropped express-graphql dependency
- Dropped support for GET requests, only POST requests are allowed now
- Split GraphiQL into a separate middleware
- Factored out core to support Hapi, Koa and connect implementations
- Added support for query batching
- Added support for query whitelisting / stored queries
- Removed body parsing from express integration. Body must be parsed outside of apollo now
- Added `formatRequest` and `formatResponse` functions to apollo options.
- Removed support for shorthand schema definitions, connectors and mocks (use `graphql-tools` instead)

### v0.1.5

- BUG: Fixed a spelling error with `tracer.submit()` from PR [#26](https://github.com/apollostack/apollo-server/pull/26)
  in PR [#31](https://github.com/apollostack/apollo-server/pull/31)

### v.0.1.4

- BUG: Fixed a bug with tracer mocks that would throw a TypeError when using Ava [#26](https://github.com/apollostack/apollo-server/pull/26)

### v0.1.3

- Updated graphql dependency to 0.6.0<|MERGE_RESOLUTION|>--- conflicted
+++ resolved
@@ -2,16 +2,12 @@
 
 The version headers in this history reflect the versions of Apollo Server itself.  Versions of other packages (e.g. which are not actual HTTP integrations; packages not prefixed with `apollo-server`) may use different versions.  For more details, check the publish commit for that version in the Git history.
 
-<<<<<<< HEAD
-- `apollo-gateway`: Pass `context` through to the `graphql` command in `LocalGraphQLDatasource` `process` method [PR #2821](https://github.com/apollographql/apollo-server/pull/2821)
-- `apollo-engine-reporting`: Set `forbiddenOperation` and `registeredOperation` later in the request lifecycle [PR #2828](https://github.com/apollographql/apollo-server/pull/2828)
+### vNEXT
+
+> The changes noted within this `vNEXT` section have not been released yet.  New PRs and commits which introduce changes should include an entry in this `vNEXT` section as part of their development.  When a release is being prepared, a new header will be (manually) created below and the the appropriate changes within that release will be moved into the new section.
+
+ - `@apollo/federation`: Add support for "value types", which are type definitions which live on multiple services' types, inputs, unions or interfaces.  These common types must be identical by name, kind and field across all services. [PR #3063](https://github.com/apollographql/apollo-server/pull/3063)
 - `apollo-server-express`: Use the Express `send` method, rather than calling `net.Socket.prototype.end`. [PR #2842](https://github.com/apollographql/apollo-server/pull/2842)
-=======
-### vNEXT
-
-> The changes noted within this `vNEXT` section have not been released yet.  New PRs and commits which introduce changes should include an entry in this `vNEXT` section as part of their development.  When a release is being prepared, a new header will be (manually) created below and the the appropriate changes within that release will be moved into the new section.
-
- - `@apollo/federation`: Add support for "value types", which are type definitions which live on multiple services' types, inputs, unions or interfaces.  These common types must be identical by name, kind and field across all services. [PR #3063](https://github.com/apollographql/apollo-server/pull/3063)
 
 ### v2.7.2
 
@@ -98,7 +94,6 @@
 - `apollo-engine-reporting`: Set `forbiddenOperation` and `registeredOperation` later in the request lifecycle. [PR #2828](https://github.com/apollographql/apollo-server/pull/2828)
 - `apollo-server-core`: Add `queryHash` to `GraphQLExecutor` for federation. [PR #2822](https://github.com/apollographql/apollo-server/pull/2822)
 - `@apollo/federation`: Preserve descriptions from SDL of federated services. [PR #2830](https://github.com/apollographql/apollo-server/pull/2830)
->>>>>>> cca20d96
 
 ### v2.6.2
 
