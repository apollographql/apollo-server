--- conflicted
+++ resolved
@@ -2,19 +2,16 @@
 
 ### vNEXT
 
-<<<<<<< HEAD
 * Fix apollo-server-core runQuery breaks `async_hooks` tracking [PR #733](https://github.com/apollographql/apollo-server/pull/733)
+* Optimize one-time functions [PR# 821](https://github.com/apollographql/apollo-server/pull/821)
 
 ### v1.3.2
 
 * Updated peer dependencies and tests to support `graphql@0.12`.
 
 ### v1.3.1
+
 * Fixed execution fatal error with `graphql@0.12`.
-=======
-* Fix apollo-server-core runQuery breaks async_hooks tracking [PR #733](https://github.com/apollographql/apollo-server/pull/733)
-* Optimize one-time functions [PR# 821](https://github.com/apollographql/apollo-server/pull/821)
->>>>>>> 9e8984c2
 
 ### v1.3.0
 
