--- conflicted
+++ resolved
@@ -11,7 +11,6 @@
 
 > The changes noted within this `v3.0.0` section have not been finalized.  This section aims to track all changes that are going into the 3.0 release, but we will not claim that it is comprehensive until we have finalized the 3.0 release.
 
-<<<<<<< HEAD
 ### BREAKING CHANGES
 
 - Dropped support for `graphql` versions prior to `15.3.0`.
@@ -23,7 +22,7 @@
 
   - We no longer re-export the entirety of `graphql-tools` (including `makeExecutableSchema`) from all Apollo Server packages.
   - The `Upload` scalar is no longer exported. (See above as to why.)
-=======
+
 ## v2.19.0
 
 - `apollo-server-testing`: types: Allow generic `variables` usage of `query` and `mutate` functions. [PR #4383](https://github.com/apollograpqh/apollo-server/pull/4383)
@@ -76,7 +75,6 @@
 ## v2.17.0
 
 - subscriptions: Fix bug which prevented `installSubscriptionHandlers` from accepting a `websocket.Server` (as intended in [PR #1966](https://github.com/apollographql/apollo-server/pull/1966)) and also added support for other `http.Server` variations (e.g., Tls). [Issue #4198](https://github.com/apollographql/apollo-server/issues/4198) [PR #4200](https://github.com/apollographql/apollo-server/pull/4200)
->>>>>>> fc4c0a8c
 
 ## v2.16.1
 
