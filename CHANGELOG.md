# Changelog

The version headers in this history reflect the versions of Apollo Server itself.  Versions of other packages (e.g. which are not actual HTTP integrations; packages not prefixed with `apollo-server`) may use different versions.  For more details, check the publish commit for that version in the Git history.

### vNEXT

> The changes noted within this `vNEXT` section have not been released yet.  New PRs and commits which introduce changes should include an entry in this `vNEXT` section as part of their development.  When a release is being prepared, a new header will be (manually) created below and the the appropriate changes within that release will be moved into the new section.

<<<<<<< HEAD
- Move TContext generic from requestDidStart method to ApolloServerPlugin Interface [#3525](https://github.com/apollographql/apollo-server/pull/3525)
- `apollo-server-express`: Support `CorsOptionsDelegate` type on `cors` parameter to `applyMiddleware`, to align with the supported type of the underlying [`cors`](https://npm.im/cors) middleware [itself](https://github.com/DefinitelyTyped/DefinitelyTyped/blob/31483b781ac30f98bdf4d40a517e921f2fc2ce37/types/cors/index.d.ts#L32). [PR #3613](https://github.com/apollographql/apollo-server/pull/3613)
=======
- `apollo-server-core`: Allow asynchronous initialization of datasources: the `initialize` method on datasources may now return a Promise, which will be settled before any resolvers are called. [#3639](https://github.com/apollographql/apollo-server/pull/3639)

### v2.9.16

- `apollo-server-core`: Update apollo-tooling dependencies, resolve TS build error (missing types for node-fetch) [#3662](https://github.com/apollographql/apollo-server/pull/3662)

### v2.9.15

> [See complete versioning details.](https://github.com/apollographql/apollo-server/commit/0743d6b2f1737758cf09e80d2086917772bc00c9)

- `apollo-engine-reporting`: Fix regression introduced by [#3614](https://github.com/apollographql/apollo-server/pull/3614) which caused `PersistedQueryNotFoundError`, `PersistedQueryNotSupportedError` and `InvalidGraphQLRequestError` errors to be triggered before the `requestDidStart` handler triggered `treeBuilder`'s `startTiming` method. This fix preserves the existing behavior by special-casing these specific errors.  [PR #3638](https://github.com/apollographql/apollo-server/pull/3638) [Issue #3627](https://github.com/apollographql/apollo-server/issues/3627)
- `apollo-server-cloud-functions`: Transmit CORS headers on `OPTIONS` request. [PR #3557](https://github.com/apollographql/apollo-server/pull/3557)
- `apollo-server-caching`: De-compose options interface for `KeyValueCache.prototype.set` to accommodate better TSDoc annotations for its properties (e.g. to specify that `ttl` is defined in _seconds_). [PR #3619](https://github.com/apollographql/apollo-server/pull/3619)
- `apollo-server-core`, `apollo-server-caching`: Introduce a `ttl` property, specified in seconds, on the options for automated persisted queries (APQ) which applies specific TTL settings to the cache `set`s during APQ registration.  Previously, all APQ cache records were set to 300 seconds.  Additionally, this adds support (to the underlying `apollo-server-caching` mechanisms) for a time-to-live (TTL) value of `null` which, when supported by the cache implementation, skips the assignment of a TTL value altogether.  This allows the cache's controller to determine when eviction happens (e.g. cache forever, and purge least recently used when the cache is full), which may be desireable for network cache stores (e.g. Memcached, Redis). [PR #3623](https://github.com/apollographql/apollo-server/pull/3623)
- `apollo-server-core`: Upgrade TS to 3.7.3 [#3618](https://github.com/apollographql/apollo-server/pull/3618)

### v2.9.14

> [See complete versioning details.](https://github.com/apollographql/apollo-server/commit/ad5eac5ea1741142122e4cb8fd34a9748be31e89)

- `apollo-server-core`: Ensure that plugin's `didEncounterErrors` hooks are invoked for known automated persisted query (APQ) errors. [PR #3614](https://github.com/apollographql/apollo-server/pull/3614)
- `apollo-server-plugin-base`: Move `TContext` generic from `requestDidStart` method to `ApolloServerPlugin` Interface. [PR #3525](https://github.com/apollographql/apollo-server/pull/3525)
>>>>>>> db715351

### v2.9.13

> [See complete versioning details.](https://github.com/apollographql/apollo-server/commit/a0a60e73e04e913d388de8324f7d17e4406deea2)

- `@apollo/gateway`: Add `@types/node-fetch` as a regular dependency to avoid missing dependency for TypeScript consumers. [PR #3546](https://github.com/apollographql/apollo-server/pull/3546) [Issue #3471](https://github.com/apollographql/apollo-server/issues/3471)
- `apollo-engine-reporting`: Declare acceptable `graphql` versions ranges in `peerDependencies` rather than allowing it to occur implicitly (and less ideally) via its consumers (e.g. most `apollo-server-*` packages). [PR #3496](https://github.com/apollographql/apollo-server/pull/3496)

### v2.9.12

- Reinstate [PR #3530](https://github.com/apollographql/apollo-server/pull/3530) via [#3539](https://github.com/apollographql/apollo-server/pull/3539) - after a patch release of the `@apollo/protobufjs` fork, the build issue for consumers should be resolved.

### v2.9.11

- Revert [PR #3530](https://github.com/apollographql/apollo-server/pull/3530) via [#3535](https://github.com/apollographql/apollo-server/pull/3535)- the introduction of the `@apollo/protobufjs` fork is causing TS errors in consumer projects. Reverting this change for now, and will reintroduce it after the issue is resolved within the forked package.

### v2.9.10

> [See complete versioning details.](https://github.com/apollographql/apollo-server/commit/2a4c654986a158aaccf947ee56a4bfc48a3173c7)

- `apollo-engine-reporting`: Swap usage of `protobufjs` for a newly published fork located at [`@apollo/protobufjs`](https://npm.im/@apollo/protobufjs). This is to account for the [relative uncertainty](https://github.com/protobufjs/protobuf.js/issues/1199) into the continued on-going maintenance of the official `protobuf.js` project. This should immediately resolve a bug that affected `Long` types in `apollo-engine-reporting` and other non-Apollo projects that rely on `protobuf.js`'s `Long` type. [PR #3530](https://github.com/apollographql/apollo-server/pull/3530)

### v2.9.9

> [See complete versioning details.](https://github.com/apollographql/apollo-server/commit/93002737d53dd9a50b473ab9cef14849b3e539aa)

- `apollo-server-core`: Don't try parsing `variables` and `extensions` as JSON if they are defined but empty strings. [PR #3501](https://github.com/apollographql/apollo-server/pull/3501)
- `apollo-server-lambda`: Introduce `onHealthCheck` on `createHandler` in the same fashion as implemented in other integrations. [PR #3458](https://github.com/apollographql/apollo-server/pull/3458)
- `apollo-server-core`: Use `graphql`'s `isSchema` to more defensively check the user-specified schema's type at runtime and prevent unexpected errors. [PR #3462](https://github.com/apollographql/apollo-server/pull/3462)

### v2.9.8

> [See complete versioning details.](https://github.com/apollographql/apollo-server/commit/3cdde1b7a71ace6411fbacf82a1a61bf737444a6)

- `apollo-server-core`: Provide accurate type for `formatResponse` rather than generic `Function` type. [PR #3431](https://github.com/apollographql/apollo-server/pull/3431)
- `apollo-server-core`: Pass complete request context to `formatResponse`, rather than just `context`. [PR #3431](https://github.com/apollographql/apollo-server/pull/3431)

### v2.9.7

> [See complete versioning details.](https://github.com/apollographql/apollo-server/commit/5d94e986f04457ec17114791ee6db3ece4213dd8)

- `apollo-server-errors`: Fix `ApolloError` bug and `GraphQLError` spec compliance [#3408](https://github.com/apollographql/apollo-server/pull/3408)

### v2.9.6

> [See complete versioning details.](https://github.com/apollographql/apollo-server/commit/fc7462ec5f8604bd6cba99aa9a377a9b8e045566)

- `@apollo/gateway`, `@apollo/federation`, `apollo-engine-reporting`: Update `apollo-graphql` dependency to bring in [`apollo-tooling`'s #1551](https://github.com/apollographql/apollo-tooling/pull/1551) which resolve runtime errors when its source is minified.  While this fixes a particular minification bug when Apollo Server packages are minified, we _do not_ recommend minification of server code in most cases. [PR #3387](https://github.com/apollographql/apollo-server/pull/3387) [Issue #3335](https://github.com/apollographql/apollo-server/issues/3335)
- `apollo-server-koa`: Correctly declare dependency on `koa-compose`. [PR #3356](https://github.com/apollographql/apollo-server/pull/3356)
- `apollo-server-core`: Preserve any `extensions` that have been placed on the response when pre-execution errors occur. [PR #3394](https://github.com/apollographql/apollo-server/pull/3394)

### v2.9.3

> [See complete versioning details.](https://github.com/apollographql/apollo-server/commit/a1fbf95fc01739d5cbaa59919149bb85c563fdaa)

- `apollo-server-express`: Add direct dependency on `express` to allow for usage of `express.Router` for `getMiddleware` functionality (from [#2435](https://github.com/apollographql/apollo-server/pull/2435)).  Previously, unlike other server integration packages, `apollo-server-express` did not directly need `express` as a dependency since it only relied on `express` for TypeScript typings. [Issue #3238](https://github.com/apollographql/apollo-server/issues/3238) [PR #3239](https://github.com/apollographql/apollo-server/pull/3239)
- `apollo-server-lambda`: Add `@types/aws-lambda` as a direct dependency to `apollo-server-express` to allow usage of its typings without needing to separately install it. [Issue #2351](https://github.com/apollographql/apollo-server/issue/2351) [PR #3242](https://github.com/apollographql/apollo-server/pull/3242)

### v2.9.2

> [See complete versioning details.](https://github.com/apollographql/apollo-server/commit/92ea402a90bf9817c9b887707abbd77dcf5edcb4)

- `apollo-server-koa`: **Drop support for Node.js v6 within the Apollo Server Koa integration in order to update `koa-bodyparser` dependency from `v3.0.0` to `v4.2.1`.** [PR #TODO](https://github.com/apollographql/apollo-server/pull/TODO) [Issue #3050](https://github.com/apollographql/apollo-server/issues/3050) [PR #3229](https://github.com/apollographql/apollo-server/pull/3229)
- `apollo-server-express`: Use explicit return type for new `getMiddleware` method, in an effort to resolve [Issue #3222](https://github.com/apollographql/apollo-server/issues/3222) [PR #3230](https://github.com/apollographql/apollo-server/pull/3230)

### v2.9.1

> [See complete versioning details.](https://github.com/apollographql/apollo-server/commit/029c8dca3af812ee70589cdb6de749df3d2843d8)

- `apollo-server-core`: Make `formatError` available to subscriptions in the same spirit as the existing `formatResponse`. [PR #2942](https://github.com/apollographql/apollo-server/pull/2942)
- `apollo-engine-reporting`: The behavior of the `engine.maxAttempts` parameter previously did not match its documentation. It is documented as being the max number of attempts *including* the initial attempt, but until this release it was actually the number of retries *excluding* the initial attempt. The behavior has been changed to match the documentation (and the literal reading of the option name). [PR #3218](https://github.com/apollographql/apollo-server/pull/3218)
- `apollo-engine-reporting`: When sending the report fails with a server-side 5xx error, include the full error from the server in the logs. [PR #3218](https://github.com/apollographql/apollo-server/pull/3218)
- `apollo-server-core`: Fix regression which prevented the resizing of the schema panel in GraphQL Playground. [PR #3224](https://github.com/apollographql/apollo-server/pull/3224) and [upstream](https://github.com/apollographql/graphql-playground/pull/19)

### v2.9.0

> [See complete versioning details.](https://github.com/apollographql/apollo-server/commit/6037f6e80fdaa53b50b99ae94d93c724c382c23c)

- `apollo-server-express`, `apollo-server-koa`: A new `getMiddleware` method has been introduced, which accepts the same parameters as `applyMiddleware` with the exception of the `app` property.  This allows implementors to obtain the middleware directly and "`use`" it within an existing `app`.  In the near-term, this should ease some of the pain points with the previous technique.  Longer-term, we are exploring what we consider to be a much more natural approach by introducing an "HTTP transport" in Apollo Server 3.x.  See [this proposal issue](https://github.com/apollographql/apollo-server/issues/3184) for more information.  [PR #2435](https://github.com/apollographql/apollo-server/pull/2435)
- `@apollo/federation`: `buildFederatedSchema`'s `typeDefs` parameter now accepts arrays of `DocumentNode`s (i.e. type definitions wrapped in `gql`) and `resolvers` to make the migration from a single service into a federated service easier for teams previously utilizing this pattern. [PR #3188](https://github.com/apollographql/apollo-server/pull/3188)

### v2.8.2

> [See complete versioning details.](https://github.com/apollographql/apollo-server/commit/99f78c6782bce170186ba6ef311182a8c9f281b7)

- `apollo-server-koa`: Update dependency koa to v2.8.1. [PR #3175](https://github.com/apollographql/apollo-server/pull/3175)
- `apollo-server-express`: Update types exported by the ASE package. [PR #3173](https://github.com/apollographql/apollo-server/pull/3175) [PR #3172](https://github.com/apollographql/apollo-server/pull/3172)

### v2.8.1

> [See complete versioning details.](https://github.com/apollographql/apollo-server/commit/84d80eba10d87663dab60af4a1cd46bccf30513f)

- `apollo-engine-reporting`: Fix reporting errors which have non-array `path` fields (eg, non-GraphQLError errors). [PR #3112](https://github.com/apollographql/apollo-server/pull/3112)
- `apollo-engine-reporting`: Add missing `apollo-server-caching` dependency. [PR #3054](https://github.com/apollographql/apollo-server/pull/3054)
- `apollo-server-hapi`: Revert switch from `accept` and `boom` which took place in v2.8.0. [PR #3089](https://github.com/apollographql/apollo-server/pull/3089)
- `@apollo/gateway`: Change the `setInterval` timer, which is used to continuously check for updates to a federated graph from the Apollo Graph Manager, to be an `unref`'d timer.  Without this change, the server wouldn't terminate properly once polling had started since the event-loop would continue to have unprocessed events on it. [PR #3105](https://github.com/apollographql/apollo-server/pull/3105)
- Switch to using community `@types/graphql-upload` types.
- `apollo-server-fastify`: Change the typing of the HTTP `response` from `OutgoingMessage` to `ServerResponse`. [Commit](https://github.com/apollographql/apollo-server/commit/7638f643fa0445f5f8151ef884da779d85fb954c)
- `apollo-server-hapi`: Pass the `raw` request and response objects to `graphql-upload`s `processRequest` method to align on the same TypeScript types. [Commit](https://github.com/apollographql/apollo-server/commit/8e49b288a6aecd0e134637e64ef4ed751aa8d304)

### v2.8.0

> [See complete versioning details.](https://github.com/apollographql/apollo-server/commit/ddeb71f8d6a0f3c91646aa0c7c99d2003b5bf73f)

- `@apollo/federation`: Add support for "value types", which are type definitions which live on multiple services' types, inputs, unions or interfaces.  These common types must be identical by name, kind and field across all services. [PR #3063](https://github.com/apollographql/apollo-server/pull/3063)
- `apollo-server-express`: Use the Express `send` method, rather than calling `net.Socket.prototype.end`. [PR #2842](https://github.com/apollographql/apollo-server/pull/2842)
- `apollo-server-hapi`: Update internal dependencies to use scoped packages `@hapi/accept` and `@hapi/boom`, in place of `accept` and `boom` respectively. [PR #3089](https://github.com/apollographql/apollo-server/pull/3089)

### v2.7.2

> [See complete versioning details.](https://github.com/apollographql/apollo-server/commit/d0b33f20ba4731c071d6fd8cfaeca1a1f3d83e4b)

- `apollo-engine-reporting`: Fix reporting errors from backend. (The support for federated metrics introduced in v2.7.0 did not properly handle GraphQL errors from the backend; all users of federated metrics should upgrade to this version.) [PR #3056](https://github.com/apollographql/apollo-server/pull/3056) [Issue #3052](https://github.com/apollographql/apollo-server/issues/3052)
- `apollo-engine-reporting`: Clean up `SIGINT` and `SIGTERM` handlers when `EngineReportingAgent` is stopped; fixes 'Possible EventEmitter memory leak detected' log. [PR #3090](https://github.com/apollographql/apollo-server/pull/3090)

### v2.7.1

> [See complete versioning details.](https://github.com/apollographql/apollo-server/commit/2f87e4af9a6f1e3c8f4c51b4f77860bd3150c8c6)

- `apollo-engine-reporting`: If an error is thrown by a custom variable transform function passed into the reporting option `sendVariableValues: { transform: ... }`, all variable values will be replaced with the string `[PREDICATE_FUNCTION_ERROR]`.
- `apollo-server-express`: Typing fix for the `connection` property, which was missing from the `ExpressContext` interface.  [PR #2959](https://github.com/apollographql/apollo-server/pull/2959)
- `@apollo/gateway`: Ensure execution of correct document within multi-operation documents by including the `operationName` in the cache key used when caching query plans used in federated execution. [PR #3084](https://github.com/apollographql/apollo-server/pull/3084)

### v2.7.0

> [See complete versioning details.](https://github.com/apollographql/apollo-server/commit/1d44f3d4756d43123eb01bf293e65f4a3c2e64c8)

- `apollo-engine-reporting`: **Behavior change**: By default, send no GraphQL variable values to Apollo's servers instead of sending all variable values. Adding the new EngineReportingOption `sendVariableValues` to send some or all variable values, possibly after transforming them. This replaces the `privateVariables` option, which is now deprecated. [PR #2931](https://github.com/apollographql/apollo-server/pull/2931)

  To maintain the previous behavior of transmitting **all** GraphQL variable values, unfiltered, to Apollo Engine, configure `engine`.`sendVariableValues` as follows:

  ```js
  engine: {
    sendVariableValues: { all: true }
  }
  ```
- `apollo-engine-reporting`: **Behavior change**: By default, send no GraphQL request headers and values to Apollo's servers instead of sending all. Adding the new EngineReportingOption `sendHeaders` to send some or all header values. This replaces the `privateHeaders` option, which is now deprecated. [PR #2931](https://github.com/apollographql/apollo-server/pull/2931)

   To maintain the previous behavior of transmitting  **all** GraphQL request headers and values, configure `engine`.`sendHeaders` as following:
     ```js
     engine: {
       sendHeaders: { all: true }
     }
     ```
- `apollo-engine-reporting`: **Behavior change**: If the error returned from the `engine.rewriteError` hook has an `extensions` property, that property will be used instead of the original error's extensions. Document that changes to most other `GraphQLError` fields by `engine.rewriteError` are ignored. [PR #2932](https://github.com/apollographql/apollo-server/pull/2932)
- `apollo-engine-reporting`: **Behavior change**: The `engine.maskErrorDetails` option, deprecated by `engine.rewriteError` in v2.5.0, now behaves a bit more like the new option: while all error messages will be redacted, they will still show up on the appropriate nodes in a trace. [PR #2932](https://github.com/apollographql/apollo-server/pull/2932)
- `apollo-server-core`, `@apollo/gateway`: **Introduced managed federation support**.  For more information on managed federation, see [the blog post](https://blog.apollographql.com/announcing-managed-federation-265c9f0bc88e) or jump to the [documentation for managed federation](https://www.apollographql.com/docs/platform/federation/).
- `@apollo/gateway@0.7.1`: Don't print a warning about an unspecified "graph variant" (previously, and in many ways still, known as "schema tag") every few seconds.  We do highly recommend specifying one when using the Apollo Platform features though! [PR #3043](https://github.com/apollographql/apollo-server/pull/3043)
- `graphql-playground`: Update to resolve incorrect background color on tabs when using the `light` theme. [PR #2989](https://github.com/apollographql/apollo-server/pull/2989) [Issue #2979](https://github.com/apollographql/apollo-server/issues/2979)
- `graphql-playground`: Fix "Query Planner" and "Tracing" panels which were off the edge of the viewport.
- `apollo-server-plugin-base`: Fix `GraphQLRequestListener` type definitions to allow `return void`. [PR #2368](https://github.com/apollographql/apollo-server/pull/2368)

### v2.6.7

> [See complete versioning details.](https://github.com/apollographql/apollo-server/commit/183de5f112324def375a45c239955e1bf1608fae)

- `apollo-server-core`: Guard against undefined property access in `isDirectiveDefined` which resulted in "Cannot read property 'some' of undefined" error. [PR #2924](https://github.com/apollographql/apollo-server/pull/2924) [Issue #2921](https://github.com/apollographql/apollo-server/issues/2921)

### v2.6.6

> [See complete versioning details.](https://github.com/apollographql/apollo-server/commit/26db63cbd5adf54b07a5b67c0e0fbff8e61c79aa)

- `apollo-server-core`: Avoid duplicate `cacheControl` directives being added via `isDirectiveDefined`, re-landing the implementation reverted in v2.6.1 which first surfaced in v2.6.0. [PR #2762](https://github.com/apollographql/apollo-server/pull/2762) [Reversion PR #2754](https://github.com/apollographql/apollo-server/pull/2754) [Original PR #2428](https://github.com/apollographql/apollo-server/pull/2428)
- `apollo-server-testing`: Add TypeScript types for `apollo-server-testing` client. [PR #2871](https://github.com/apollographql/apollo-server/pull/2871)
- `apollo-server-plugin-response-cache`: Fix undefined property access attempt which occurred when an incomplete operation was received. [PR #2792](https://github.com/apollographql/apollo-server/pull/2792) [Issue #2745](https://github.com/apollographql/apollo-server/issues/2745)

### v2.6.5

> [See complete versioning details.](https://github.com/apollographql/apollo-server/commit/a2b2a0d8f013826d08433129a69834035e04f1d5)

- `apollo-engine-reporting`: Simplify the technique for capturing `operationName`. [PR #2899](https://github.com/apollographql/apollo-server/pull/2899)
- `apollo-server-core`: Fix regression in 2.6.0 which caused `engine: false` not to disable Engine when the `ENGINE_API_KEY` environment variable was set. [PR #2850](https://github.com/apollographql/apollo-server/pull/2850)
- `@apollo/federation`: Introduced a `README.md`. [PR #2883](https://github.com/apollographql/apollo-server/pull/2883)
- `@apollo/gateway`: Introduced a `README.md`. [PR #2883](https://github.com/apollographql/apollo-server/pull/2883)

### v2.6.4

> [See complete versioning details.](https://github.com/apollographql/apollo-server/commit/596e2f20e090d2f860d238058118d860a72b3be4)

- `@apollo/gateway`: Pass `context` through to the `graphql` command in `LocalGraphQLDataSource`'s `process` method. [PR #2821](https://github.com/apollographql/apollo-server/pull/2821)
- `@apollo/gateway`: Fix gateway not sending needed variables for subqueries not at the root level. [PR #2867](https://github.com/apollographql/apollo-server/pull/2867)
- `@apollo/federation`: Allow matching enums/scalars in separate services and validate that enums have matching values. [PR #2829](https://github.com/apollographql/apollo-server/pull/2829).
- `@apollo/federation`: Strip `@external` fields from interface extensions. [PR #2848](https://github.com/apollographql/apollo-server/pull/2848)
- `@apollo/federation`: Add support for list type keys in federation. [PR #2841](https://github.com/apollographql/apollo-server/pull/2841)
- `@apollo/federation`: Deduplicate variable definitions for sub-queries. [PR #2840](https://github.com/apollographql/apollo-server/pull/2840)

### v2.6.3

> [See complete versioning details.](https://github.com/apollographql/apollo-server/commit/bdf634d4884774fa81fb22475aa4bd8178025762)

- `apollo-engine-reporting`: Set `forbiddenOperation` and `registeredOperation` later in the request lifecycle. [PR #2828](https://github.com/apollographql/apollo-server/pull/2828)
- `apollo-server-core`: Add `queryHash` to `GraphQLExecutor` for federation. [PR #2822](https://github.com/apollographql/apollo-server/pull/2822)
- `@apollo/federation`: Preserve descriptions from SDL of federated services. [PR #2830](https://github.com/apollographql/apollo-server/pull/2830)

### v2.6.2

- `apollo-engine-reporting-protobuf`: Update protobuf to include `forbiddenOperations` and `registeredOperations`. [PR #2768](https://github.com/apollographql/apollo-server/pull/2768)
- `apollo-server-core`: Add `forbiddenOperation` and `registeredOperation` to `GraphQLRequestMetrics` type. [PR #2768](https://github.com/apollographql/apollo-server/pull/2768)
- `apollo-engine-reporting`: Set `forbiddenOperation` and `registeredOperation` on trace if the field is true on `requestContext.metrics`. [PR #2768](https://github.com/apollographql/apollo-server/pull/2768)
- `apollo-server-lambda`: Remove `Object.fromEntries` usage. [PR #2787](https://github.com/apollographql/apollo-server/pull/2787)

### v2.6.1

- Revert: Don't add `cacheControl` directive if one has already been defined. Presently, although the TypeScript don't suggest it, passing a `String` as `typeDefs` to `ApolloServer` is supported and this would be a breaking change for non-TypeScript users. [PR #2428](https://github.com/apollographql/apollo-server/pull/2428)

### v2.6.0

- `apollo-server-core`: Introduce new `didEncounterErrors` life-cycle hook which has access to unformatted `errors` property on the `requestContext`, which is the first positional parameter that this new request life-cycle receives.  [PR #2719](https://github.com/apollographql/apollo-server/pull/2719)
- `apollo-server-core`: Allow request pipeline life-cycle hooks (i.e. plugins) to modify the response's `http.status` code (an integer) in the event of an error.  When combined with the new `didEncounterErrors` life-cycle hook (see above), this will allow modifying the HTTP status code in the event of an error.  [PR #2714](https://github.com/apollographql/apollo-server/pull/2714)
- `apollo-server-lambda`: Set `callbackWaitsForEmptyEventLoop` to `false` for `OPTIONS` requests to return as soon as the `callback` is triggered instead of waiting for the event loop to empty. [PR #2638](https://github.com/apollographql/apollo-server/pull/2638)
- `apollo-server`: Support `onHealthCheck` in the `ApolloServer` constructor in the same way as `cors` is supported.  This contrasts with the `-express`, `-hapi`, etc. variations which accept this parameter via their `applyMiddleware` methods and will remain as-is.  [PR #2672](https://github.com/apollographql/apollo-server/pull/2672)
- core: Expose SHA-512 hex hash digest of the Engine API key to plugins, when available, as `engine.apiKeyHash`. [PR #2685](https://github.com/apollographql/apollo-server/pull/2685) [PR #2736](https://github.com/apollographql/apollo-server/pull/2736)
- `apollo-datasource-rest`: If another `Content-type` is already set on the response, don't overwrite it with `application/json`, allowing the user's initial `Content-type` to prevail. [PR #2520](https://github.com/apollographql/apollo-server/issues/2035)
- Don't add `cacheControl` directive if one has already been defined. [PR #2428](https://github.com/apollographql/apollo-server/pull/2428)
- `apollo-cache-control`: Do not respond with `Cache-control` headers if the HTTP response contains `errors`. [PR #2715](https://github.com/apollographql/apollo-server/pull/2715)
- `apollo-server-core`: Skip loading `util.promisify` polyfill in Node.js engines >= 8.0 [PR #2278](https://github.com/apollographql/apollo-server/pull/2278)
- `apollo-server-core`: Lazy load `subscriptions-transport-ws` in core [PR #2278](https://github.com/apollographql/apollo-server/pull/2278)
- `apollo-server-cache-redis`: **BREAKING FOR USERS OF `apollo-server-cache-redis`** (This is a package that must be updated separately but shares the same `CHANGELOG.md` with Apollo Server itself.)  A new **major** version of this package has been published and updated to support Redis Standalone, Cluster and Sentinel modes.  This is a breaking change since it is now based on [`ioredis`](https://github.com/luin/ioredis) instead of [`node_redis`](https://github.com/NodeRedis/node_redis).  Although this update is compatible with the most common uses of `apollo-server-cache-redis`, please check the [options supported by `ioredis`](https://github.com/luin/ioredis/blob/master/API.md#new-redisport-host-options) while updating to this version.  The constructor options are passed directly from `RedisCache` to the new Redis adapter.  The pre-1.0 versions should continue to work with Apollo Server without modification. [PR #1770](https://github.com/apollographql/apollo-server/pull/1770)

### v2.5.1

- Upgrade GraphQL Playground to the latest upstream release.  This release also includes a new "Query Plan" panel for displaying the query planning results when running the Apollo Gateway.

### v2.5.0

#### New

- New plugin package `apollo-server-plugin-response-cache` implementing a full query response cache based on `apollo-cache-control` hints. The implementation added a few hooks and context fields; see the PR for details. There is a slight change to `cacheControl` object: previously, `cacheControl.stripFormattedExtensions` defaulted to false if you did not provide a `cacheControl` option object, but defaulted to true if you provided (eg) `cacheControl: {defaultMaxAge: 10}`. Now `stripFormattedExtensions` defaults to false unless explicitly provided as `true`, or if you use the legacy boolean `cacheControl: true`. For more information, [read the documentation](https://www.apollographql.com/docs/apollo-server/features/caching).  [PR #2437](https://github.com/apollographql/apollo-server/pull/2437)
- Add `rewriteError` option to `EngineReportingOptions` (i.e. the `engine` property of the `ApolloServer` constructor).  When defined as a `function`, it will receive an `err` property as its first argument which can be used to manipulate (e.g. redaction) an error prior to sending it to Apollo Engine by modifying, e.g., its `message` property.  The error can also be suppressed from reporting entirely by returning an explicit `null` value.  For more information, [read the documentation](https://www.apollographql.com/docs/apollo-server/features/errors#for-apollo-engine-reporting) and the [`EngineReportingOptions` API reference](https://www.apollographql.com/docs/apollo-server/api/apollo-server#enginereportingoptions). `maskErrorDetails` is now deprecated. [PR #1639](https://github.com/apollographql/apollo-server/pull/1639)
- `apollo-server-azure-functions`: Support `@azure/functions` to enable Apollo Server [Typescript development in Azure Functions](https://azure.microsoft.com/en-us/blog/improving-the-typescript-support-in-azure-functions/). [PR #2487](https://github.com/apollographql/apollo-server/pull/2487)
- Allow `GraphQLRequestListener` callbacks in plugins to depend on `this`. [PR #2470](https://github.com/apollographql/apollo-server/pull/2470)
- `apollo-server-testing`: Add `variables` and `operationName` to `Query` and `Mutation` types. [PR #2307](https://github.com/apollographql/apollo-server/pull/2307) [Issue #2172](https://github.com/apollographql/apollo-server/issue/2172)

#### Bug fixes

- Add `cache-control: no-cache` header to both `PersistedQueryNotSupportedError` and `PersistedQueryNotFoundError` responses as these should never be cached. [PR #2452](https://github.com/apollographql/apollo-server/pull/2452)
- `apollo-datasource-rest`: Don't attempt to parse "204 No Content" responses as JSON. [PR #2446](https://github.com/apollographql/apollo-server/pull/2446)
- `apollo-server-express`: Fix Playground URL when Apollo Server is mounted inside of another Express app by utilizing `req.originalUrl`. [PR #2451](https://github.com/apollographql/apollo-server/pull/2451)
- `apollo-datasource-rest`: Correctly allow a TTL value of `0` to represent "not-cacheable". [PR #2588](https://github.com/apollographql/apollo-server/pull/2588)
- `apollo-datasource-rest`: Fix `Invalid argument` in IE11, when `this.headers` is `undefined`. [PR #2607](https://github.com/apollographql/apollo-server/pull/2607)

### v2.4.8

- No functional changes in this version.  The patch version has been bumped to fix the `README.md` displayed on the [npm package for `apollo-server`](https://npm.im/apollo-server) as a result of a broken publish.  Apologies for the additional noise!

### v2.4.7

- Fix typings which incorrectly included `cors` as part of the constructor options for `apollo-server-express` (it should be defined via `applyMiddleware`) but, conversely, inadvertently omitted the perfectly valid `cors` option from the `apollo-server` constructor (where `applyMiddleware` is not used/available). [PR #2373](https://github.com/apollographql/apollo-server/pull/2373) [Issue #1882](https://github.com/apollographql/apollo-server/issues/1882)

### v2.4.6

- Allow Node.js-like runtimes to identify as Node.js as well. [PR #2357](https://github.com/apollographql/apollo-server/pull/2357) [Issue #2356](https://github.com/apollographql/apollo-server/issue/2356)

### v2.4.5

- `apollo-server-express`: Export `ExpressContext` [PR #2352](https://github.com/apollographql/apollo-server/pull/2352)

### v2.4.4

- Fix typing for ContextFunction incorrectly requiring the context object the function produces to match the parameters of the function [PR #2350](https://github.com/apollographql/apollo-server/pull/2350)

### v2.4.3

- `apollo-server-lambda`: Fix typings which triggered "Module has no default export" errors. [PR #2230](https://github.com/apollographql/apollo-server/pull/2230)
- `apollo-server-koa`: Support OPTIONS requests [PR #2288](https://github.com/apollographql/apollo-server/pull/2288)
- Add `req` and `res` typings to the `ContextFunction` argument for apollo-server and apollo-server-express. Update `ContextFunction` return type to allow returning a value syncronously. [PR #2330](https://github.com/apollographql/apollo-server/pull/2330)
- Type the `formatError` function to accept an GraphQLError as an argument and return a GraphQLFormattedError [PR #2343](https://github.com/apollographql/apollo-server/pull/2343)

### v2.4.2

- `apollo-server-fastify` is now on Apollo Server and lives within the `apollo-server` repository.  This is being introduced in a _patch_ version, however it's a _major_ version bump from the last time `apollo-server-fastify` was published under `1.0.2`.  [PR #1971](https://github.com/apollostack/apollo-server/pull/1971)
- Move `apollo-graphql` package to the `apollo-tooling` repository [PR #2316](https://github.com/apollographql/apollo-server/pull/2316)

### v2.4.1

- Fix inaccurate total duration in apollo-tracing [PR #2298](https://github.com/apollographql/apollo-server/pull/2298)
- Avoid importing entire `crypto` dependency tree if not in Node.js. [PR #2304](https://github.com/apollographql/apollo-server/pull/2304)
- Allow passing `parseOptions` to `ApolloServerBase` constructor. [PR #2289](https://github.com/apollographql/apollo-server/pull/2289)
- Rename `azureFunctions.d.ts` to `azureFunctions.ts`. [PR #2287](https://github.com/apollographql/apollo-server/pull/2287)
- Require `apollo-engine-reporting` only if `EngineReportingAgent` used. [PR #2305](https://github.com/apollographql/apollo-server/pull/2305)

### v2.4.0

- Implement an in-memory cache store to save parsed and validated documents and provide performance benefits for repeat executions of the same document. [PR #2111](https://github.com/apollographql/apollo-server/pull/2111) (`>=2.4.0-alpha.0`)
- Fix: Serialize arrays as JSON on fetch in `RESTDataSource`. [PR #2219](https://github.com/apollographql/apollo-server/pull/2219)
- Fix: The `privateHeaders` configuration for `apollo-engine-reporting` now allows headers to be specified using any case and lower-cases them prior to comparison. [PR #2276](https://github.com/apollographql/apollo-server/pull/2276)
- Fix broken `apollo-server-azure-functions` TypeScript definitions. [PR #2287](https://github.com/apollographql/apollo-server/pull/2287)

### v2.3.3

- `apollo-server` (only): Stop double-invocation of `serverWillStart` life-cycle event.  (More specific integrations - e.g. Express, Koa, Hapi, etc. - were unaffected.) [PR #2239](https://github.com/apollographql/apollo-server/pull/2239)
- Avoid traversing `graphql-upload` module tree in run-time environments which aren't Node.js. [PR #2235](https://github.com/apollographql/apollo-server/pull/2235)

### v2.3.2

- Switch from `json-stable-stringify` to `fast-json-stable-stringify`. [PR #2065](https://github.com/apollographql/apollo-server/pull/2065)
- Fix cache hints of `maxAge: 0` to mean "uncachable". [#2197](https://github.com/apollographql/apollo-server/pull/2197)
- Apply `defaultMaxAge` to scalar fields on the root object. [#2210](https://github.com/apollographql/apollo-server/pull/2210)
- Don't write to the persisted query cache until execution will begin. [PR #2227](https://github.com/apollographql/apollo-server/pull/2227)

- `apollo-server-azure-functions`: Added Azure Functions documentation and deployment examples [PR #2131](https://github.com/apollographql/apollo-server/pull/2131),
[Issue #2092](https://github.com/apollographql/apollo-server/issues/2092)

### v2.3.1

- Provide types for `graphql-upload` in a location where they can be accessed by TypeScript consumers of `apollo-server` packages. [ccf935f9](https://github.com/apollographql/apollo-server/commit/ccf935f9) [Issue #2092](https://github.com/apollographql/apollo-server/issues/2092)

### v2.3.0

- **BREAKING FOR NODE.JS <= 8.5.0 ONLY**: To continue using Apollo Server 2.x in versions of Node.js prior to v8.5.0, file uploads must be disabled by setting `uploads: false` on the `ApolloServer` constructor options.  Without explicitly disabling file-uploads, the server will `throw` at launch (with instructions and a link to our documentation).

  This early deprecation is due to changes in the third-party `graphql-upload` package which Apollo Server utilizes to implement out-of-the-box file upload functionality.  While, in general, Apollo Server 2.x aims to support all Node.js versions which were under an LTS policy at the time of its release, we felt this required an exception.  By `throw`-ing when `uploads` is not explicitly set to `false`, we aim to make it clear immediately (rather than surprisingly) that this deprecation has taken effect.

  While Node.js 6.x is covered by a [Long Term Support agreement by the Node.js Foundation](https://github.com/nodejs/Release#release-schedule) until April 2019, there are substantial performance (e.g. [V8](https://v8.dev/) improvements) and language changes (e.g. "modern" ECMAScript support) offered by newer Node.js engines (e.g. 8.x, 10.x).  We encourage _all users_ of Apollo Server to update to newer LTS versions of Node.js prior to the "end-of-life" dates for their current server version.

  **We intend to drop support for Node.js 6.x in the next major version of Apollo Server.**

  For more information, see [PR #2054](https://github.com/apollographql/apollo-server/pull/2054) and [our documentation](https://www.apollographql.com/docs/apollo-server/v2/migration-file-uploads.html).

### v2.2.7

- `apollo-engine-reporting`: When multiple instances of `apollo-engine-reporting` are loaded (an uncommon edge case), ensure that `encodedTraces` are handled only once rather than once per loaded instance. [PR #2040](https://github.com/apollographql/apollo-server/pull/2040)

### v2.2.6

- `apollo-server-micro`: Set the `Content-type` to `text/html` for GraphQL Playground. [PR #2026](https://github.com/apollographql/apollo-server/pull/2026)

### v2.2.5

- Follow-up on the update to `graphql-playground-html` in previous release by also bumping the minor version of the `graphql-playground-react` dependency to `1.7.10` — which is the version requested from the from the CDN bundle by `graphql-playground-html`. [PR #2037](https://github.com/apollographql/apollo-server/pull/2037)

### v2.2.4

- Fix GraphQL Playground documentation scrolling bug in Safari by updating to latest (rebased) fork of `graphql-playground-html`. [PR #2037](https://github.com/apollographql/apollo-server/pull/2037)

### v2.2.3

- When `generateClientInfo` is not used to define the client name, client version and
client reference ID, Apollo Server will now default to the values present in the HTTP headers
of the request (`apollographql-client-name`, `apollographql-client-reference-id` and
`apollographql-client-version` respectively).  As a last resort, when those headers are not set,
the query extensions' `clientInfo` values will be used. [PR #1960](https://github.com/apollographql/apollo-server/pull/1960)

### v2.2.2

- Fixed TypeScript 2.2 compatibility via updated `apollo-tooling` dependency. [Issue #1951](https://github.com/apollographql/apollo-server/issues/1951) [`26d6c739`](https://github.com/apollographql/apollo-server/commit/26d6c739505b3112694e641c272c748ce38ba86b)
- Throw a more specific error when asynchronous introspection query behavior is detected. [PR #1955](https://github.com/apollographql/apollo-server/pull/1955)

### v2.2.1

- Added support for an array of `modules` on the `ApolloServer` constructor options.  Each element of the `modules` can point to a module which exports `typeDefs` and `resolvers`.  These modules can be used in lieu of, or in combination with, directly specifying `schema` or `typeDefs`/`resolvers` on the constructor options.  This provides greater modularity and improved organization for logic which might be limited to a specific service. [`8f6481e6`](https://github.com/apollographql/apollo-server/commit/8f6481e60f8418738f9ebbe9d5ab5e7e2ce4d319).
- Added `resolveObject` support to query execution.  [`bb67584`](https://github.com/apollographql/apollo-server/commit/bb67584a224843a5b2509c2ebdd94e616fe6227c).
- Fix broken `apollo-server-cloud-functions` in 2.2.0 caused by missing TypeScript project references which resulted in the package not being published to npm in compiled form. [PR #1948](https://github.com/apollographql/apollo-server/pull/1948)

### v2.2.0

- New request pipeline, including support for plugins which can implement lifecycle hooks at various stages of a request. [PR #1795](https://github.com/apollographql/apollo-server/pull/1795).
- Introduce new `apollo-server-testing` utilities. [PR #1909](https://github.com/apollographql/apollo-server/pull/1909)
- Fix mocks configuration to allow disabling of mocks by using `mocks: false`, even if `mockEntireSchema` is `true`. [PR #1835](https://github.com/apollographql/apollo-server/pull/1835)
- Update `graphql-playground-html` to 1.7.8. [PR #1855](https://github.com/apollographql/apollo-server/pull/1855)
- Bring back Azure functions support [Issue #1752](https://github.com/apollographql/apollo-server/issue/1752) [PR #1753](https://github.com/apollographql/apollo-server/pull/1753)
- Allow an optional function to resolve the `rootValue`, passing the `DocumentNode` AST to determine the value. [PR #1555](https://github.com/apollographql/apollo-server/pull/1555)
- Follow-up on the work in [PR #1516](https://github.com/apollographql/apollo-server/pull/1516) to also fix missing insertion cursor/caret when a custom GraphQL configuration is specified which doesn't specify its own `cursorShape` property. [PR #1607](https://github.com/apollographql/apollo-server/pull/1607)
- Azure functions support [Issue #1752](https://github.com/apollographql/apollo-server/issue/1752) [PR #1753](https://github.com/apollographql/apollo-server/pull/1753) [PR #1948](https://github.com/apollographql/apollo-server/pull/1948)
- Allow JSON parsing in `RESTDataSource` of Content Type `application/hal+json`. [PR #185](https://github.com/apollographql/apollo-server/pull/1853)
- Add support for a `requestAgent` configuration parameter within the `engine` configuration.  This can be utilized when a proxy is necessary to transmit tracing and metrics data to Apollo Engine.  It accepts either an [`http.Agent`](https://nodejs.org/docs/latest-v8.x/api/http.html#http_class_http_agent) or [`https.Agent`](https://nodejs.org/docs/latest-v8.x/api/https.html#https_class_https_agent) and behaves the same as the `agent` parameter to Node.js' [`http.request`](https://nodejs.org/docs/latest-v8.x/api/http.html#http_http_request_options_callback). [PR #1879](https://github.com/apollographql/apollo-server/pull/1879)
- Allow an optional parameter to the `RESTDataSource` constructor which takes a `node-fetch`-compatible `fetch` implementation that will be used for HTTP calls instead of the default fetch. [PR #1807](https://github.com/apollographql/apollo-server/pull/1807)

### v2.1.0

- Updated the google-cloud-functions package to handle null paths [PR #1674](https://github.com/apollographql/apollo-server/pull/1674)
- Update link inside Authentication Docs [PR #1682](https://github.com/apollographql/apollo-server/pull/1682)
- Fix making sure all headers are getting reported to Engine properly when using `privateHeaders` [PR #1689](https://github.com/apollographql/apollo-server/pull/1689)
- _(experimental, subject to change/removal)_ Provide ability to specify client info in traces [#1631](https://github.com/apollographql/apollo-server/pull/1631)

### v2.0.8

- Reporting: Catch Error if JSON.Stringify Fails for Engine Trace [PR #1668](https://github.com/apollographql/apollo-server/pull/1668)
- Core: Allow context to be passed to all GraphQLExtension methods. [PR #1547](https://github.com/apollographql/apollo-server/pull/1547)

### v2.0.7

- Fix [#1581](https://github.com/apollographql/apollo-server/issues/1581) `apollo-server-micro` top level error response [#1619](https://github.com/apollographql/apollo-server/pull/1619)
- Switch `ApolloServerBase.schema` from private access to protected access. [#1610](https://github.com/apollographql/apollo-server/pull/1610)
- Add toggle for including error messages in reports [#1615](https://github.com/apollographql/apollo-server/pull/1615)
- Fix `apollo-server-cloud-functions` tests [#1611](https://github.com/apollographql/apollo-server/pull/1611/)

### v2.0.6

- Update `graphql-playground-html` to 1.7.4 [#1586](https://github.com/apollographql/apollo-server/pull/1586)
- Add support for `graphql-js` v14 by augmenting typeDefs with the `@cacheControl` directive so SDL validation doesn't fail [#1595](https://github.com/apollographql/apollo-server/pull/1595)
- Add `node-fetch` extensions typing to `RequestInit` [#1602](https://github.com/apollographql/apollo-server/pull/1602)

### v2.0.5

- Google Cloud Function support [#1402](https://github.com/apollographql/apollo-server/issues/1402) [#1446](https://github.com/apollographql/apollo-server/pull/1446)
- Switch to a fork of `apollo-upload-server` to fix missing `core-js` dependency. [#1556](https://github.com/apollographql/apollo-server/pull/1556)

### v2.0.4

- apollo-server: Release due to failed build and install

### v2.0.3

- apollo-server: failed publish
- pass payload into context function for subscriptions [#1513](https://github.com/apollographql/apollo-server/pull/1513)
- Add option to mock the entire schema(i.e. sets preserveResolvers) [PR #1546](https://github.com/apollographql/apollo-server/pull/1546)

### v2.0.2

- Release with Lerna 3 due
- Hapi: Allow additional route options to be passed to Hapi.js plugin. [PR #1384](https://github.com/apollographql/apollo-server/pull/1384)
- express, koa: remove next after playground [#1436](https://github.com/apollographql/apollo-server/pull/1436)
- Hapi: Pass the response toolkit to the context function. [#1407](https://github.com/apollographql/apollo-server/pull/1407)
- update apollo-engine-reporting-protobuf to non-beta [#1429](https://github.com/apollographql/apollo-server/pull/1429)
- playground would use its own settings as default [#1516](https://github.com/apollographql/apollo-server/pull/1516)
- Lambda: Look in event.path first when picking endpoint for GraphQL Playground [#1527](https://github.com/apollographql/apollo-server/pull/1527)
- Fix to allow enabling GraphQL Playground in production with custom config [#1495](https://github.com/apollographql/apollo-server/pull/1495)

### v2.0.1

- This version failed to publish fully/correctly and should not be used.

### v2.0.0-rc.10

- Fix and Export Extension and Playground Types [#1360](https://github.com/apollographql/apollo-server/pull/1360)
- Pin internal dependencies [#1361](https://github.com/apollographql/apollo-server/pull/1361)

### v2.0.0-rc.9

- This version failed to publish fully/correctly and should not be used.

### v2.0.0-rc.8

- export GraphQLUpload from integrations [#1322](https://github.com/apollographql/apollo-server/pull/1322)
- add `cors` to vanilla [#1335](https://github.com/apollographql/apollo-server/pull/1335)
- export `bodyParser.Options` to koa [#1334](https://github.com/apollographql/apollo-server/pull/1334)
- add and use playground in ApolloServer constructor [#1297](https://github.com/apollographql/apollo-server/pull/1297)
- **breaking**: remove calculate headers as function [#1337](https://github.com/apollographql/apollo-server/pull/1337)
- **breaking**: remove `formatParams` [#1331](https://github.com/apollographql/apollo-server/pull/1331)

### v2.0.0-rc.7

- enable engine reporting from lambda [#1313](https://github.com/apollographql/apollo-server/pull/1313)
- remove flattening of errors [#1288](https://github.com/apollographql/apollo-server/pull/1288)
- dynamic url in datasourece ([#1277](https://github.com/apollographql/apollo-server/pull/1277))

### v2.0.0-rc.6

- BREAKING: errors are passed to user extensions, then engine reporting, and finally `formatError` ([#1272](https://github.com/apollographql/apollo-server/pull/1272))
- `formatError` only called once on validation errors ([#1272](https://github.com/apollographql/apollo-server/pull/1272))
- BREAKING: apollo-server-env does place types in global namespace ([#1259](https://github.com/apollographql/apollo-server/pull/1259))
- export Request from apollo-datasource-rest and graphql-extensions (53d7a75 c525818)
- Use scoped graphql-playground and centralize version (8ea36d8, 84233d2)
- fix dependencies + exports ([#1257](https://github.com/apollographql/apollo-server/pull/1257))
- fix data source + context cloning (7e35305)
- use fetch instead of Node request for engine-reporting ([#1274](https://github.com/apollographql/apollo-server/pull/1274))

### v2.0.0-rc.5

- fix formatError to keep prototype of Error ([#1235](https://github.com/apollographql/apollo-server/pull/1235))

### v2.0.0-rc.4

- Add trailing slash to data source
- allow body passed to data source
- new apollo-engine-reporting agent

### v2.0.0-rc.3

- graphql as peerDependency ([#1232](https://github.com/apollographql/apollo-server/pull/1232))
- APQ in batches ([#1234](https://github.com/apollographql/apollo-server/pull/1234))
- APQ hits/misses in traces

### v2.0.0-rc.2

- Missing apollo-upload-server dependency ([#1221](https://github.com/apollographql/apollo-server/pull/1221))
- encode trace report over each request in apollo-engine-reporting

### v2.0.0-rc.1

- BREAKING: remove logFunction ([71a403d](https://github.com/apollographql/apollo-server/pull/1125/commits/71a403dfa38ee050606d3fa32630005e0a98016f)), see [this commit](https://github.com/apollographql/apollo-server/blob/8914b135df9840051fe81cc9224b444cfc5b61ab/packages/apollo-server-core/src/logging.ts) for an implementation
- move upload option to constructor ([#1204](https://github.com/apollographql/apollo-server/pull/1204))
- fixed hapi gui bugs ([#1211](https://github.com/apollographql/apollo-server/pull/1211))
- remove requirement for exModuleInterop ([#1210](https://github.com/apollographql/apollo-server/pull/1210))
- change BadUserInputError to UserInputError ([#1208](https://github.com/apollographql/apollo-server/pull/1208))
- add cache-control headers for CDN integration ([#1138](https://github.com/apollographql/apollo-server/pull/1138))
- Lambda support (thanks to @adnsio, @bwlt, and @gragio [#1138](https://github.com/apollographql/apollo-server/pull/1138))

Data sources

- add memcache and redis support ([#1191](https://github.com/apollographql/apollo-server/pull/1191))
- add patch method ([#1190](https://github.com/apollographql/apollo-server/pull/1190))

### v2.0.0-rc.0

- Breaking: `registerServer` changed to `server.applyMiddleware` ([3279991](https://github.com/apollographql/apollo-server/pull/1125/commits/327999174cfbcecaa4e401ffd7b2d7148ba0fd65))
- Breaking: subscriptions enabled with `installSubscriptionHandlers`
- Add Data Sources ([#1163](https://github.com/apollographql/apollo-server/pull/1163))

### v2.0.0-beta.4

- Bug fix to allow async context ([#1129](https://github.com/apollographql/apollo-server/pull/1129))
- logFunction is now an extension ([#1128](https://github.com/apollographql/apollo-server/pull/1128))
- Allow user defined extensions and include engine reporting ([#1105](https://github.com/apollographql/apollo-server/pull/#105))

### v2.0.0-beta.3

- remove registerServer configuration from `apollo-server`'s listen ([#1090](https://github.com/apollographql/apollo-server/pull/1090))
- move healthcheck into variants ([#1086](https://github.com/apollographql/apollo-server/pull/1086))
- Add file uploads, **breaking** requires removing `scalar Upload` from the typeDefs ([#1071](https://github.com/apollographql/apollo-server/pull/1071))
- Add reporting to Engine as apollo-engine-reporting ([#1105](https://github.com/apollographql/apollo-server/pull/1105))
- Allow users to define extensions ([#1105](https://github.com/apollographql/apollo-server/pull/1105))

### v2.0.0-beta.2

ListenOptions:

- `engine` -> `engineProxy`
- `port`, `host`, and other http options moved under `http` key ([#1080](https://github.com/apollographql/apollo-server/pull/1080))

- `subscriptions` moved to `server.listen` ([#1059](https://github.com/apollographql/apollo-server/pull/1059))
- Add mocks to server constructor ([#1017](https://github.com/apollographql/apollo-server/pull/1017))
- Add `bodyParserConfig` parameter to `registerServer` in apollo-server ([#1059](https://github.com/apollographql/apollo-server/pull/1059)) [commit](https://github.com/apollographql/apollo-server/pull/1063/commits/d08f862063b60f35d92f903c9ac52702150c10f6)
- Hapi variant ([#1058](https://github.com/apollographql/apollo-server/pull/1058)) ([#1082](https://github.com/apollographql/apollo-server/pull/1082))
- Remove tests and guaranteed support for Node 4 [PR #1024](https://github.com/apollographql/apollo-server/pull/1024)
- Cleanup docs [PR #1233](https://github.com/apollographql/apollo-server/pull/1233/files)

### 1.4.0

- [Issue #626] Integrate apollo-fastify plugin. [PR #1013](https://github.com/apollographql/apollo-server/pull/1013)
- add hapi 16 next() invocation [PR #743](https://github.com/apollographql/apollo-server/pull/743)
- Add skipValidation option [PR #839](https://github.com/apollographql/apollo-server/pull/839)
- `apollo-server-module-graphiql`: adds an option to the constructor to disable url rewriting when editing a query [PR #1047](https://github.com/apollographql/apollo-server/pull/1047)
- Upgrade `subscription-transport-ws` to 0.9.9 for Graphiql

### v1.3.6

- Recognize requests with Apollo Persisted Queries and return `PersistedQueryNotSupported` to the client instead of a confusing error. [PR #982](https://github.com/apollographql/apollo-server/pull/982)

### v1.3.5

- `apollo-server-adonis`: The `Content-type` of an operation response will now be correctly set to `application/json`. [PR #842](https://github.com/apollographql/apollo-server/pull/842) [PR #910](https://github.com/apollographql/apollo-server/pull/910)
- `apollo-server-azure-functions`: Fix non-functional Azure Functions implementation and update examples in Azure Functions' `README.md`. [PR #753](https://github.com/apollographql/apollo-server/pull/753) [Issue #684](https://github.com/apollographql/apollo-server/issues/684)
- Fix `TypeError` on GET requests with missing `query` parameter. [PR #964](https://github.com/apollographql/apollo-server/pull/964)
- The typing on the context of `GraphQLServerOptions` now matches the equivilent type used by `graphql-tools`. [PR #919](https://github.com/apollographql/apollo-server/pull/919)
- Middleware handlers now used named (rather than anonymous) functions to enable easier identification during debugging/profiling. [PR #827](https://github.com/apollographql/apollo-server/pull/827)
- The `npm-check-updates` package has been removed as a "dev dependency" which was resulting in an _older_ version of `npm` being used during testing. [PR #959](https://github.com/apollographql/apollo-server/pull/959)
- The typing on `HttpQueryRequest`'s `query` attribute now enforces that its object properties' keys be `String`s. [PR #834](https://github.com/apollographql/apollo-server/pull/834)
- TypeScript types have been updated via updates to `@types/node`, `@types/connect`, `@types/koa` and `@types/aws-lambda`.

### v1.3.4

- Upgrade to `apollo-cache-control@0.1.0` and allow you to specify options to it (such as the new `defaultMaxAge`) by passing `cacheControl: {defaultMaxAge: 5}` instead of `cacheControl: true`.

### v1.3.3

- Updated peer dependencies to support `graphql@0.13.x`.
- `apollo-server-express`: The `GraphQLOptions` type is now exported from `apollo-server-express` in order to facilitate type checking when utilizing `graphqlExpress`, `graphiqlExpress`, `graphqlConnect` and `graphiqlConnect`. [PR #871](https://github.com/apollographql/apollo-server/pull/871)
- Update GraphiQL version to 0.11.11. [PR #914](https://github.com/apollographql/apollo-server/pull/914)

### v1.3.2

- Updated peer dependencies and tests to support `graphql@0.12`.
- Fix issue where the core `runQuery` method broke the ability to use the Node `async_hooks` feature's call stack. [PR #733](https://github.com/apollographql/apollo-server/pull/733)
- Hoist declarations of rarely used functions out of `doRunQuery` to improve performance. [PR# 821](https://github.com/apollographql/apollo-server/pull/821)

### v1.3.1

- Fixed a fatal execution error with the new `graphql@0.12`.

### v1.3.0

- **Breaking:** `apollo-server-hapi`: now supports Hapi v17, and no longer supports Hapi v16.  For information on running Apollo Server 1.x with Hapi v16, [check this documentation](https://www.apollographql.com/docs/apollo-server/v1/servers/hapi.html#Hapi-16).
- **New package**: `apollo-server-adonis` supporting the Adonis framework!
- The `graphqlOptions` parameter to server GraphQL integration functions now accepts context as a function and as an object with a prototype. [PR #679](https://github.com/apollographql/apollo-server/pull/679)
- `apollo-server-express`: Send Content-Length header.
- `apollo-server-micro`: Allow Micro 9 in `peerDependencies`. [PR #671](https://github.com/apollographql/apollo-server/pull/671)
- GraphiQL integration:
  - Recognize Websocket endpoints with secure `wss://` URLs.
  - Only include truthy values in GraphiQL URL.

### v1.2.0

- **New feature**: Add support for Apollo Cache Control. Enable `apollo-cache-control` by passing `cacheControl: true` to your server's GraphQL integration function.
- Include README.md in published npm packages.

### v1.1.7

- Added support for the vhost option for Hapi [PR #611](https://github.com/apollographql/apollo-server/pull/611)
- Fix dependency on `apollo-tracing` to be less strict.

### v1.1.6

- GraphiQL integration: add support for `websocketConnectionParams` for subscriptions. [#452](https://github.com/apollographql/apollo-server/issues/452) [PR 548](https://github.com/apollographql/apollo-server/pull/548)

(v1.1.4 had a major bug and was immediately unpublished. v1.1.5 was identical to v1.1.6.)

### v1.1.3

- GraphiQL integration: Fixes bug where CORS would not allow `Access-Control-Allow-Origin: *` with credential 'include', changed to 'same-origin' [Issue #514](https://github.com/apollographql/apollo-server/issues/514)
- Updated peer dependencies to support `graphql@0.11`.

### v1.1.2

- Fixed bug with no URL query params with GraphiQL on Lambda [Issue #504](https://github.com/apollographql/apollo-server/issues/504) [PR #512](https://github.com/apollographql/apollo-server/pull/503)

### v1.1.1

- Added support for Azure Functions [#503](https://github.com/apollographql/apollo-server/pull/503)

### v1.1.0

- Added ability to provide custom default field resolvers [#482](https://github.com/apollographql/apollo-server/pull/482)
- Add `tracing` option to collect and expose trace data in the [Apollo Tracing format](https://github.com/apollographql/apollo-tracing)
- Add support for GraphiQL editor themes in [#484](https://github.com/apollographql/apollo-server/pull/484) as requested in [#444](https://github.com/apollographql/apollo-server/issues/444)
- Add support for full websocket using GraphiQL [#491](https://github.com/apollographql/graphql-server/pull/491)
- Updated restify lib ([@yucun](https://github.com/liyucun/)) in [#472](https://github.com/apollographql/apollo-server/issues/472)
- Updated package apollo-server-micro, updated micro in devDependencies and peerDependencies to ^8.0.1

### v1.0.3

- Revert [#463](https://github.com/apollographql/graphql-server/pull/463),
  because it's a breaking change that shouldn't have been a patch update.

### v1.0.2

- Rename packages from graphql-server- to apollo-server- [#465](https://github.com/apollographql/apollo-server/pull/465). We'll continue to publish `graphql-server-` packages that depend on the renamed `apollo-server-` packages for the time being, to ensure backwards compatibility.

### v1.0.1

- Fix Express package not calling the callback on completion ([@chemdrew](https://github.com/chemdrew)) in [#463](https://github.com/apollographql/graphql-server/pull/463)

### v1.0.0

- Add package readmes for Express, Hapi, Koa, Restify ([@helfer](https://github.com/helfer)) in [#442](https://github.com/apollographql/graphql-server/pull/442)
- Updated & fixed typescript typings ([@helfer](https://github.com/helfer)) in [#440](https://github.com/apollographql/graphql-server/pull/440)

### v0.9.0

- Allow GraphiQLOptions to be a function ([@NeoPhi](https://github.com/NeoPhi)) on [#426](https://github.com/apollographql/graphql-server/pull/426)

### v0.8.5

- Fix: graphql-server-micro now properly returns response promises [#401](https://github.com/apollographql/graphql-server/pull/401)

### v0.8.4

### v0.8.3

### v0.8.2

- Fix issue with auto-updating dependencies that caused fibers to update accidentally ([@helfer](https://github.com/helfer)) on [#425](https://github.com/apollographql/graphql-server/pull/425)

### v0.8.1

- **Security Fix** Ensure queries submitted via HTTP GET run through validation ([@DxCx](https://github.com/DxCx)) on [#424](https://github.com/apollographql/graphql-server/pull/424)

### v0.8.0

- Persist `window.location.hash` on URL updates [#386](https://github.com/apollographql/graphql-server/issues/386)
- Added support for `graphql-js` > 0.10.0 [#407](https://github.com/apollographql/graphql-server/pull/407)
- Updated `subscriptions-transport-ws` for GraphiQL with subscriptions [#407](https://github.com/apollographql/graphql-server/pull/407)

### v0.7.2

- Fix include passHeader field that was accidentally removed

### v0.7.1

- Fix graphiql fetcher to use endpointURL parameter instead of hardcoded URI.[#365](https://github.com/apollographql/graphql-server/issues/356)

### v0.7.0

- Add Zeit Micro Integration [#324](https://github.com/apollographql/graphql-server/issues/324)
- add support for subscriptionURL to GraphiQL ([@urigo](https://github.com/urigo) on [#320](https://github.com/apollostack/graphql-server/pull/320)
- Restify: Fix for calling next() ([@jadkap](https://github.com/jadkap)) on [#285](https://github.com/apollostack/graphql-server/pull/285)
- **Breaking:** Update all dependencies [#329](https://github.com/apollographql/graphql-server/issues/329)

### v0.6.0

- Add AWS Lambda Integration [PR #247](https://github.com/apollostack/graphql-server/pull/247)
- Update GraphiQL to version 0.9.1 ([@ephemer](https://github.com/ephemer)) on [#293](https://github.com/apollostack/graphql-server/pull/293)
- **Restify integration** ([@joelgriffith](https://github.com/joelgriffith)) on [#189](https://github.com/apollostack/graphql-server/pull/189)
- run batched requests in parallel ([@DxCx](https://github.com/DxCx)) on [#273](https://github.com/apollostack/graphql-server/pull/273)
- Fix GraphiQL options variables. Issue #193. ([@alanchristensen](https://github.com/alanchristensen)) on
  [PR #255](https://github.com/apollostack/apollo-server/pull/255)
- Allow graphql@0.9.0 as peerDependency ([@Chris-R3](https://github.com/Chris-R3)) on [PR #278](https://github.com/apollostack/graphql-server/pull/278)

### v0.5.1

- add support for HTTP GET Method ([@DxCx](https://github.com/DxCx)) on [#180](https://github.com/apollostack/graphql-server/pull/180)

### v0.5.0

- Switch graphql typings for typescript to @types/graphql [#260](https://github.com/apollostack/graphql-server/pull/260)

### v0.4.4

- Update GraphiQL to version 0.8.0 ([@DxCx](https://github.com/DxCx)) on [#192](https://github.com/apollostack/graphql-server/pull/192)
- Upgrade to GraphQL-js 0.8.1.

### v0.4.2

- **Restructure Apollo Server into 6 new packages, and rename to GraphQL Server** ([@DxCx](https://github.com/DxCx)) and ([@stubailo](https://github.com/stubailo)) in [#183](https://github.com/apollostack/graphql-server/pull/183) and [#164](https://github.com/apollostack/graphql-server/pull/183).
- There are now 6 packages that make up the GraphQL server family:
  - `graphql-server-core`
  - `graphql-module-graphiql`
  - `graphql-module-operation-store`
  - `graphql-server-express`
  - `graphql-server-hapi`
  - `graphql-server-koa`
- Exports have been renamed. Everything that used to export `apollo*` now exports `graphql*`, for example `apolloExpress` has become `graphqlExpress`.
- The repository is now managed using [Lerna](https://github.com/lerna/lerna).

### v0.3.3

- Fix passHeader option in GraphiQL (Both Hapi and Koa)
- Pass `ctx` instead of `ctx.request` to options function in Koa integration ([@HriBB](https://github.com/HriBB)) in [PR #154](https://github.com/apollostack/apollo-server/pull/154)
- Manage TypeScript declaration files using npm. ([@od1k](https:/github.com/od1k) in [#162](https://github.com/apollostack/apollo-server/pull/162))
- Fix connect example in readme. ([@conrad-vanl](https://github.com/conrad-vanl) in [#165](https://github.com/apollostack/apollo-server/pull/165))
- Add try/catch to formatError. ([@nicolaslopezj](https://github.com/nicolaslopezj) in [#174](https://github.com/apollostack/apollo-server/pull/174))
- Clone context object for each query in a batch.

### v0.3.2

- Added missing exports for hapi integration ([@nnance](https://github.com/nnance)) in [PR #152](https://github.com/apollostack/apollo-server/pull/152)

### v0.3.1

- Fixed dependency issue with boom package that affected the hapi integration. ([@sammkj](https://github.com/sammkj) in [#150](https://github.com/apollostack/apollo-server/pull/150))

### v0.3.0

- Refactor Hapi integration to improve the API and make the plugins more idiomatic. ([@nnance](https://github.com/nnance)) in
  [PR #127](https://github.com/apollostack/apollo-server/pull/127)
- Fixed query batching with Hapi integration. Issue #123 ([@nnance](https://github.com/nnance)) in
  [PR #127](https://github.com/apollostack/apollo-server/pull/127)
- Add support for route options in Hapi integration. Issue #97. ([@nnance](https://github.com/nnance)) in
  [PR #127](https://github.com/apollostack/apollo-server/pull/127)
- Camelcase Hapi. Issue #129. ([@nnance](https://github.com/nnance)) in
  [PR #132](https://github.com/apollostack/apollo-server/pull/132)
- Fix error handling when parsing variables parameter. Issue #130. ([@nnance](https://github.com/nnance)) in
  [PR #131](https://github.com/apollostack/apollo-server/pull/131)
- Improve logging function. Issue #79. ([@nnance](https://github.com/nnance)) in
  [PR #136](https://github.com/apollostack/apollo-server/pull/136)
- Output stack trace for errors in debug mode. Issue #111. ([@nnance](https://github.com/nnance)) in
  [PR #137](https://github.com/apollostack/apollo-server/pull/137)
- Allow to pass custom headers in GraphiQL ([@nicolaslopezj](https://github.com/nicolaslopezj) in [#133](https://github.com/apollostack/apollo-server/pull/133)).

### v0.2.6

- Expose the OperationStore as part of the public API. ([@nnance](https://github.com/nnance))
- Support adding parsed operations to the OperationStore. ([@nnance](https://github.com/nnance))
- Expose ApolloOptions as part of the public API.

### v0.2.5

- Made promise compatible with fibers ([@benjamn](https://github.com/benjamn) in [#92](https://github.com/apollostack/apollo-server/pull/92))

### v0.2.2

- Log server events such as request start etc. with logFunction ([@helfer](https://github.com/helfer) in [#78](https://github.com/apollostack/apollo-server/pull/78))

### v0.2.1

- Complete refactor of Apollo Server using TypeScript. PR [#41](https://github.com/apollostack/apollo-server/pull/41)
- Added Hapi integration ([@nnance](https://github.com/nnance) in [#46](https://github.com/apollostack/apollo-server/pull/46))
- Added Koa integration ([@HriBB](https://github.com/HriBB) in [#59](https://github.com/apollostack/apollo-server/pull/59))
- Changed express integration to support connect as well ([@helfer](https://github.com/helfer) in [#58](https://github.com/apollostack/apollo-server/pull/58))
- Dropped express-graphql dependency
- Dropped support for GET requests, only POST requests are allowed now
- Split GraphiQL into a separate middleware
- Factored out core to support Hapi, Koa and connect implementations
- Added support for query batching
- Added support for query whitelisting / stored queries
- Removed body parsing from express integration. Body must be parsed outside of apollo now
- Added `formatRequest` and `formatResponse` functions to apollo options.
- Removed support for shorthand schema definitions, connectors and mocks (use `graphql-tools` instead)

### v0.1.5

- BUG: Fixed a spelling error with `tracer.submit()` from PR [#26](https://github.com/apollostack/apollo-server/pull/26)
  in PR [#31](https://github.com/apollostack/apollo-server/pull/31)

### v.0.1.4

- BUG: Fixed a bug with tracer mocks that would throw a TypeError when using Ava [#26](https://github.com/apollostack/apollo-server/pull/26)

### v0.1.3

- Updated graphql dependency to 0.6.0<|MERGE_RESOLUTION|>--- conflicted
+++ resolved
@@ -6,10 +6,8 @@
 
 > The changes noted within this `vNEXT` section have not been released yet.  New PRs and commits which introduce changes should include an entry in this `vNEXT` section as part of their development.  When a release is being prepared, a new header will be (manually) created below and the the appropriate changes within that release will be moved into the new section.
 
-<<<<<<< HEAD
 - Move TContext generic from requestDidStart method to ApolloServerPlugin Interface [#3525](https://github.com/apollographql/apollo-server/pull/3525)
 - `apollo-server-express`: Support `CorsOptionsDelegate` type on `cors` parameter to `applyMiddleware`, to align with the supported type of the underlying [`cors`](https://npm.im/cors) middleware [itself](https://github.com/DefinitelyTyped/DefinitelyTyped/blob/31483b781ac30f98bdf4d40a517e921f2fc2ce37/types/cors/index.d.ts#L32). [PR #3613](https://github.com/apollographql/apollo-server/pull/3613)
-=======
 - `apollo-server-core`: Allow asynchronous initialization of datasources: the `initialize` method on datasources may now return a Promise, which will be settled before any resolvers are called. [#3639](https://github.com/apollographql/apollo-server/pull/3639)
 
 ### v2.9.16
@@ -32,7 +30,6 @@
 
 - `apollo-server-core`: Ensure that plugin's `didEncounterErrors` hooks are invoked for known automated persisted query (APQ) errors. [PR #3614](https://github.com/apollographql/apollo-server/pull/3614)
 - `apollo-server-plugin-base`: Move `TContext` generic from `requestDidStart` method to `ApolloServerPlugin` Interface. [PR #3525](https://github.com/apollographql/apollo-server/pull/3525)
->>>>>>> db715351
 
 ### v2.9.13
 
