# Changelog

All of the packages in the `apollo-server` repo are released with the same version numbers, so a new version of a particular package might not represent an actual change to that package. We generally try to mark changes that affect only one web server integration package with that package name, and don't specify package names for changes that affect most of the packages or which affect shared core packages.

### vNEXT

<<<<<<< HEAD
* `apollo-server-module-graphiql`: adds an option to the constructor to disable url rewriting when editing a query [PR #1047](https://github.com/apollographql/apollo-server/pull/1047)
=======
* Upgrade `subscription-transport-ws` to 0.9.9 for Graphiql
>>>>>>> f6e48bb9

### v1.3.6

* Recognize requests with Apollo Persisted Queries and return `PersistedQueryNotSupported` to the client instead of a confusing error. [PR #982](https://github.com/apollographql/apollo-server/pull/982)

### v1.3.5

* `apollo-server-adonis`: The `Content-type` of an operation response will now be correctly set to `application/json`. [PR #842](https://github.com/apollographql/apollo-server/pull/842) [PR #910](https://github.com/apollographql/apollo-server/pull/910)
* `apollo-server-azure-functions`: Fix non-functional Azure Functions implementation and update examples in Azure Functions' `README.md`. [PR #753](https://github.com/apollographql/apollo-server/pull/753) [Issue #684](https://github.com/apollographql/apollo-server/issues/684)
* Fix `TypeError` on GET requests with missing `query` parameter. [PR #964](https://github.com/apollographql/apollo-server/pull/964)
* The typing on the context of `GraphQLServerOptions` now matches the equivilent type used by `graphql-tools`. [PR #919](https://github.com/apollographql/apollo-server/pull/919)
* Middleware handlers now used named (rather than anonymous) functions to enable easier identification during debugging/profiling. [PR #827](https://github.com/apollographql/apollo-server/pull/827)
* The `npm-check-updates` package has been removed as a "dev dependency" which was resulting in an _older_ version of `npm` being used during testing. [PR #959](https://github.com/apollographql/apollo-server/pull/959)
* The typing on `HttpQueryRequest`'s `query` attribute now enforces that its object properties' keys be `String`s. [PR #834](https://github.com/apollographql/apollo-server/pull/834)
* TypeScript types have been updated via updates to `@types/node`, `@types/connect`, `@types/koa` and `@types/aws-lambda`.

### v1.3.4

* Upgrade to `apollo-cache-control@0.1.0` and allow you to specify options to it (such as the new `defaultMaxAge`) by passing `cacheControl: {defaultMaxAge: 5}` instead of `cacheControl: true`.

### v1.3.3

* Updated peer dependencies to support `graphql@0.13.x`.
* `apollo-server-express`: The `GraphQLOptions` type is now exported from `apollo-server-express` in order to facilitate type checking when utilizing `graphqlExpress`, `graphiqlExpress`, `graphqlConnect` and `graphiqlConnect`. [PR #871](https://github.com/apollographql/apollo-server/pull/871)
* Update GraphiQL version to 0.11.11. [PR #914](https://github.com/apollographql/apollo-server/pull/914)

### v1.3.2

* Updated peer dependencies and tests to support `graphql@0.12`.
* Fix issue where the core `runQuery` method broke the ability to use the Node `async_hooks` feature's call stack. [PR #733](https://github.com/apollographql/apollo-server/pull/733)
* Hoist declarations of rarely used functions out of `doRunQuery` to improve performance. [PR# 821](https://github.com/apollographql/apollo-server/pull/821)

### v1.3.1

* Fixed a fatal execution error with the new `graphql@0.12`.

### v1.3.0

* **Breaking:** `apollo-server-hapi`: now supports Hapi v17, and no longer supports Hapi v16. (We intend to release a new `apollo-server-hapi16` for users still on Hapi v16.)
* **New package**: `apollo-server-adonis` supporting the Adonis framework!
* The `graphqlOptions` parameter to server GraphQL integration functions now accepts context as a function and as an object with a prototype. [PR #679](https://github.com/apollographql/apollo-server/pull/679)
* `apollo-server-express`: Send Content-Length header.
* `apollo-server-micro`: Allow Micro 9 in `peerDependencies`. [PR #671](https://github.com/apollographql/apollo-server/pull/671)
* GraphiQL integration:
  * Recognize Websocket endpoints with secure `wss://` URLs.
  * Only include truthy values in GraphiQL URL.

### v1.2.0

* **New feature**: Add support for Apollo Cache Control. Enable `apollo-cache-control` by passing `cacheControl: true` to your server's GraphQL integration function.
* Include README.md in published npm packages.

### v1.1.7

* Added support for the vhost option for Hapi [PR #611](https://github.com/apollographql/apollo-server/pull/611)
* Fix dependency on `apollo-tracing` to be less strict.

### v1.1.6

* GraphiQL integration: add support for `websocketConnectionParams` for subscriptions. [#452](https://github.com/apollographql/apollo-server/issues/452) [PR 548](https://github.com/apollographql/apollo-server/pull/548)

(v1.1.4 had a major bug and was immediately unpublished. v1.1.5 was identical to v1.1.6.)

### v1.1.3

* GraphiQL integration: Fixes bug where CORS would not allow `Access-Control-Allow-Origin: *` with credential 'include', changed to 'same-origin' [Issue #514](https://github.com/apollographql/apollo-server/issues/514)
* Updated peer dependencies to support `graphql@0.11`.

### v1.1.2

* Fixed bug with no URL query params with GraphiQL on Lambda [Issue #504](https://github.com/apollographql/apollo-server/issues/504) [PR #512](https://github.com/apollographql/apollo-server/pull/503)

### v1.1.1

* Added support for Azure Functions [#503](https://github.com/apollographql/apollo-server/pull/503)

### v1.1.0

* Added ability to provide custom default field resolvers [#482](https://github.com/apollographql/apollo-server/pull/482)
* Add `tracing` option to collect and expose trace data in the [Apollo Tracing format](https://github.com/apollographql/apollo-tracing)
* Add support for GraphiQL editor themes in [#484](https://github.com/apollographql/apollo-server/pull/484) as requested in [#444](https://github.com/apollographql/apollo-server/issues/444)
* Add support for full websocket using GraphiQL [#491](https://github.com/apollographql/graphql-server/pull/491)
* Updated restify lib ([@yucun](https://github.com/liyucun/)) in [#472](https://github.com/apollographql/apollo-server/issues/472)
* Updated package apollo-server-micro, updated micro in devDependencies and peerDependencies to ^8.0.1

### v1.0.3

* Revert [#463](https://github.com/apollographql/graphql-server/pull/463),
  because it's a breaking change that shouldn't have been a patch update.

### v1.0.2

* Rename packages from graphql-server- to apollo-server- [#465](https://github.com/apollographql/apollo-server/pull/465). We'll continue to publish `graphql-server-` packages that depend on the renamed `apollo-server-` packages for the time being, to ensure backwards compatibility.

### v1.0.1

* Fix Express package not calling the callback on completion ([@chemdrew](https://github.com/chemdrew)) in [#463](https://github.com/apollographql/graphql-server/pull/463)

### v1.0.0

* Add package readmes for Express, Hapi, Koa, Restify ([@helfer](https://github.com/helfer)) in [#442](https://github.com/apollographql/graphql-server/pull/442)
* Updated & fixed typescript typings ([@helfer](https://github.com/helfer)) in [#440](https://github.com/apollographql/graphql-server/pull/440)

### v0.9.0

* Allow GraphiQLOptions to be a function ([@NeoPhi](https://github.com/NeoPhi)) on [#426](https://github.com/apollographql/graphql-server/pull/426)

### v0.8.5

* Fix: graphql-server-micro now properly returns response promises [#401](https://github.com/apollographql/graphql-server/pull/401)

### v0.8.4

### v0.8.3

### v0.8.2

* Fix issue with auto-updating dependencies that caused fibers to update accidentally ([@helfer](https://github.com/helfer)) on [#425](https://github.com/apollographql/graphql-server/pull/425)

### v0.8.1

* **Security Fix** Ensure queries submitted via HTTP GET run through validation ([@DxCx](https://github.com/DxCx)) on [#424](https://github.com/apollographql/graphql-server/pull/424)

### v0.8.0

* Persist `window.location.hash` on URL updates [#386](https://github.com/apollographql/graphql-server/issues/386)
* Added support for `graphql-js` > 0.10.0 [#407](https://github.com/apollographql/graphql-server/pull/407)
* Updated `subscriptions-transport-ws` for GraphiQL with subscriptions [#407](https://github.com/apollographql/graphql-server/pull/407)

### v0.7.2

* Fix include passHeader field that was accidentally removed

### v0.7.1

* Fix graphiql fetcher to use endpointURL parameter instead of hardcoded URI.[#365](https://github.com/apollographql/graphql-server/issues/356)

### v0.7.0

* Add Zeit Micro Integration [#324](https://github.com/apollographql/graphql-server/issues/324)
* add support for subscriptionURL to GraphiQL ([@urigo](https://github.com/urigo) on [#320](https://github.com/apollostack/graphql-server/pull/320)
* Restify: Fix for calling next() ([@jadkap](https://github.com/jadkap)) on [#285](https://github.com/apollostack/graphql-server/pull/285)
* **Breaking:** Update all dependencies [#329](https://github.com/apollographql/graphql-server/issues/329)

### v0.6.0

* Add AWS Lambda Integration [PR #247](https://github.com/apollostack/graphql-server/pull/247)
* Update GraphiQL to version 0.9.1 ([@ephemer](https://github.com/ephemer)) on [#293](https://github.com/apollostack/graphql-server/pull/293)
* **Restify integration** ([@joelgriffith](https://github.com/joelgriffith)) on [#189](https://github.com/apollostack/graphql-server/pull/189)
* run batched requests in parallel ([@DxCx](https://github.com/DxCx)) on [#273](https://github.com/apollostack/graphql-server/pull/273)
* Fix GraphiQL options variables. Issue #193. ([@alanchristensen](https://github.com/alanchristensen)) on
  [PR #255](https://github.com/apollostack/apollo-server/pull/255)
* Allow graphql@0.9.0 as peerDependency ([@Chris-R3](https://github.com/Chris-R3)) on [PR #278](https://github.com/apollostack/graphql-server/pull/278)

### v0.5.1

* add support for HTTP GET Method ([@DxCx](https://github.com/DxCx)) on [#180](https://github.com/apollostack/graphql-server/pull/180)

### v0.5.0

* Switch graphql typings for typescript to @types/graphql [#260](https://github.com/apollostack/graphql-server/pull/260)

### v0.4.4

* Update GraphiQL to version 0.8.0 ([@DxCx](https://github.com/DxCx)) on [#192](https://github.com/apollostack/graphql-server/pull/192)
* Upgrade to GraphQL-js 0.8.1.

### v0.4.2

* **Restructure Apollo Server into 6 new packages, and rename to GraphQL Server** ([@DxCx](https://github.com/DxCx)) and ([@stubailo](https://github.com/stubailo)) in [#183](https://github.com/apollostack/graphql-server/pull/183) and [#164](https://github.com/apollostack/graphql-server/pull/183).
* There are now 6 packages that make up the GraphQL server family:
  * `graphql-server-core`
  * `graphql-module-graphiql`
  * `graphql-module-operation-store`
  * `graphql-server-express`
  * `graphql-server-hapi`
  * `graphql-server-koa`
* Exports have been renamed. Everything that used to export `apollo*` now exports `graphql*`, for example `apolloExpress` has become `graphqlExpress`.
* The repository is now managed using [Lerna](https://github.com/lerna/lerna).

### v0.3.3

* Fix passHeader option in GraphiQL (Both Hapi and Koa)
* Pass `ctx` instead of `ctx.request` to options function in Koa integration ([@HriBB](https://github.com/HriBB)) in [PR #154](https://github.com/apollostack/apollo-server/pull/154)
* Manage TypeScript declaration files using npm. ([@od1k](https:/github.com/od1k) in [#162](https://github.com/apollostack/apollo-server/pull/162))
* Fix connect example in readme. ([@conrad-vanl](https://github.com/conrad-vanl) in [#165](https://github.com/apollostack/apollo-server/pull/165))
* Add try/catch to formatError. ([@nicolaslopezj](https://github.com/nicolaslopezj) in [#174](https://github.com/apollostack/apollo-server/pull/174))
* Clone context object for each query in a batch.

### v0.3.2

* Added missing exports for hapi integration ([@nnance](https://github.com/nnance)) in [PR #152](https://github.com/apollostack/apollo-server/pull/152)

### v0.3.1

* Fixed dependency issue with boom package that affected the hapi integration. ([@sammkj](https://github.com/sammkj) in [#150](https://github.com/apollostack/apollo-server/pull/150))

### v0.3.0

* Refactor Hapi integration to improve the API and make the plugins more idiomatic. ([@nnance](https://github.com/nnance)) in
  [PR #127](https://github.com/apollostack/apollo-server/pull/127)
* Fixed query batching with Hapi integration. Issue #123 ([@nnance](https://github.com/nnance)) in
  [PR #127](https://github.com/apollostack/apollo-server/pull/127)
* Add support for route options in Hapi integration. Issue #97. ([@nnance](https://github.com/nnance)) in
  [PR #127](https://github.com/apollostack/apollo-server/pull/127)
* Camelcase Hapi. Issue #129. ([@nnance](https://github.com/nnance)) in
  [PR #132](https://github.com/apollostack/apollo-server/pull/132)
* Fix error handling when parsing variables parameter. Issue #130. ([@nnance](https://github.com/nnance)) in
  [PR #131](https://github.com/apollostack/apollo-server/pull/131)
* Improve logging function. Issue #79. ([@nnance](https://github.com/nnance)) in
  [PR #136](https://github.com/apollostack/apollo-server/pull/136)
* Output stack trace for errors in debug mode. Issue #111. ([@nnance](https://github.com/nnance)) in
  [PR #137](https://github.com/apollostack/apollo-server/pull/137)
* Allow to pass custom headers in GraphiQL ([@nicolaslopezj](https://github.com/nicolaslopezj) in [#133](https://github.com/apollostack/apollo-server/pull/133)).

### v0.2.6

* Expose the OperationStore as part of the public API. ([@nnance](https://github.com/nnance))
* Support adding parsed operations to the OperationStore. ([@nnance](https://github.com/nnance))
* Expose ApolloOptions as part of the public API.

### v0.2.5

* Made promise compatible with fibers ([@benjamn](https://github.com/benjamn) in [#92](https://github.com/apollostack/apollo-server/pull/92))

### v0.2.2

* Log server events such as request start etc. with logFunction ([@helfer](https://github.com/helfer) in [#78](https://github.com/apollostack/apollo-server/pull/78))

### v0.2.1

* Complete refactor of Apollo Server using TypeScript. PR [#41](https://github.com/apollostack/apollo-server/pull/41)
* Added Hapi integration ([@nnance](https://github.com/nnance) in [#46](https://github.com/apollostack/apollo-server/pull/46))
* Added Koa integration ([@HriBB](https://github.com/HriBB) in [#59](https://github.com/apollostack/apollo-server/pull/59))
* Changed express integration to support connect as well ([@helfer](https://github.com/helfer) in [#58](https://github.com/apollostack/apollo-server/pull/58))
* Dropped express-graphql dependency
* Dropped support for GET requests, only POST requests are allowed now
* Split GraphiQL into a separate middleware
* Factored out core to support Hapi, Koa and connect implementations
* Added support for query batching
* Added support for query whitelisting / stored queries
* Removed body parsing from express integration. Body must be parsed outside of apollo now
* Added `formatRequest` and `formatResponse` functions to apollo options.
* Removed support for shorthand schema definitions, connectors and mocks (use `graphql-tools` instead)

### v0.1.5

* BUG: Fixed a spelling error with `tracer.submit()` from PR [#26](https://github.com/apollostack/apollo-server/pull/26)
  in PR [#31](https://github.com/apollostack/apollo-server/pull/31)

### v.0.1.4

* BUG: Fixed a bug with tracer mocks that would throw a TypeError when using Ava [#26](https://github.com/apollostack/apollo-server/pull/26)

### v0.1.3

* Updated graphql dependency to 0.6.0<|MERGE_RESOLUTION|>--- conflicted
+++ resolved
@@ -4,11 +4,8 @@
 
 ### vNEXT
 
-<<<<<<< HEAD
 * `apollo-server-module-graphiql`: adds an option to the constructor to disable url rewriting when editing a query [PR #1047](https://github.com/apollographql/apollo-server/pull/1047)
-=======
 * Upgrade `subscription-transport-ws` to 0.9.9 for Graphiql
->>>>>>> f6e48bb9
 
 ### v1.3.6
 
