--- conflicted
+++ resolved
@@ -6,12 +6,8 @@
 
 > The changes noted within this `vNEXT` section have not been released yet.  New PRs and commits which introduce changes should include an entry in this `vNEXT` section as part of their development.  When a release is being prepared, a new header will be (manually) created below and the the appropriate changes within that release will be moved into the new section.
 
-<<<<<<< HEAD
 - `apollo-server-core`: Ensure that plugin's `didEncounterErrors` hooks are invoked for known automated persisted query (APQ) errors. [#3614](https://github.com/apollographql/apollo-server/pull/3614)
-- Move TContext generic from requestDidStart method to ApolloServerPlugin Interface [#3525](https://github.com/apollographql/apollo-server/pull/3525)
-=======
 - `apollo-server-plugin-base`: Move `TContext` generic from `requestDidStart` method to `ApolloServerPlugin` Interface. [#3525](https://github.com/apollographql/apollo-server/pull/3525)
->>>>>>> 33fa1650
 
 ### v2.9.13
 
