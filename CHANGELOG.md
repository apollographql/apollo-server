# CHANGELOG

The version headers in this history reflect the versions of Apollo Server itself.  Versions of other packages (e.g. which are not actual HTTP integrations; packages not prefixed with `apollo-server`) may use different versions.  For more details, check the publish commit for that version in the Git history, or check the individual CHANGELOGs for specific packages which are maintained separately:

- [__CHANGELOG for `@apollo/gateway`__](https://github.com/apollographql/apollo-server/blob/master/packages/apollo-gateway/CHANGELOG.md)
- [__CHANGELOG for `@apollo/federation`__](https://github.com/apollographql/apollo-server/blob/master/packages/apollo-federation/CHANGELOG.md)

### vNEXT

> The changes noted within this `vNEXT` section have not been released yet.  New PRs and commits which introduce changes should include an entry in this `vNEXT` section as part of their development.  When a release is being prepared, a new header will be (manually) created below and the the appropriate changes within that release will be moved into the new section.

<<<<<<< HEAD
- `apollo-engine-reporting`: Fix inadvertant conditional formatting which prevented automated persisted query (APQ) hits and misses from being reported to Apollo Graph Manager. [PR #3986](https://github.com/apollographql/apollo-server/pull/3986)
=======
- `apollo-server-lambda`: Support file uploads on AWS Lambda [Issue #1419](https://github.com/apollographql/apollo-server/issues/1419) [Issue #1703](https://github.com/apollographql/apollo-server/issues/1703) [PR #3926](https://github.com/apollographql/apollo-server/pull/3926)
- **breaking** `apollo-engine-reporting-protobuf`: Drop legacy fields that were never used by `apollo-engine-reporting`. Added new fields `StatsContext` to allow `apollo-server` to send summary stats instead of full traces, and renamed `FullTracesReport` to `Report` and `Traces` to `TracesAndStats` since reports now can include stats as well as traces.
>>>>>>> eeec25fe

### v2.12.0

> [See complete versioning details.](https://github.com/apollographql/apollo-server/commit/71a3863f59f4ab2c9052c316479d94c6708c4309)

- `apollo-server-core`: Support providing a custom logger implementation (e.g. [`winston`](https://npm.im/winston), [`bunyan`](https://npm.im/bunyan), etc.) to capture server console messages.  Though there has historically been limited output from Apollo Server, some messages are important to capture in the larger context of production logging facilities or can benefit from using more advanced structure, like JSON-based logging.  This also introduces a `logger` property to the `GraphQLRequestContext` that is exposed to plugins, making it possible for plugins to leverage the same server-level logger, and allowing implementors to create request-specific log contexts, if desired.  When not provided, these will still output to `console`. [PR #3894](https://github.com/apollographql/apollo-server/pull/3894)
- `apollo-server-core`: When operating in gateway mode using the `gateway` property of the Apollo Server constructor options, the failure to initialize a schema during initial start-up, e.g. connectivity problems, will no longer result in the federated executor from being assigned when the schema eventually becomes available.  This precludes a state where the gateway may never become available to serve federated requests, even when failure conditions are no longer present. [PR #3811](https://github.com/apollographql/apollo-server/pull/3811)
- `apollo-server-core`: Prevent a condition which prefixed an error message on each request when the initial gateway initialization resulted in a Promise-rejection which was memoized and re-prepended with `Invalid options provided to ApolloServer:` on each request. [PR #3811](https://github.com/apollographql/apollo-server/pull/3811)
- `apollo-server-express`: Disable the automatic inclusion of the `x-powered-by: express` header. [PR #3821](https://github.com/apollographql/apollo-server/pull/3821)
- `apollo-engine-reporting`: Avoid creating new arrays when building trace trees. [PR #3479](https://github.com/apollographql/apollo-server/pull/3479)
- `apollo-server-core`: Bump `graphql` `peerDependencies` range to include `^15.0.0`. [PR #3944](https://github.com/apollographql/apollo-server/pull/3944)

### v2.11.0

> [See complete versioning details.](https://github.com/apollographql/apollo-server/commit/056f083ddaf116633e6f759a2b3d69248bb18f66)

- The range of accepted `peerDepedencies` versions for `graphql` has been widened to include `graphql@^15.0.0-rc.2` so as to accommodate the latest release-candidate of the `graphql@15` package, and an intention to support it when it is finally released on the `latest` npm tag.  While this change will subdue peer dependency warnings for Apollo Server packages, many dependencies from outside of this repository will continue to raise similar warnings until those packages own `peerDependencies` are updated.  It is unlikely that all of those packages will update their ranges prior to the final version of `graphql@15` being released, but if everything is working as expected, the warnings can be safely ignored. [PR #3825](https://github.com/apollographql/apollo-server/pull/3825)

### v2.10.1

> [See complete versioning details.](https://github.com/apollographql/apollo-server/commit/dba97895485d6444535a684d4646f1363954f698)

- `apollo-server-core`: Update GraphQL Playground to latest version to remove a rogue curly-brace appearing in the top-right corner of the interface under certain conditions. [PR #3702](https://github.com/apollographql/apollo-server/pull/3702) [Playground PR](https://github.com/apollographql/graphql-playground/pull/21)
- `apollo-server-core`: Typings: Allow the `cache` property inside `persistedQueries` to be optional.  This was already optional at runtime where it defaults to the top-level global cache when unspecified, but with the introduction of the `ttl` property, it now makes sense that one may be provided without the other. [#3671](https://github.com/apollographql/apollo-server/pull/3671)

### v2.10.0

> [See complete versioning details.](https://github.com/apollographql/apollo-server/commit/9c0aa1e661ccc2c5a1471b781102637dd47e21b1)

- `apollo-server-express`: Support `CorsOptionsDelegate` type on `cors` parameter to `applyMiddleware`, to align with the supported type of the underlying [`cors`](https://npm.im/cors) middleware [itself](https://github.com/DefinitelyTyped/DefinitelyTyped/blob/31483b781ac30f98bdf4d40a517e921f2fc2ce37/types/cors/index.d.ts#L32). [#3613](https://github.com/apollographql/apollo-server/pull/3613)
- `apollo-server-core`: Allow asynchronous initialization of datasources: the `initialize` method on datasources may now return a Promise, which will be settled before any resolvers are called. [#3639](https://github.com/apollographql/apollo-server/pull/3639)
- `apollo-server-core`: experimental: Allow configuration of the parsed/validated document store by introducing an `experimental_approximateDocumentStoreMiB` property to the `ApolloServer` constructor options which overrides the default cache size of 30MiB. [#3755](https://github.com/apollographql/apollo-server/pull/3755)

### v2.9.16

> [See complete versioning details.](https://github.com/apollographql/apollo-server/commit/4d1a75e318897c335674c7ee046c0baec7df4a9b)

- `apollo-server-core`: Update apollo-tooling dependencies, resolve TS build error (missing types for node-fetch) [#3662](https://github.com/apollographql/apollo-server/pull/3662)

### v2.9.15

> [See complete versioning details.](https://github.com/apollographql/apollo-server/commit/0743d6b2f1737758cf09e80d2086917772bc00c9)

- `apollo-engine-reporting`: Fix regression introduced by [#3614](https://github.com/apollographql/apollo-server/pull/3614) which caused `PersistedQueryNotFoundError`, `PersistedQueryNotSupportedError` and `InvalidGraphQLRequestError` errors to be triggered before the `requestDidStart` handler triggered `treeBuilder`'s `startTiming` method. This fix preserves the existing behavior by special-casing these specific errors.  [#3638](https://github.com/apollographql/apollo-server/pull/3638) fixes [#3627](https://github.com/apollographql/apollo-server/issues/3627)
- `apollo-server-cloud-functions`: Transmit CORS headers on `OPTIONS` request. [#3557](https://github.com/apollographql/apollo-server/pull/3557)
- `apollo-server-caching`: De-compose options interface for `KeyValueCache.prototype.set` to accommodate better TSDoc annotations for its properties (e.g. to specify that `ttl` is defined in _seconds_). [#3619](https://github.com/apollographql/apollo-server/pull/3619)
- `apollo-server-core`, `apollo-server-caching`: Introduce a `ttl` property, specified in seconds, on the options for automated persisted queries (APQ) which applies specific TTL settings to the cache `set`s during APQ registration.  Previously, all APQ cache records were set to 300 seconds.  Additionally, this adds support (to the underlying `apollo-server-caching` mechanisms) for a time-to-live (TTL) value of `null` which, when supported by the cache implementation, skips the assignment of a TTL value altogether.  This allows the cache's controller to determine when eviction happens (e.g. cache forever, and purge least recently used when the cache is full), which may be desireable for network cache stores (e.g. Memcached, Redis). [#3623](https://github.com/apollographql/apollo-server/pull/3623)
- `apollo-server-core`: Upgrade TS to 3.7.3 [#3618](https://github.com/apollographql/apollo-server/pull/3618)

### v2.9.14

> [See complete versioning details.](https://github.com/apollographql/apollo-server/commit/ad5eac5ea1741142122e4cb8fd34a9748be31e89)

- `apollo-server-core`: Ensure that plugin's `didEncounterErrors` hooks are invoked for known automated persisted query (APQ) errors. [#3614](https://github.com/apollographql/apollo-server/pull/3614)
- `apollo-server-plugin-base`: Move `TContext` generic from `requestDidStart` method to `ApolloServerPlugin` Interface. [#3525](https://github.com/apollographql/apollo-server/pull/3525)

### v2.9.13

> [See complete versioning details.](https://github.com/apollographql/apollo-server/commit/a0a60e73e04e913d388de8324f7d17e4406deea2)

- `@apollo/gateway`: Add `@types/node-fetch` as a regular dependency to avoid missing dependency for TypeScript consumers. [#3546](https://github.com/apollographql/apollo-server/pull/3546) fixes [#3471](https://github.com/apollographql/apollo-server/issues/3471)
- `apollo-engine-reporting`: Declare acceptable `graphql` versions ranges in `peerDependencies` rather than allowing it to occur implicitly (and less ideally) via its consumers (e.g. most `apollo-server-*` packages). [#3496](https://github.com/apollographql/apollo-server/pull/3496)

### v2.9.12

- Reinstate [#3530](https://github.com/apollographql/apollo-server/pull/3530) via [#3539](https://github.com/apollographql/apollo-server/pull/3539) - after a patch release of the `@apollo/protobufjs` fork, the build issue for consumers should be resolved.

### v2.9.11

- Revert [#3530](https://github.com/apollographql/apollo-server/pull/3530) via [#3535](https://github.com/apollographql/apollo-server/pull/3535)- the introduction of the `@apollo/protobufjs` fork is causing TS errors in consumer projects. Reverting this change for now, and will reintroduce it after the issue is resolved within the forked package.

### v2.9.10

> [See complete versioning details.](https://github.com/apollographql/apollo-server/commit/2a4c654986a158aaccf947ee56a4bfc48a3173c7)

- `apollo-engine-reporting`: Swap usage of `protobufjs` for a newly published fork located at [`@apollo/protobufjs`](https://npm.im/@apollo/protobufjs). This is to account for the [relative uncertainty](https://github.com/protobufjs/protobuf.js/issues/1199) into the continued on-going maintenance of the official `protobuf.js` project. This should immediately resolve a bug that affected `Long` types in `apollo-engine-reporting` and other non-Apollo projects that rely on `protobuf.js`'s `Long` type. [#3530](https://github.com/apollographql/apollo-server/pull/3530)

### v2.9.9

> [See complete versioning details.](https://github.com/apollographql/apollo-server/commit/93002737d53dd9a50b473ab9cef14849b3e539aa)

- `apollo-server-core`: Don't try parsing `variables` and `extensions` as JSON if they are defined but empty strings. [#3501](https://github.com/apollographql/apollo-server/pull/3501)
- `apollo-server-lambda`: Introduce `onHealthCheck` on `createHandler` in the same fashion as implemented in other integrations. [#3458](https://github.com/apollographql/apollo-server/pull/3458)
- `apollo-server-core`: Use `graphql`'s `isSchema` to more defensively check the user-specified schema's type at runtime and prevent unexpected errors. [#3462](https://github.com/apollographql/apollo-server/pull/3462)

### v2.9.8

> [See complete versioning details.](https://github.com/apollographql/apollo-server/commit/3cdde1b7a71ace6411fbacf82a1a61bf737444a6)

- `apollo-server-core`: Provide accurate type for `formatResponse` rather than generic `Function` type. [#3431](https://github.com/apollographql/apollo-server/pull/3431)
- `apollo-server-core`: Pass complete request context to `formatResponse`, rather than just `context`. [#3431](https://github.com/apollographql/apollo-server/pull/3431)

### v2.9.7

> [See complete versioning details.](https://github.com/apollographql/apollo-server/commit/5d94e986f04457ec17114791ee6db3ece4213dd8)

- `apollo-server-errors`: Fix `ApolloError` bug and `GraphQLError` spec compliance [#3408](https://github.com/apollographql/apollo-server/pull/3408)

### v2.9.6

> [See complete versioning details.](https://github.com/apollographql/apollo-server/commit/fc7462ec5f8604bd6cba99aa9a377a9b8e045566)

- `@apollo/gateway`, `@apollo/federation`, `apollo-engine-reporting`: Update `apollo-graphql` dependency to bring in [`apollo-tooling`'s #1551](https://github.com/apollographql/apollo-tooling/pull/1551) which resolve runtime errors when its source is minified.  While this fixes a particular minification bug when Apollo Server packages are minified, we _do not_ recommend minification of server code in most cases. [#3387](https://github.com/apollographql/apollo-server/pull/3387) fixes [#3335](https://github.com/apollographql/apollo-server/issues/3335)
- `apollo-server-koa`: Correctly declare dependency on `koa-compose`. [#3356](https://github.com/apollographql/apollo-server/pull/3356)
- `apollo-server-core`: Preserve any `extensions` that have been placed on the response when pre-execution errors occur. [#3394](https://github.com/apollographql/apollo-server/pull/3394)

### v2.9.3

> [See complete versioning details.](https://github.com/apollographql/apollo-server/commit/a1fbf95fc01739d5cbaa59919149bb85c563fdaa)

- `apollo-server-express`: Add direct dependency on `express` to allow for usage of `express.Router` for `getMiddleware` functionality (from [#2435](https://github.com/apollographql/apollo-server/pull/2435)).  Previously, unlike other server integration packages, `apollo-server-express` did not directly need `express` as a dependency since it only relied on `express` for TypeScript typings. [#3239](https://github.com/apollographql/apollo-server/pull/3239) fixes [#3238](https://github.com/apollographql/apollo-server/issues/3238)
- `apollo-server-lambda`: Add `@types/aws-lambda` as a direct dependency to `apollo-server-express` to allow usage of its typings without needing to separately install it. [#3242](https://github.com/apollographql/apollo-server/pull/3242) fixes [#2351](https://github.com/apollographql/apollo-server/issue/2351)

### v2.9.2

> [See complete versioning details.](https://github.com/apollographql/apollo-server/commit/92ea402a90bf9817c9b887707abbd77dcf5edcb4)

- `apollo-server-koa`: **Drop support for Node.js v6 within the Apollo Server Koa integration in order to update `koa-bodyparser` dependency from `v3.0.0` to `v4.2.1`.** [#3229](https://github.com/apollographql/apollo-server/pull/3229) fixes [#3050](https://github.com/apollographql/apollo-server/issues/3050)
- `apollo-server-express`: Use explicit return type for new `getMiddleware` method. [#3230](https://github.com/apollographql/apollo-server/pull/3230) (hopefully) fixes [#3222](https://github.com/apollographql/apollo-server/issues/3222)

### v2.9.1

> [See complete versioning details.](https://github.com/apollographql/apollo-server/commit/029c8dca3af812ee70589cdb6de749df3d2843d8)

- `apollo-server-core`: Make `formatError` available to subscriptions in the same spirit as the existing `formatResponse`. [#2942](https://github.com/apollographql/apollo-server/pull/2942)
- `apollo-engine-reporting`: The behavior of the `engine.maxAttempts` parameter previously did not match its documentation. It is documented as being the max number of attempts *including* the initial attempt, but until this release it was actually the number of retries *excluding* the initial attempt. The behavior has been changed to match the documentation (and the literal reading of the option name). [#3218](https://github.com/apollographql/apollo-server/pull/3218)
- `apollo-engine-reporting`: When sending the report fails with a server-side 5xx error, include the full error from the server in the logs. [#3218](https://github.com/apollographql/apollo-server/pull/3218)
- `apollo-server-core`: Fix regression which prevented the resizing of the schema panel in GraphQL Playground. [#3224](https://github.com/apollographql/apollo-server/pull/3224) and [upstream](https://github.com/apollographql/graphql-playground/pull/19)

### v2.9.0

> [See complete versioning details.](https://github.com/apollographql/apollo-server/commit/6037f6e80fdaa53b50b99ae94d93c724c382c23c)

- `apollo-server-express`, `apollo-server-koa`: A new `getMiddleware` method has been introduced, which accepts the same parameters as `applyMiddleware` with the exception of the `app` property.  This allows implementors to obtain the middleware directly and "`use`" it within an existing `app`.  In the near-term, this should ease some of the pain points with the previous technique.  Longer-term, we are exploring what we consider to be a much more natural approach by introducing an "HTTP transport" in Apollo Server 3.x.  See [this proposal issue](https://github.com/apollographql/apollo-server/issues/3184) for more information.  [#2435](https://github.com/apollographql/apollo-server/pull/2435)
- `@apollo/federation`: `buildFederatedSchema`'s `typeDefs` parameter now accepts arrays of `DocumentNode`s (i.e. type definitions wrapped in `gql`) and `resolvers` to make the migration from a single service into a federated service easier for teams previously utilizing this pattern. [#3188](https://github.com/apollographql/apollo-server/pull/3188)

### v2.8.2

> [See complete versioning details.](https://github.com/apollographql/apollo-server/commit/99f78c6782bce170186ba6ef311182a8c9f281b7)

- `apollo-server-koa`: Update dependency koa to v2.8.1. [PR #3175](https://github.com/apollographql/apollo-server/pull/3175)
- `apollo-server-express`: Update types exported by the ASE package. [PR #3173](https://github.com/apollographql/apollo-server/pull/3175) [PR #3172](https://github.com/apollographql/apollo-server/pull/3172)

### v2.8.1

> [See complete versioning details.](https://github.com/apollographql/apollo-server/commit/84d80eba10d87663dab60af4a1cd46bccf30513f)

- `apollo-engine-reporting`: Fix reporting errors which have non-array `path` fields (eg, non-GraphQLError errors). [PR #3112](https://github.com/apollographql/apollo-server/pull/3112)
- `apollo-engine-reporting`: Add missing `apollo-server-caching` dependency. [PR #3054](https://github.com/apollographql/apollo-server/pull/3054)
- `apollo-server-hapi`: Revert switch from `accept` and `boom` which took place in v2.8.0. [PR #3089](https://github.com/apollographql/apollo-server/pull/3089)
- `@apollo/gateway`: Change the `setInterval` timer, which is used to continuously check for updates to a federated graph from the Apollo Graph Manager, to be an `unref`'d timer.  Without this change, the server wouldn't terminate properly once polling had started since the event-loop would continue to have unprocessed events on it. [PR #3105](https://github.com/apollographql/apollo-server/pull/3105)
- Switch to using community `@types/graphql-upload` types.
- `apollo-server-fastify`: Change the typing of the HTTP `response` from `OutgoingMessage` to `ServerResponse`. [Commit](https://github.com/apollographql/apollo-server/commit/7638f643fa0445f5f8151ef884da779d85fb954c)
- `apollo-server-hapi`: Pass the `raw` request and response objects to `graphql-upload`s `processRequest` method to align on the same TypeScript types. [Commit](https://github.com/apollographql/apollo-server/commit/8e49b288a6aecd0e134637e64ef4ed751aa8d304)

### v2.8.0

> [See complete versioning details.](https://github.com/apollographql/apollo-server/commit/ddeb71f8d6a0f3c91646aa0c7c99d2003b5bf73f)

- `@apollo/federation`: Add support for "value types", which are type definitions which live on multiple services' types, inputs, unions or interfaces.  These common types must be identical by name, kind and field across all services. [PR #3063](https://github.com/apollographql/apollo-server/pull/3063)
- `apollo-server-express`: Use the Express `send` method, rather than calling `net.Socket.prototype.end`. [PR #2842](https://github.com/apollographql/apollo-server/pull/2842)
- `apollo-server-hapi`: Update internal dependencies to use scoped packages `@hapi/accept` and `@hapi/boom`, in place of `accept` and `boom` respectively. [PR #3089](https://github.com/apollographql/apollo-server/pull/3089)

### v2.7.2

> [See complete versioning details.](https://github.com/apollographql/apollo-server/commit/d0b33f20ba4731c071d6fd8cfaeca1a1f3d83e4b)

- `apollo-engine-reporting`: Fix reporting errors from backend. (The support for federated metrics introduced in v2.7.0 did not properly handle GraphQL errors from the backend; all users of federated metrics should upgrade to this version.) [PR #3056](https://github.com/apollographql/apollo-server/pull/3056) [Issue #3052](https://github.com/apollographql/apollo-server/issues/3052)
- `apollo-engine-reporting`: Clean up `SIGINT` and `SIGTERM` handlers when `EngineReportingAgent` is stopped; fixes 'Possible EventEmitter memory leak detected' log. [PR #3090](https://github.com/apollographql/apollo-server/pull/3090)

### v2.7.1

> [See complete versioning details.](https://github.com/apollographql/apollo-server/commit/2f87e4af9a6f1e3c8f4c51b4f77860bd3150c8c6)

- `apollo-engine-reporting`: If an error is thrown by a custom variable transform function passed into the reporting option `sendVariableValues: { transform: ... }`, all variable values will be replaced with the string `[PREDICATE_FUNCTION_ERROR]`.
- `apollo-server-express`: Typing fix for the `connection` property, which was missing from the `ExpressContext` interface.  [PR #2959](https://github.com/apollographql/apollo-server/pull/2959)
- `@apollo/gateway`: Ensure execution of correct document within multi-operation documents by including the `operationName` in the cache key used when caching query plans used in federated execution. [PR #3084](https://github.com/apollographql/apollo-server/pull/3084)

### v2.7.0

> [See complete versioning details.](https://github.com/apollographql/apollo-server/commit/1d44f3d4756d43123eb01bf293e65f4a3c2e64c8)

- `apollo-engine-reporting`: **Behavior change**: By default, send no GraphQL variable values to Apollo's servers instead of sending all variable values. Adding the new EngineReportingOption `sendVariableValues` to send some or all variable values, possibly after transforming them. This replaces the `privateVariables` option, which is now deprecated. [PR #2931](https://github.com/apollographql/apollo-server/pull/2931)

  To maintain the previous behavior of transmitting **all** GraphQL variable values, unfiltered, to Apollo Engine, configure `engine`.`sendVariableValues` as follows:

  ```js
  engine: {
    sendVariableValues: { all: true }
  }
  ```
- `apollo-engine-reporting`: **Behavior change**: By default, send no GraphQL request headers and values to Apollo's servers instead of sending all. Adding the new EngineReportingOption `sendHeaders` to send some or all header values. This replaces the `privateHeaders` option, which is now deprecated. [PR #2931](https://github.com/apollographql/apollo-server/pull/2931)

   To maintain the previous behavior of transmitting  **all** GraphQL request headers and values, configure `engine`.`sendHeaders` as following:
     ```js
     engine: {
       sendHeaders: { all: true }
     }
     ```
- `apollo-engine-reporting`: **Behavior change**: If the error returned from the `engine.rewriteError` hook has an `extensions` property, that property will be used instead of the original error's extensions. Document that changes to most other `GraphQLError` fields by `engine.rewriteError` are ignored. [PR #2932](https://github.com/apollographql/apollo-server/pull/2932)
- `apollo-engine-reporting`: **Behavior change**: The `engine.maskErrorDetails` option, deprecated by `engine.rewriteError` in v2.5.0, now behaves a bit more like the new option: while all error messages will be redacted, they will still show up on the appropriate nodes in a trace. [PR #2932](https://github.com/apollographql/apollo-server/pull/2932)
- `apollo-server-core`, `@apollo/gateway`: **Introduced managed federation support**.  For more information on managed federation, see [the blog post](https://blog.apollographql.com/announcing-managed-federation-265c9f0bc88e) or jump to the [documentation for managed federation](https://www.apollographql.com/docs/platform/federation/).
- `@apollo/gateway@0.7.1`: Don't print a warning about an unspecified "graph variant" (previously, and in many ways still, known as "schema tag") every few seconds.  We do highly recommend specifying one when using the Apollo Platform features though! [PR #3043](https://github.com/apollographql/apollo-server/pull/3043)
- `graphql-playground`: Update to resolve incorrect background color on tabs when using the `light` theme. [PR #2989](https://github.com/apollographql/apollo-server/pull/2989) [Issue #2979](https://github.com/apollographql/apollo-server/issues/2979)
- `graphql-playground`: Fix "Query Planner" and "Tracing" panels which were off the edge of the viewport.
- `apollo-server-plugin-base`: Fix `GraphQLRequestListener` type definitions to allow `return void`. [PR #2368](https://github.com/apollographql/apollo-server/pull/2368)

### v2.6.7

> [See complete versioning details.](https://github.com/apollographql/apollo-server/commit/183de5f112324def375a45c239955e1bf1608fae)

- `apollo-server-core`: Guard against undefined property access in `isDirectiveDefined` which resulted in "Cannot read property 'some' of undefined" error. [PR #2924](https://github.com/apollographql/apollo-server/pull/2924) [Issue #2921](https://github.com/apollographql/apollo-server/issues/2921)

### v2.6.6

> [See complete versioning details.](https://github.com/apollographql/apollo-server/commit/26db63cbd5adf54b07a5b67c0e0fbff8e61c79aa)

- `apollo-server-core`: Avoid duplicate `cacheControl` directives being added via `isDirectiveDefined`, re-landing the implementation reverted in v2.6.1 which first surfaced in v2.6.0. [PR #2762](https://github.com/apollographql/apollo-server/pull/2762) [Reversion PR #2754](https://github.com/apollographql/apollo-server/pull/2754) [Original PR #2428](https://github.com/apollographql/apollo-server/pull/2428)
- `apollo-server-testing`: Add TypeScript types for `apollo-server-testing` client. [PR #2871](https://github.com/apollographql/apollo-server/pull/2871)
- `apollo-server-plugin-response-cache`: Fix undefined property access attempt which occurred when an incomplete operation was received. [PR #2792](https://github.com/apollographql/apollo-server/pull/2792) [Issue #2745](https://github.com/apollographql/apollo-server/issues/2745)

### v2.6.5

> [See complete versioning details.](https://github.com/apollographql/apollo-server/commit/a2b2a0d8f013826d08433129a69834035e04f1d5)

- `apollo-engine-reporting`: Simplify the technique for capturing `operationName`. [PR #2899](https://github.com/apollographql/apollo-server/pull/2899)
- `apollo-server-core`: Fix regression in 2.6.0 which caused `engine: false` not to disable Engine when the `ENGINE_API_KEY` environment variable was set. [PR #2850](https://github.com/apollographql/apollo-server/pull/2850)
- `@apollo/federation`: Introduced a `README.md`. [PR #2883](https://github.com/apollographql/apollo-server/pull/2883)
- `@apollo/gateway`: Introduced a `README.md`. [PR #2883](https://github.com/apollographql/apollo-server/pull/2883)

### v2.6.4

> [See complete versioning details.](https://github.com/apollographql/apollo-server/commit/596e2f20e090d2f860d238058118d860a72b3be4)

- `@apollo/gateway`: Pass `context` through to the `graphql` command in `LocalGraphQLDataSource`'s `process` method. [PR #2821](https://github.com/apollographql/apollo-server/pull/2821)
- `@apollo/gateway`: Fix gateway not sending needed variables for subqueries not at the root level. [PR #2867](https://github.com/apollographql/apollo-server/pull/2867)
- `@apollo/federation`: Allow matching enums/scalars in separate services and validate that enums have matching values. [PR #2829](https://github.com/apollographql/apollo-server/pull/2829).
- `@apollo/federation`: Strip `@external` fields from interface extensions. [PR #2848](https://github.com/apollographql/apollo-server/pull/2848)
- `@apollo/federation`: Add support for list type keys in federation. [PR #2841](https://github.com/apollographql/apollo-server/pull/2841)
- `@apollo/federation`: Deduplicate variable definitions for sub-queries. [PR #2840](https://github.com/apollographql/apollo-server/pull/2840)

### v2.6.3

> [See complete versioning details.](https://github.com/apollographql/apollo-server/commit/bdf634d4884774fa81fb22475aa4bd8178025762)

- `apollo-engine-reporting`: Set `forbiddenOperation` and `registeredOperation` later in the request lifecycle. [PR #2828](https://github.com/apollographql/apollo-server/pull/2828)
- `apollo-server-core`: Add `queryHash` to `GraphQLExecutor` for federation. [PR #2822](https://github.com/apollographql/apollo-server/pull/2822)
- `@apollo/federation`: Preserve descriptions from SDL of federated services. [PR #2830](https://github.com/apollographql/apollo-server/pull/2830)

### v2.6.2

- `apollo-engine-reporting-protobuf`: Update protobuf to include `forbiddenOperations` and `registeredOperations`. [PR #2768](https://github.com/apollographql/apollo-server/pull/2768)
- `apollo-server-core`: Add `forbiddenOperation` and `registeredOperation` to `GraphQLRequestMetrics` type. [PR #2768](https://github.com/apollographql/apollo-server/pull/2768)
- `apollo-engine-reporting`: Set `forbiddenOperation` and `registeredOperation` on trace if the field is true on `requestContext.metrics`. [PR #2768](https://github.com/apollographql/apollo-server/pull/2768)
- `apollo-server-lambda`: Remove `Object.fromEntries` usage. [PR #2787](https://github.com/apollographql/apollo-server/pull/2787)

### v2.6.1

- Revert: Don't add `cacheControl` directive if one has already been defined. Presently, although the TypeScript don't suggest it, passing a `String` as `typeDefs` to `ApolloServer` is supported and this would be a breaking change for non-TypeScript users. [PR #2428](https://github.com/apollographql/apollo-server/pull/2428)

### v2.6.0

- `apollo-server-core`: Introduce new `didEncounterErrors` life-cycle hook which has access to unformatted `errors` property on the `requestContext`, which is the first positional parameter that this new request life-cycle receives.  [PR #2719](https://github.com/apollographql/apollo-server/pull/2719)
- `apollo-server-core`: Allow request pipeline life-cycle hooks (i.e. plugins) to modify the response's `http.status` code (an integer) in the event of an error.  When combined with the new `didEncounterErrors` life-cycle hook (see above), this will allow modifying the HTTP status code in the event of an error.  [PR #2714](https://github.com/apollographql/apollo-server/pull/2714)
- `apollo-server-lambda`: Set `callbackWaitsForEmptyEventLoop` to `false` for `OPTIONS` requests to return as soon as the `callback` is triggered instead of waiting for the event loop to empty. [PR #2638](https://github.com/apollographql/apollo-server/pull/2638)
- `apollo-server`: Support `onHealthCheck` in the `ApolloServer` constructor in the same way as `cors` is supported.  This contrasts with the `-express`, `-hapi`, etc. variations which accept this parameter via their `applyMiddleware` methods and will remain as-is.  [PR #2672](https://github.com/apollographql/apollo-server/pull/2672)
- core: Expose SHA-512 hex hash digest of the Engine API key to plugins, when available, as `engine.apiKeyHash`. [PR #2685](https://github.com/apollographql/apollo-server/pull/2685) [PR #2736](https://github.com/apollographql/apollo-server/pull/2736)
- `apollo-datasource-rest`: If another `Content-type` is already set on the response, don't overwrite it with `application/json`, allowing the user's initial `Content-type` to prevail. [PR #2520](https://github.com/apollographql/apollo-server/issues/2035)
- Don't add `cacheControl` directive if one has already been defined. [PR #2428](https://github.com/apollographql/apollo-server/pull/2428)
- `apollo-cache-control`: Do not respond with `Cache-control` headers if the HTTP response contains `errors`. [PR #2715](https://github.com/apollographql/apollo-server/pull/2715)
- `apollo-server-core`: Skip loading `util.promisify` polyfill in Node.js engines >= 8.0 [PR #2278](https://github.com/apollographql/apollo-server/pull/2278)
- `apollo-server-core`: Lazy load `subscriptions-transport-ws` in core [PR #2278](https://github.com/apollographql/apollo-server/pull/2278)
- `apollo-server-cache-redis`: **BREAKING FOR USERS OF `apollo-server-cache-redis`** (This is a package that must be updated separately but shares the same `CHANGELOG.md` with Apollo Server itself.)  A new **major** version of this package has been published and updated to support Redis Standalone, Cluster and Sentinel modes.  This is a breaking change since it is now based on [`ioredis`](https://github.com/luin/ioredis) instead of [`node_redis`](https://github.com/NodeRedis/node_redis).  Although this update is compatible with the most common uses of `apollo-server-cache-redis`, please check the [options supported by `ioredis`](https://github.com/luin/ioredis/blob/master/API.md#new-redisport-host-options) while updating to this version.  The constructor options are passed directly from `RedisCache` to the new Redis adapter.  The pre-1.0 versions should continue to work with Apollo Server without modification. [PR #1770](https://github.com/apollographql/apollo-server/pull/1770)

### v2.5.1

- Upgrade GraphQL Playground to the latest upstream release.  This release also includes a new "Query Plan" panel for displaying the query planning results when running the Apollo Gateway.

### v2.5.0

#### New

- New plugin package `apollo-server-plugin-response-cache` implementing a full query response cache based on `apollo-cache-control` hints. The implementation added a few hooks and context fields; see the PR for details. There is a slight change to `cacheControl` object: previously, `cacheControl.stripFormattedExtensions` defaulted to false if you did not provide a `cacheControl` option object, but defaulted to true if you provided (eg) `cacheControl: {defaultMaxAge: 10}`. Now `stripFormattedExtensions` defaults to false unless explicitly provided as `true`, or if you use the legacy boolean `cacheControl: true`. For more information, [read the documentation](https://www.apollographql.com/docs/apollo-server/features/caching).  [PR #2437](https://github.com/apollographql/apollo-server/pull/2437)
- Add `rewriteError` option to `EngineReportingOptions` (i.e. the `engine` property of the `ApolloServer` constructor).  When defined as a `function`, it will receive an `err` property as its first argument which can be used to manipulate (e.g. redaction) an error prior to sending it to Apollo Engine by modifying, e.g., its `message` property.  The error can also be suppressed from reporting entirely by returning an explicit `null` value.  For more information, [read the documentation](https://www.apollographql.com/docs/apollo-server/features/errors#for-apollo-engine-reporting) and the [`EngineReportingOptions` API reference](https://www.apollographql.com/docs/apollo-server/api/apollo-server#enginereportingoptions). `maskErrorDetails` is now deprecated. [PR #1639](https://github.com/apollographql/apollo-server/pull/1639)
- `apollo-server-azure-functions`: Support `@azure/functions` to enable Apollo Server [Typescript development in Azure Functions](https://azure.microsoft.com/en-us/blog/improving-the-typescript-support-in-azure-functions/). [PR #2487](https://github.com/apollographql/apollo-server/pull/2487)
- Allow `GraphQLRequestListener` callbacks in plugins to depend on `this`. [PR #2470](https://github.com/apollographql/apollo-server/pull/2470)
- `apollo-server-testing`: Add `variables` and `operationName` to `Query` and `Mutation` types. [PR #2307](https://github.com/apollographql/apollo-server/pull/2307) [Issue #2172](https://github.com/apollographql/apollo-server/issue/2172)

#### Bug fixes

- Add `cache-control: no-cache` header to both `PersistedQueryNotSupportedError` and `PersistedQueryNotFoundError` responses as these should never be cached. [PR #2452](https://github.com/apollographql/apollo-server/pull/2452)
- `apollo-datasource-rest`: Don't attempt to parse "204 No Content" responses as JSON. [PR #2446](https://github.com/apollographql/apollo-server/pull/2446)
- `apollo-server-express`: Fix Playground URL when Apollo Server is mounted inside of another Express app by utilizing `req.originalUrl`. [PR #2451](https://github.com/apollographql/apollo-server/pull/2451)
- `apollo-datasource-rest`: Correctly allow a TTL value of `0` to represent "not-cacheable". [PR #2588](https://github.com/apollographql/apollo-server/pull/2588)
- `apollo-datasource-rest`: Fix `Invalid argument` in IE11, when `this.headers` is `undefined`. [PR #2607](https://github.com/apollographql/apollo-server/pull/2607)

### v2.4.8

- No functional changes in this version.  The patch version has been bumped to fix the `README.md` displayed on the [npm package for `apollo-server`](https://npm.im/apollo-server) as a result of a broken publish.  Apologies for the additional noise!

### v2.4.7

- Fix typings which incorrectly included `cors` as part of the constructor options for `apollo-server-express` (it should be defined via `applyMiddleware`) but, conversely, inadvertently omitted the perfectly valid `cors` option from the `apollo-server` constructor (where `applyMiddleware` is not used/available). [PR #2373](https://github.com/apollographql/apollo-server/pull/2373) [Issue #1882](https://github.com/apollographql/apollo-server/issues/1882)

### v2.4.6

- Allow Node.js-like runtimes to identify as Node.js as well. [PR #2357](https://github.com/apollographql/apollo-server/pull/2357) [Issue #2356](https://github.com/apollographql/apollo-server/issue/2356)

### v2.4.5

- `apollo-server-express`: Export `ExpressContext` [PR #2352](https://github.com/apollographql/apollo-server/pull/2352)

### v2.4.4

- Fix typing for ContextFunction incorrectly requiring the context object the function produces to match the parameters of the function [PR #2350](https://github.com/apollographql/apollo-server/pull/2350)

### v2.4.3

- `apollo-server-lambda`: Fix typings which triggered "Module has no default export" errors. [PR #2230](https://github.com/apollographql/apollo-server/pull/2230)
- `apollo-server-koa`: Support OPTIONS requests [PR #2288](https://github.com/apollographql/apollo-server/pull/2288)
- Add `req` and `res` typings to the `ContextFunction` argument for apollo-server and apollo-server-express. Update `ContextFunction` return type to allow returning a value syncronously. [PR #2330](https://github.com/apollographql/apollo-server/pull/2330)
- Type the `formatError` function to accept an GraphQLError as an argument and return a GraphQLFormattedError [PR #2343](https://github.com/apollographql/apollo-server/pull/2343)

### v2.4.2

- `apollo-server-fastify` is now on Apollo Server and lives within the `apollo-server` repository.  This is being introduced in a _patch_ version, however it's a _major_ version bump from the last time `apollo-server-fastify` was published under `1.0.2`.  [PR #1971](https://github.com/apollostack/apollo-server/pull/1971)
- Move `apollo-graphql` package to the `apollo-tooling` repository [PR #2316](https://github.com/apollographql/apollo-server/pull/2316)

### v2.4.1

- Fix inaccurate total duration in apollo-tracing [PR #2298](https://github.com/apollographql/apollo-server/pull/2298)
- Avoid importing entire `crypto` dependency tree if not in Node.js. [PR #2304](https://github.com/apollographql/apollo-server/pull/2304)
- Allow passing `parseOptions` to `ApolloServerBase` constructor. [PR #2289](https://github.com/apollographql/apollo-server/pull/2289)
- Rename `azureFunctions.d.ts` to `azureFunctions.ts`. [PR #2287](https://github.com/apollographql/apollo-server/pull/2287)
- Require `apollo-engine-reporting` only if `EngineReportingAgent` used. [PR #2305](https://github.com/apollographql/apollo-server/pull/2305)

### v2.4.0

- Implement an in-memory cache store to save parsed and validated documents and provide performance benefits for repeat executions of the same document. [PR #2111](https://github.com/apollographql/apollo-server/pull/2111) (`>=2.4.0-alpha.0`)
- Fix: Serialize arrays as JSON on fetch in `RESTDataSource`. [PR #2219](https://github.com/apollographql/apollo-server/pull/2219)
- Fix: The `privateHeaders` configuration for `apollo-engine-reporting` now allows headers to be specified using any case and lower-cases them prior to comparison. [PR #2276](https://github.com/apollographql/apollo-server/pull/2276)
- Fix broken `apollo-server-azure-functions` TypeScript definitions. [PR #2287](https://github.com/apollographql/apollo-server/pull/2287)

### v2.3.3

- `apollo-server` (only): Stop double-invocation of `serverWillStart` life-cycle event.  (More specific integrations - e.g. Express, Koa, Hapi, etc. - were unaffected.) [PR #2239](https://github.com/apollographql/apollo-server/pull/2239)
- Avoid traversing `graphql-upload` module tree in run-time environments which aren't Node.js. [PR #2235](https://github.com/apollographql/apollo-server/pull/2235)

### v2.3.2

- Switch from `json-stable-stringify` to `fast-json-stable-stringify`. [PR #2065](https://github.com/apollographql/apollo-server/pull/2065)
- Fix cache hints of `maxAge: 0` to mean "uncachable". [#2197](https://github.com/apollographql/apollo-server/pull/2197)
- Apply `defaultMaxAge` to scalar fields on the root object. [#2210](https://github.com/apollographql/apollo-server/pull/2210)
- Don't write to the persisted query cache until execution will begin. [PR #2227](https://github.com/apollographql/apollo-server/pull/2227)

- `apollo-server-azure-functions`: Added Azure Functions documentation and deployment examples [PR #2131](https://github.com/apollographql/apollo-server/pull/2131),
[Issue #2092](https://github.com/apollographql/apollo-server/issues/2092)

### v2.3.1

- Provide types for `graphql-upload` in a location where they can be accessed by TypeScript consumers of `apollo-server` packages. [ccf935f9](https://github.com/apollographql/apollo-server/commit/ccf935f9) [Issue #2092](https://github.com/apollographql/apollo-server/issues/2092)

### v2.3.0

- **BREAKING FOR NODE.JS <= 8.5.0 ONLY**: To continue using Apollo Server 2.x in versions of Node.js prior to v8.5.0, file uploads must be disabled by setting `uploads: false` on the `ApolloServer` constructor options.  Without explicitly disabling file-uploads, the server will `throw` at launch (with instructions and a link to our documentation).

  This early deprecation is due to changes in the third-party `graphql-upload` package which Apollo Server utilizes to implement out-of-the-box file upload functionality.  While, in general, Apollo Server 2.x aims to support all Node.js versions which were under an LTS policy at the time of its release, we felt this required an exception.  By `throw`-ing when `uploads` is not explicitly set to `false`, we aim to make it clear immediately (rather than surprisingly) that this deprecation has taken effect.

  While Node.js 6.x is covered by a [Long Term Support agreement by the Node.js Foundation](https://github.com/nodejs/Release#release-schedule) until April 2019, there are substantial performance (e.g. [V8](https://v8.dev/) improvements) and language changes (e.g. "modern" ECMAScript support) offered by newer Node.js engines (e.g. 8.x, 10.x).  We encourage _all users_ of Apollo Server to update to newer LTS versions of Node.js prior to the "end-of-life" dates for their current server version.

  **We intend to drop support for Node.js 6.x in the next major version of Apollo Server.**

  For more information, see [PR #2054](https://github.com/apollographql/apollo-server/pull/2054) and [our documentation](https://www.apollographql.com/docs/apollo-server/v2/migration-file-uploads.html).

### v2.2.7

- `apollo-engine-reporting`: When multiple instances of `apollo-engine-reporting` are loaded (an uncommon edge case), ensure that `encodedTraces` are handled only once rather than once per loaded instance. [PR #2040](https://github.com/apollographql/apollo-server/pull/2040)

### v2.2.6

- `apollo-server-micro`: Set the `Content-type` to `text/html` for GraphQL Playground. [PR #2026](https://github.com/apollographql/apollo-server/pull/2026)

### v2.2.5

- Follow-up on the update to `graphql-playground-html` in previous release by also bumping the minor version of the `graphql-playground-react` dependency to `1.7.10` — which is the version requested from the from the CDN bundle by `graphql-playground-html`. [PR #2037](https://github.com/apollographql/apollo-server/pull/2037)

### v2.2.4

- Fix GraphQL Playground documentation scrolling bug in Safari by updating to latest (rebased) fork of `graphql-playground-html`. [PR #2037](https://github.com/apollographql/apollo-server/pull/2037)

### v2.2.3

- When `generateClientInfo` is not used to define the client name, client version and
client reference ID, Apollo Server will now default to the values present in the HTTP headers
of the request (`apollographql-client-name`, `apollographql-client-reference-id` and
`apollographql-client-version` respectively).  As a last resort, when those headers are not set,
the query extensions' `clientInfo` values will be used. [PR #1960](https://github.com/apollographql/apollo-server/pull/1960)

### v2.2.2

- Fixed TypeScript 2.2 compatibility via updated `apollo-tooling` dependency. [Issue #1951](https://github.com/apollographql/apollo-server/issues/1951) [`26d6c739`](https://github.com/apollographql/apollo-server/commit/26d6c739505b3112694e641c272c748ce38ba86b)
- Throw a more specific error when asynchronous introspection query behavior is detected. [PR #1955](https://github.com/apollographql/apollo-server/pull/1955)

### v2.2.1

- Added support for an array of `modules` on the `ApolloServer` constructor options.  Each element of the `modules` can point to a module which exports `typeDefs` and `resolvers`.  These modules can be used in lieu of, or in combination with, directly specifying `schema` or `typeDefs`/`resolvers` on the constructor options.  This provides greater modularity and improved organization for logic which might be limited to a specific service. [`8f6481e6`](https://github.com/apollographql/apollo-server/commit/8f6481e60f8418738f9ebbe9d5ab5e7e2ce4d319).
- Added `resolveObject` support to query execution.  [`bb67584`](https://github.com/apollographql/apollo-server/commit/bb67584a224843a5b2509c2ebdd94e616fe6227c).
- Fix broken `apollo-server-cloud-functions` in 2.2.0 caused by missing TypeScript project references which resulted in the package not being published to npm in compiled form. [PR #1948](https://github.com/apollographql/apollo-server/pull/1948)

### v2.2.0

- New request pipeline, including support for plugins which can implement lifecycle hooks at various stages of a request. [PR #1795](https://github.com/apollographql/apollo-server/pull/1795).
- Introduce new `apollo-server-testing` utilities. [PR #1909](https://github.com/apollographql/apollo-server/pull/1909)
- Fix mocks configuration to allow disabling of mocks by using `mocks: false`, even if `mockEntireSchema` is `true`. [PR #1835](https://github.com/apollographql/apollo-server/pull/1835)
- Update `graphql-playground-html` to 1.7.8. [PR #1855](https://github.com/apollographql/apollo-server/pull/1855)
- Bring back Azure functions support [Issue #1752](https://github.com/apollographql/apollo-server/issue/1752) [PR #1753](https://github.com/apollographql/apollo-server/pull/1753)
- Allow an optional function to resolve the `rootValue`, passing the `DocumentNode` AST to determine the value. [PR #1555](https://github.com/apollographql/apollo-server/pull/1555)
- Follow-up on the work in [PR #1516](https://github.com/apollographql/apollo-server/pull/1516) to also fix missing insertion cursor/caret when a custom GraphQL configuration is specified which doesn't specify its own `cursorShape` property. [PR #1607](https://github.com/apollographql/apollo-server/pull/1607)
- Azure functions support [Issue #1752](https://github.com/apollographql/apollo-server/issue/1752) [PR #1753](https://github.com/apollographql/apollo-server/pull/1753) [PR #1948](https://github.com/apollographql/apollo-server/pull/1948)
- Allow JSON parsing in `RESTDataSource` of Content Type `application/hal+json`. [PR #185](https://github.com/apollographql/apollo-server/pull/1853)
- Add support for a `requestAgent` configuration parameter within the `engine` configuration.  This can be utilized when a proxy is necessary to transmit tracing and metrics data to Apollo Engine.  It accepts either an [`http.Agent`](https://nodejs.org/docs/latest-v8.x/api/http.html#http_class_http_agent) or [`https.Agent`](https://nodejs.org/docs/latest-v8.x/api/https.html#https_class_https_agent) and behaves the same as the `agent` parameter to Node.js' [`http.request`](https://nodejs.org/docs/latest-v8.x/api/http.html#http_http_request_options_callback). [PR #1879](https://github.com/apollographql/apollo-server/pull/1879)
- Allow an optional parameter to the `RESTDataSource` constructor which takes a `node-fetch`-compatible `fetch` implementation that will be used for HTTP calls instead of the default fetch. [PR #1807](https://github.com/apollographql/apollo-server/pull/1807)

### v2.1.0

- Updated the google-cloud-functions package to handle null paths [PR #1674](https://github.com/apollographql/apollo-server/pull/1674)
- Update link inside Authentication Docs [PR #1682](https://github.com/apollographql/apollo-server/pull/1682)
- Fix making sure all headers are getting reported to Engine properly when using `privateHeaders` [PR #1689](https://github.com/apollographql/apollo-server/pull/1689)
- _(experimental, subject to change/removal)_ Provide ability to specify client info in traces [#1631](https://github.com/apollographql/apollo-server/pull/1631)

### v2.0.8

- Reporting: Catch Error if JSON.Stringify Fails for Engine Trace [PR #1668](https://github.com/apollographql/apollo-server/pull/1668)
- Core: Allow context to be passed to all GraphQLExtension methods. [PR #1547](https://github.com/apollographql/apollo-server/pull/1547)

### v2.0.7

- Fix [#1581](https://github.com/apollographql/apollo-server/issues/1581) `apollo-server-micro` top level error response [#1619](https://github.com/apollographql/apollo-server/pull/1619)
- Switch `ApolloServerBase.schema` from private access to protected access. [#1610](https://github.com/apollographql/apollo-server/pull/1610)
- Add toggle for including error messages in reports [#1615](https://github.com/apollographql/apollo-server/pull/1615)
- Fix `apollo-server-cloud-functions` tests [#1611](https://github.com/apollographql/apollo-server/pull/1611/)

### v2.0.6

- Update `graphql-playground-html` to 1.7.4 [#1586](https://github.com/apollographql/apollo-server/pull/1586)
- Add support for `graphql-js` v14 by augmenting typeDefs with the `@cacheControl` directive so SDL validation doesn't fail [#1595](https://github.com/apollographql/apollo-server/pull/1595)
- Add `node-fetch` extensions typing to `RequestInit` [#1602](https://github.com/apollographql/apollo-server/pull/1602)

### v2.0.5

- Google Cloud Function support [#1402](https://github.com/apollographql/apollo-server/issues/1402) [#1446](https://github.com/apollographql/apollo-server/pull/1446)
- Switch to a fork of `apollo-upload-server` to fix missing `core-js` dependency. [#1556](https://github.com/apollographql/apollo-server/pull/1556)

### v2.0.4

- apollo-server: Release due to failed build and install

### v2.0.3

- apollo-server: failed publish
- pass payload into context function for subscriptions [#1513](https://github.com/apollographql/apollo-server/pull/1513)
- Add option to mock the entire schema(i.e. sets preserveResolvers) [PR #1546](https://github.com/apollographql/apollo-server/pull/1546)

### v2.0.2

- Release with Lerna 3 due
- Hapi: Allow additional route options to be passed to Hapi.js plugin. [PR #1384](https://github.com/apollographql/apollo-server/pull/1384)
- express, koa: remove next after playground [#1436](https://github.com/apollographql/apollo-server/pull/1436)
- Hapi: Pass the response toolkit to the context function. [#1407](https://github.com/apollographql/apollo-server/pull/1407)
- update apollo-engine-reporting-protobuf to non-beta [#1429](https://github.com/apollographql/apollo-server/pull/1429)
- playground would use its own settings as default [#1516](https://github.com/apollographql/apollo-server/pull/1516)
- Lambda: Look in event.path first when picking endpoint for GraphQL Playground [#1527](https://github.com/apollographql/apollo-server/pull/1527)
- Fix to allow enabling GraphQL Playground in production with custom config [#1495](https://github.com/apollographql/apollo-server/pull/1495)

### v2.0.1

- This version failed to publish fully/correctly and should not be used.

### v2.0.0-rc.10

- Fix and Export Extension and Playground Types [#1360](https://github.com/apollographql/apollo-server/pull/1360)
- Pin internal dependencies [#1361](https://github.com/apollographql/apollo-server/pull/1361)

### v2.0.0-rc.9

- This version failed to publish fully/correctly and should not be used.

### v2.0.0-rc.8

- export GraphQLUpload from integrations [#1322](https://github.com/apollographql/apollo-server/pull/1322)
- add `cors` to vanilla [#1335](https://github.com/apollographql/apollo-server/pull/1335)
- export `bodyParser.Options` to koa [#1334](https://github.com/apollographql/apollo-server/pull/1334)
- add and use playground in ApolloServer constructor [#1297](https://github.com/apollographql/apollo-server/pull/1297)
- **breaking**: remove calculate headers as function [#1337](https://github.com/apollographql/apollo-server/pull/1337)
- **breaking**: remove `formatParams` [#1331](https://github.com/apollographql/apollo-server/pull/1331)

### v2.0.0-rc.7

- enable engine reporting from lambda [#1313](https://github.com/apollographql/apollo-server/pull/1313)
- remove flattening of errors [#1288](https://github.com/apollographql/apollo-server/pull/1288)
- dynamic url in datasourece ([#1277](https://github.com/apollographql/apollo-server/pull/1277))

### v2.0.0-rc.6

- BREAKING: errors are passed to user extensions, then engine reporting, and finally `formatError` ([#1272](https://github.com/apollographql/apollo-server/pull/1272))
- `formatError` only called once on validation errors ([#1272](https://github.com/apollographql/apollo-server/pull/1272))
- BREAKING: apollo-server-env does place types in global namespace ([#1259](https://github.com/apollographql/apollo-server/pull/1259))
- export Request from apollo-datasource-rest and graphql-extensions (53d7a75 c525818)
- Use scoped graphql-playground and centralize version (8ea36d8, 84233d2)
- fix dependencies + exports ([#1257](https://github.com/apollographql/apollo-server/pull/1257))
- fix data source + context cloning (7e35305)
- use fetch instead of Node request for engine-reporting ([#1274](https://github.com/apollographql/apollo-server/pull/1274))

### v2.0.0-rc.5

- fix formatError to keep prototype of Error ([#1235](https://github.com/apollographql/apollo-server/pull/1235))

### v2.0.0-rc.4

- Add trailing slash to data source
- allow body passed to data source
- new apollo-engine-reporting agent

### v2.0.0-rc.3

- graphql as peerDependency ([#1232](https://github.com/apollographql/apollo-server/pull/1232))
- APQ in batches ([#1234](https://github.com/apollographql/apollo-server/pull/1234))
- APQ hits/misses in traces

### v2.0.0-rc.2

- Missing apollo-upload-server dependency ([#1221](https://github.com/apollographql/apollo-server/pull/1221))
- encode trace report over each request in apollo-engine-reporting

### v2.0.0-rc.1

- BREAKING: remove logFunction ([71a403d](https://github.com/apollographql/apollo-server/pull/1125/commits/71a403dfa38ee050606d3fa32630005e0a98016f)), see [this commit](https://github.com/apollographql/apollo-server/blob/8914b135df9840051fe81cc9224b444cfc5b61ab/packages/apollo-server-core/src/logging.ts) for an implementation
- move upload option to constructor ([#1204](https://github.com/apollographql/apollo-server/pull/1204))
- fixed hapi gui bugs ([#1211](https://github.com/apollographql/apollo-server/pull/1211))
- remove requirement for exModuleInterop ([#1210](https://github.com/apollographql/apollo-server/pull/1210))
- change BadUserInputError to UserInputError ([#1208](https://github.com/apollographql/apollo-server/pull/1208))
- add cache-control headers for CDN integration ([#1138](https://github.com/apollographql/apollo-server/pull/1138))
- Lambda support (thanks to @adnsio, @bwlt, and @gragio [#1138](https://github.com/apollographql/apollo-server/pull/1138))

Data sources

- add memcache and redis support ([#1191](https://github.com/apollographql/apollo-server/pull/1191))
- add patch method ([#1190](https://github.com/apollographql/apollo-server/pull/1190))

### v2.0.0-rc.0

- Breaking: `registerServer` changed to `server.applyMiddleware` ([3279991](https://github.com/apollographql/apollo-server/pull/1125/commits/327999174cfbcecaa4e401ffd7b2d7148ba0fd65))
- Breaking: subscriptions enabled with `installSubscriptionHandlers`
- Add Data Sources ([#1163](https://github.com/apollographql/apollo-server/pull/1163))

### v2.0.0-beta.4

- Bug fix to allow async context ([#1129](https://github.com/apollographql/apollo-server/pull/1129))
- logFunction is now an extension ([#1128](https://github.com/apollographql/apollo-server/pull/1128))
- Allow user defined extensions and include engine reporting ([#1105](https://github.com/apollographql/apollo-server/pull/#105))

### v2.0.0-beta.3

- remove registerServer configuration from `apollo-server`'s listen ([#1090](https://github.com/apollographql/apollo-server/pull/1090))
- move healthcheck into variants ([#1086](https://github.com/apollographql/apollo-server/pull/1086))
- Add file uploads, **breaking** requires removing `scalar Upload` from the typeDefs ([#1071](https://github.com/apollographql/apollo-server/pull/1071))
- Add reporting to Engine as apollo-engine-reporting ([#1105](https://github.com/apollographql/apollo-server/pull/1105))
- Allow users to define extensions ([#1105](https://github.com/apollographql/apollo-server/pull/1105))

### v2.0.0-beta.2

ListenOptions:

- `engine` -> `engineProxy`
- `port`, `host`, and other http options moved under `http` key ([#1080](https://github.com/apollographql/apollo-server/pull/1080))

- `subscriptions` moved to `server.listen` ([#1059](https://github.com/apollographql/apollo-server/pull/1059))
- Add mocks to server constructor ([#1017](https://github.com/apollographql/apollo-server/pull/1017))
- Add `bodyParserConfig` parameter to `registerServer` in apollo-server ([#1059](https://github.com/apollographql/apollo-server/pull/1059)) [commit](https://github.com/apollographql/apollo-server/pull/1063/commits/d08f862063b60f35d92f903c9ac52702150c10f6)
- Hapi variant ([#1058](https://github.com/apollographql/apollo-server/pull/1058)) ([#1082](https://github.com/apollographql/apollo-server/pull/1082))
- Remove tests and guaranteed support for Node 4 [PR #1024](https://github.com/apollographql/apollo-server/pull/1024)
- Cleanup docs [PR #1233](https://github.com/apollographql/apollo-server/pull/1233/files)

### 1.4.0

- [Issue #626] Integrate apollo-fastify plugin. [PR #1013](https://github.com/apollographql/apollo-server/pull/1013)
- add hapi 16 next() invocation [PR #743](https://github.com/apollographql/apollo-server/pull/743)
- Add skipValidation option [PR #839](https://github.com/apollographql/apollo-server/pull/839)
- `apollo-server-module-graphiql`: adds an option to the constructor to disable url rewriting when editing a query [PR #1047](https://github.com/apollographql/apollo-server/pull/1047)
- Upgrade `subscription-transport-ws` to 0.9.9 for Graphiql

### v1.3.6

- Recognize requests with Apollo Persisted Queries and return `PersistedQueryNotSupported` to the client instead of a confusing error. [PR #982](https://github.com/apollographql/apollo-server/pull/982)

### v1.3.5

- `apollo-server-adonis`: The `Content-type` of an operation response will now be correctly set to `application/json`. [PR #842](https://github.com/apollographql/apollo-server/pull/842) [PR #910](https://github.com/apollographql/apollo-server/pull/910)
- `apollo-server-azure-functions`: Fix non-functional Azure Functions implementation and update examples in Azure Functions' `README.md`. [PR #753](https://github.com/apollographql/apollo-server/pull/753) [Issue #684](https://github.com/apollographql/apollo-server/issues/684)
- Fix `TypeError` on GET requests with missing `query` parameter. [PR #964](https://github.com/apollographql/apollo-server/pull/964)
- The typing on the context of `GraphQLServerOptions` now matches the equivilent type used by `graphql-tools`. [PR #919](https://github.com/apollographql/apollo-server/pull/919)
- Middleware handlers now used named (rather than anonymous) functions to enable easier identification during debugging/profiling. [PR #827](https://github.com/apollographql/apollo-server/pull/827)
- The `npm-check-updates` package has been removed as a "dev dependency" which was resulting in an _older_ version of `npm` being used during testing. [PR #959](https://github.com/apollographql/apollo-server/pull/959)
- The typing on `HttpQueryRequest`'s `query` attribute now enforces that its object properties' keys be `String`s. [PR #834](https://github.com/apollographql/apollo-server/pull/834)
- TypeScript types have been updated via updates to `@types/node`, `@types/connect`, `@types/koa` and `@types/aws-lambda`.

### v1.3.4

- Upgrade to `apollo-cache-control@0.1.0` and allow you to specify options to it (such as the new `defaultMaxAge`) by passing `cacheControl: {defaultMaxAge: 5}` instead of `cacheControl: true`.

### v1.3.3

- Updated peer dependencies to support `graphql@0.13.x`.
- `apollo-server-express`: The `GraphQLOptions` type is now exported from `apollo-server-express` in order to facilitate type checking when utilizing `graphqlExpress`, `graphiqlExpress`, `graphqlConnect` and `graphiqlConnect`. [PR #871](https://github.com/apollographql/apollo-server/pull/871)
- Update GraphiQL version to 0.11.11. [PR #914](https://github.com/apollographql/apollo-server/pull/914)

### v1.3.2

- Updated peer dependencies and tests to support `graphql@0.12`.
- Fix issue where the core `runQuery` method broke the ability to use the Node `async_hooks` feature's call stack. [PR #733](https://github.com/apollographql/apollo-server/pull/733)
- Hoist declarations of rarely used functions out of `doRunQuery` to improve performance. [PR# 821](https://github.com/apollographql/apollo-server/pull/821)

### v1.3.1

- Fixed a fatal execution error with the new `graphql@0.12`.

### v1.3.0

- **Breaking:** `apollo-server-hapi`: now supports Hapi v17, and no longer supports Hapi v16.  For information on running Apollo Server 1.x with Hapi v16, [check this documentation](https://www.apollographql.com/docs/apollo-server/v1/servers/hapi.html#Hapi-16).
- **New package**: `apollo-server-adonis` supporting the Adonis framework!
- The `graphqlOptions` parameter to server GraphQL integration functions now accepts context as a function and as an object with a prototype. [PR #679](https://github.com/apollographql/apollo-server/pull/679)
- `apollo-server-express`: Send Content-Length header.
- `apollo-server-micro`: Allow Micro 9 in `peerDependencies`. [PR #671](https://github.com/apollographql/apollo-server/pull/671)
- GraphiQL integration:
  - Recognize Websocket endpoints with secure `wss://` URLs.
  - Only include truthy values in GraphiQL URL.

### v1.2.0

- **New feature**: Add support for Apollo Cache Control. Enable `apollo-cache-control` by passing `cacheControl: true` to your server's GraphQL integration function.
- Include README.md in published npm packages.

### v1.1.7

- Added support for the vhost option for Hapi [PR #611](https://github.com/apollographql/apollo-server/pull/611)
- Fix dependency on `apollo-tracing` to be less strict.

### v1.1.6

- GraphiQL integration: add support for `websocketConnectionParams` for subscriptions. [#452](https://github.com/apollographql/apollo-server/issues/452) [PR 548](https://github.com/apollographql/apollo-server/pull/548)

(v1.1.4 had a major bug and was immediately unpublished. v1.1.5 was identical to v1.1.6.)

### v1.1.3

- GraphiQL integration: Fixes bug where CORS would not allow `Access-Control-Allow-Origin: *` with credential 'include', changed to 'same-origin' [Issue #514](https://github.com/apollographql/apollo-server/issues/514)
- Updated peer dependencies to support `graphql@0.11`.

### v1.1.2

- Fixed bug with no URL query params with GraphiQL on Lambda [Issue #504](https://github.com/apollographql/apollo-server/issues/504) [PR #512](https://github.com/apollographql/apollo-server/pull/503)

### v1.1.1

- Added support for Azure Functions [#503](https://github.com/apollographql/apollo-server/pull/503)

### v1.1.0

- Added ability to provide custom default field resolvers [#482](https://github.com/apollographql/apollo-server/pull/482)
- Add `tracing` option to collect and expose trace data in the [Apollo Tracing format](https://github.com/apollographql/apollo-tracing)
- Add support for GraphiQL editor themes in [#484](https://github.com/apollographql/apollo-server/pull/484) as requested in [#444](https://github.com/apollographql/apollo-server/issues/444)
- Add support for full websocket using GraphiQL [#491](https://github.com/apollographql/graphql-server/pull/491)
- Updated restify lib ([@yucun](https://github.com/liyucun/)) in [#472](https://github.com/apollographql/apollo-server/issues/472)
- Updated package apollo-server-micro, updated micro in devDependencies and peerDependencies to ^8.0.1

### v1.0.3

- Revert [#463](https://github.com/apollographql/graphql-server/pull/463),
  because it's a breaking change that shouldn't have been a patch update.

### v1.0.2

- Rename packages from graphql-server- to apollo-server- [#465](https://github.com/apollographql/apollo-server/pull/465). We'll continue to publish `graphql-server-` packages that depend on the renamed `apollo-server-` packages for the time being, to ensure backwards compatibility.

### v1.0.1

- Fix Express package not calling the callback on completion ([@chemdrew](https://github.com/chemdrew)) in [#463](https://github.com/apollographql/graphql-server/pull/463)

### v1.0.0

- Add package readmes for Express, Hapi, Koa, Restify ([@helfer](https://github.com/helfer)) in [#442](https://github.com/apollographql/graphql-server/pull/442)
- Updated & fixed typescript typings ([@helfer](https://github.com/helfer)) in [#440](https://github.com/apollographql/graphql-server/pull/440)

### v0.9.0

- Allow GraphiQLOptions to be a function ([@NeoPhi](https://github.com/NeoPhi)) on [#426](https://github.com/apollographql/graphql-server/pull/426)

### v0.8.5

- Fix: graphql-server-micro now properly returns response promises [#401](https://github.com/apollographql/graphql-server/pull/401)

### v0.8.4

### v0.8.3

### v0.8.2

- Fix issue with auto-updating dependencies that caused fibers to update accidentally ([@helfer](https://github.com/helfer)) on [#425](https://github.com/apollographql/graphql-server/pull/425)

### v0.8.1

- **Security Fix** Ensure queries submitted via HTTP GET run through validation ([@DxCx](https://github.com/DxCx)) on [#424](https://github.com/apollographql/graphql-server/pull/424)

### v0.8.0

- Persist `window.location.hash` on URL updates [#386](https://github.com/apollographql/graphql-server/issues/386)
- Added support for `graphql-js` > 0.10.0 [#407](https://github.com/apollographql/graphql-server/pull/407)
- Updated `subscriptions-transport-ws` for GraphiQL with subscriptions [#407](https://github.com/apollographql/graphql-server/pull/407)

### v0.7.2

- Fix include passHeader field that was accidentally removed

### v0.7.1

- Fix graphiql fetcher to use endpointURL parameter instead of hardcoded URI.[#365](https://github.com/apollographql/graphql-server/issues/356)

### v0.7.0

- Add Zeit Micro Integration [#324](https://github.com/apollographql/graphql-server/issues/324)
- add support for subscriptionURL to GraphiQL ([@urigo](https://github.com/urigo) on [#320](https://github.com/apollostack/graphql-server/pull/320)
- Restify: Fix for calling next() ([@jadkap](https://github.com/jadkap)) on [#285](https://github.com/apollostack/graphql-server/pull/285)
- **Breaking:** Update all dependencies [#329](https://github.com/apollographql/graphql-server/issues/329)

### v0.6.0

- Add AWS Lambda Integration [PR #247](https://github.com/apollostack/graphql-server/pull/247)
- Update GraphiQL to version 0.9.1 ([@ephemer](https://github.com/ephemer)) on [#293](https://github.com/apollostack/graphql-server/pull/293)
- **Restify integration** ([@joelgriffith](https://github.com/joelgriffith)) on [#189](https://github.com/apollostack/graphql-server/pull/189)
- run batched requests in parallel ([@DxCx](https://github.com/DxCx)) on [#273](https://github.com/apollostack/graphql-server/pull/273)
- Fix GraphiQL options variables. Issue #193. ([@alanchristensen](https://github.com/alanchristensen)) on
  [PR #255](https://github.com/apollostack/apollo-server/pull/255)
- Allow graphql@0.9.0 as peerDependency ([@Chris-R3](https://github.com/Chris-R3)) on [PR #278](https://github.com/apollostack/graphql-server/pull/278)

### v0.5.1

- add support for HTTP GET Method ([@DxCx](https://github.com/DxCx)) on [#180](https://github.com/apollostack/graphql-server/pull/180)

### v0.5.0

- Switch graphql typings for typescript to @types/graphql [#260](https://github.com/apollostack/graphql-server/pull/260)

### v0.4.4

- Update GraphiQL to version 0.8.0 ([@DxCx](https://github.com/DxCx)) on [#192](https://github.com/apollostack/graphql-server/pull/192)
- Upgrade to GraphQL-js 0.8.1.

### v0.4.2

- **Restructure Apollo Server into 6 new packages, and rename to GraphQL Server** ([@DxCx](https://github.com/DxCx)) and ([@stubailo](https://github.com/stubailo)) in [#183](https://github.com/apollostack/graphql-server/pull/183) and [#164](https://github.com/apollostack/graphql-server/pull/183).
- There are now 6 packages that make up the GraphQL server family:
  - `graphql-server-core`
  - `graphql-module-graphiql`
  - `graphql-module-operation-store`
  - `graphql-server-express`
  - `graphql-server-hapi`
  - `graphql-server-koa`
- Exports have been renamed. Everything that used to export `apollo*` now exports `graphql*`, for example `apolloExpress` has become `graphqlExpress`.
- The repository is now managed using [Lerna](https://github.com/lerna/lerna).

### v0.3.3

- Fix passHeader option in GraphiQL (Both Hapi and Koa)
- Pass `ctx` instead of `ctx.request` to options function in Koa integration ([@HriBB](https://github.com/HriBB)) in [PR #154](https://github.com/apollostack/apollo-server/pull/154)
- Manage TypeScript declaration files using npm. ([@od1k](https:/github.com/od1k) in [#162](https://github.com/apollostack/apollo-server/pull/162))
- Fix connect example in readme. ([@conrad-vanl](https://github.com/conrad-vanl) in [#165](https://github.com/apollostack/apollo-server/pull/165))
- Add try/catch to formatError. ([@nicolaslopezj](https://github.com/nicolaslopezj) in [#174](https://github.com/apollostack/apollo-server/pull/174))
- Clone context object for each query in a batch.

### v0.3.2

- Added missing exports for hapi integration ([@nnance](https://github.com/nnance)) in [PR #152](https://github.com/apollostack/apollo-server/pull/152)

### v0.3.1

- Fixed dependency issue with boom package that affected the hapi integration. ([@sammkj](https://github.com/sammkj) in [#150](https://github.com/apollostack/apollo-server/pull/150))

### v0.3.0

- Refactor Hapi integration to improve the API and make the plugins more idiomatic. ([@nnance](https://github.com/nnance)) in
  [PR #127](https://github.com/apollostack/apollo-server/pull/127)
- Fixed query batching with Hapi integration. Issue #123 ([@nnance](https://github.com/nnance)) in
  [PR #127](https://github.com/apollostack/apollo-server/pull/127)
- Add support for route options in Hapi integration. Issue #97. ([@nnance](https://github.com/nnance)) in
  [PR #127](https://github.com/apollostack/apollo-server/pull/127)
- Camelcase Hapi. Issue #129. ([@nnance](https://github.com/nnance)) in
  [PR #132](https://github.com/apollostack/apollo-server/pull/132)
- Fix error handling when parsing variables parameter. Issue #130. ([@nnance](https://github.com/nnance)) in
  [PR #131](https://github.com/apollostack/apollo-server/pull/131)
- Improve logging function. Issue #79. ([@nnance](https://github.com/nnance)) in
  [PR #136](https://github.com/apollostack/apollo-server/pull/136)
- Output stack trace for errors in debug mode. Issue #111. ([@nnance](https://github.com/nnance)) in
  [PR #137](https://github.com/apollostack/apollo-server/pull/137)
- Allow to pass custom headers in GraphiQL ([@nicolaslopezj](https://github.com/nicolaslopezj) in [#133](https://github.com/apollostack/apollo-server/pull/133)).

### v0.2.6

- Expose the OperationStore as part of the public API. ([@nnance](https://github.com/nnance))
- Support adding parsed operations to the OperationStore. ([@nnance](https://github.com/nnance))
- Expose ApolloOptions as part of the public API.

### v0.2.5

- Made promise compatible with fibers ([@benjamn](https://github.com/benjamn) in [#92](https://github.com/apollostack/apollo-server/pull/92))

### v0.2.2

- Log server events such as request start etc. with logFunction ([@helfer](https://github.com/helfer) in [#78](https://github.com/apollostack/apollo-server/pull/78))

### v0.2.1

- Complete refactor of Apollo Server using TypeScript. PR [#41](https://github.com/apollostack/apollo-server/pull/41)
- Added Hapi integration ([@nnance](https://github.com/nnance) in [#46](https://github.com/apollostack/apollo-server/pull/46))
- Added Koa integration ([@HriBB](https://github.com/HriBB) in [#59](https://github.com/apollostack/apollo-server/pull/59))
- Changed express integration to support connect as well ([@helfer](https://github.com/helfer) in [#58](https://github.com/apollostack/apollo-server/pull/58))
- Dropped express-graphql dependency
- Dropped support for GET requests, only POST requests are allowed now
- Split GraphiQL into a separate middleware
- Factored out core to support Hapi, Koa and connect implementations
- Added support for query batching
- Added support for query whitelisting / stored queries
- Removed body parsing from express integration. Body must be parsed outside of apollo now
- Added `formatRequest` and `formatResponse` functions to apollo options.
- Removed support for shorthand schema definitions, connectors and mocks (use `graphql-tools` instead)

### v0.1.5

- BUG: Fixed a spelling error with `tracer.submit()` from PR [#26](https://github.com/apollostack/apollo-server/pull/26)
  in PR [#31](https://github.com/apollostack/apollo-server/pull/31)

### v.0.1.4

- BUG: Fixed a bug with tracer mocks that would throw a TypeError when using Ava [#26](https://github.com/apollostack/apollo-server/pull/26)

### v0.1.3

- Updated graphql dependency to 0.6.0<|MERGE_RESOLUTION|>--- conflicted
+++ resolved
@@ -8,13 +8,9 @@
 ### vNEXT
 
 > The changes noted within this `vNEXT` section have not been released yet.  New PRs and commits which introduce changes should include an entry in this `vNEXT` section as part of their development.  When a release is being prepared, a new header will be (manually) created below and the the appropriate changes within that release will be moved into the new section.
-
-<<<<<<< HEAD
 - `apollo-engine-reporting`: Fix inadvertant conditional formatting which prevented automated persisted query (APQ) hits and misses from being reported to Apollo Graph Manager. [PR #3986](https://github.com/apollographql/apollo-server/pull/3986)
-=======
 - `apollo-server-lambda`: Support file uploads on AWS Lambda [Issue #1419](https://github.com/apollographql/apollo-server/issues/1419) [Issue #1703](https://github.com/apollographql/apollo-server/issues/1703) [PR #3926](https://github.com/apollographql/apollo-server/pull/3926)
 - **breaking** `apollo-engine-reporting-protobuf`: Drop legacy fields that were never used by `apollo-engine-reporting`. Added new fields `StatsContext` to allow `apollo-server` to send summary stats instead of full traces, and renamed `FullTracesReport` to `Report` and `Traces` to `TracesAndStats` since reports now can include stats as well as traces.
->>>>>>> eeec25fe
 
 ### v2.12.0
 
