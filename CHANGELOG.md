# CHANGELOG

The version headers in this history reflect the versions of Apollo Server itself.  Versions of other packages (e.g. which are not actual HTTP integrations; packages not prefixed with `apollo-server`) may use different versions.  For more details, check the publish commit for that version in the Git history, or check the individual CHANGELOGs for specific packages which are maintained separately:

- [__CHANGELOG for `@apollo/gateway`__](https://github.com/apollographql/apollo-server/blob/master/packages/apollo-gateway/CHANGELOG.md)
- [__CHANGELOG for `@apollo/federation`__](https://github.com/apollographql/apollo-server/blob/master/packages/apollo-federation/CHANGELOG.md)

### vNEXT

> The changes noted within this `vNEXT` section have not been released yet.  New PRs and commits which introduce changes should include an entry in this `vNEXT` section as part of their development.  When a release is being prepared, a new header will be (manually) created below and the the appropriate changes within that release will be moved into the new section.

<<<<<<< HEAD
- Allow passing a `WebSocket.Server` to `ApolloServer.installSubscriptionHandlers` [PR #2314](https://github.com/apollographql/apollo-server/pull/2314)
=======
- _Nothing yet! Stay tuned._

### v2.12.0

> [See complete versioning details.](https://github.com/apollographql/apollo-server/commit/71a3863f59f4ab2c9052c316479d94c6708c4309)

- `apollo-server-core`: Support providing a custom logger implementation (e.g. [`winston`](https://npm.im/winston), [`bunyan`](https://npm.im/bunyan), etc.) to capture server console messages.  Though there has historically been limited output from Apollo Server, some messages are important to capture in the larger context of production logging facilities or can benefit from using more advanced structure, like JSON-based logging.  This also introduces a `logger` property to the `GraphQLRequestContext` that is exposed to plugins, making it possible for plugins to leverage the same server-level logger, and allowing implementors to create request-specific log contexts, if desired.  When not provided, these will still output to `console`. [PR #3894](https://github.com/apollographql/apollo-server/pull/3894)
- `apollo-server-core`: When operating in gateway mode using the `gateway` property of the Apollo Server constructor options, the failure to initialize a schema during initial start-up, e.g. connectivity problems, will no longer result in the federated executor from being assigned when the schema eventually becomes available.  This precludes a state where the gateway may never become available to serve federated requests, even when failure conditions are no longer present. [PR #3811](https://github.com/apollographql/apollo-server/pull/3811)
- `apollo-server-core`: Prevent a condition which prefixed an error message on each request when the initial gateway initialization resulted in a Promise-rejection which was memoized and re-prepended with `Invalid options provided to ApolloServer:` on each request. [PR #3811](https://github.com/apollographql/apollo-server/pull/3811)
- `apollo-server-express`: Disable the automatic inclusion of the `x-powered-by: express` header. [PR #3821](https://github.com/apollographql/apollo-server/pull/3821)
- `apollo-engine-reporting`: Avoid creating new arrays when building trace trees. [PR #3479](https://github.com/apollographql/apollo-server/pull/3479)
- `apollo-server-core`: Bump `graphql` `peerDependencies` range to include `^15.0.0`. [PR #3944](https://github.com/apollographql/apollo-server/pull/3944)

### v2.11.0

> [See complete versioning details.](https://github.com/apollographql/apollo-server/commit/056f083ddaf116633e6f759a2b3d69248bb18f66)

- The range of accepted `peerDepedencies` versions for `graphql` has been widened to include `graphql@^15.0.0-rc.2` so as to accommodate the latest release-candidate of the `graphql@15` package, and an intention to support it when it is finally released on the `latest` npm tag.  While this change will subdue peer dependency warnings for Apollo Server packages, many dependencies from outside of this repository will continue to raise similar warnings until those packages own `peerDependencies` are updated.  It is unlikely that all of those packages will update their ranges prior to the final version of `graphql@15` being released, but if everything is working as expected, the warnings can be safely ignored. [PR #3825](https://github.com/apollographql/apollo-server/pull/3825)

### v2.10.1

> [See complete versioning details.](https://github.com/apollographql/apollo-server/commit/dba97895485d6444535a684d4646f1363954f698)

- `apollo-server-core`: Update GraphQL Playground to latest version to remove a rogue curly-brace appearing in the top-right corner of the interface under certain conditions. [PR #3702](https://github.com/apollographql/apollo-server/pull/3702) [Playground PR](https://github.com/apollographql/graphql-playground/pull/21)
- `apollo-server-core`: Typings: Allow the `cache` property inside `persistedQueries` to be optional.  This was already optional at runtime where it defaults to the top-level global cache when unspecified, but with the introduction of the `ttl` property, it now makes sense that one may be provided without the other. [#3671](https://github.com/apollographql/apollo-server/pull/3671)

### v2.10.0

> [See complete versioning details.](https://github.com/apollographql/apollo-server/commit/9c0aa1e661ccc2c5a1471b781102637dd47e21b1)

- `apollo-server-express`: Support `CorsOptionsDelegate` type on `cors` parameter to `applyMiddleware`, to align with the supported type of the underlying [`cors`](https://npm.im/cors) middleware [itself](https://github.com/DefinitelyTyped/DefinitelyTyped/blob/31483b781ac30f98bdf4d40a517e921f2fc2ce37/types/cors/index.d.ts#L32). [#3613](https://github.com/apollographql/apollo-server/pull/3613)
- `apollo-server-core`: Allow asynchronous initialization of datasources: the `initialize` method on datasources may now return a Promise, which will be settled before any resolvers are called. [#3639](https://github.com/apollographql/apollo-server/pull/3639)
- `apollo-server-core`: experimental: Allow configuration of the parsed/validated document store by introducing an `experimental_approximateDocumentStoreMiB` property to the `ApolloServer` constructor options which overrides the default cache size of 30MiB. [#3755](https://github.com/apollographql/apollo-server/pull/3755)

### v2.9.16

> [See complete versioning details.](https://github.com/apollographql/apollo-server/commit/4d1a75e318897c335674c7ee046c0baec7df4a9b)

- `apollo-server-core`: Update apollo-tooling dependencies, resolve TS build error (missing types for node-fetch) [#3662](https://github.com/apollographql/apollo-server/pull/3662)

### v2.9.15

> [See complete versioning details.](https://github.com/apollographql/apollo-server/commit/0743d6b2f1737758cf09e80d2086917772bc00c9)

- `apollo-engine-reporting`: Fix regression introduced by [#3614](https://github.com/apollographql/apollo-server/pull/3614) which caused `PersistedQueryNotFoundError`, `PersistedQueryNotSupportedError` and `InvalidGraphQLRequestError` errors to be triggered before the `requestDidStart` handler triggered `treeBuilder`'s `startTiming` method. This fix preserves the existing behavior by special-casing these specific errors.  [#3638](https://github.com/apollographql/apollo-server/pull/3638) fixes [#3627](https://github.com/apollographql/apollo-server/issues/3627)
- `apollo-server-cloud-functions`: Transmit CORS headers on `OPTIONS` request. [#3557](https://github.com/apollographql/apollo-server/pull/3557)
- `apollo-server-caching`: De-compose options interface for `KeyValueCache.prototype.set` to accommodate better TSDoc annotations for its properties (e.g. to specify that `ttl` is defined in _seconds_). [#3619](https://github.com/apollographql/apollo-server/pull/3619)
- `apollo-server-core`, `apollo-server-caching`: Introduce a `ttl` property, specified in seconds, on the options for automated persisted queries (APQ) which applies specific TTL settings to the cache `set`s during APQ registration.  Previously, all APQ cache records were set to 300 seconds.  Additionally, this adds support (to the underlying `apollo-server-caching` mechanisms) for a time-to-live (TTL) value of `null` which, when supported by the cache implementation, skips the assignment of a TTL value altogether.  This allows the cache's controller to determine when eviction happens (e.g. cache forever, and purge least recently used when the cache is full), which may be desireable for network cache stores (e.g. Memcached, Redis). [#3623](https://github.com/apollographql/apollo-server/pull/3623)
- `apollo-server-core`: Upgrade TS to 3.7.3 [#3618](https://github.com/apollographql/apollo-server/pull/3618)

### v2.9.14

> [See complete versioning details.](https://github.com/apollographql/apollo-server/commit/ad5eac5ea1741142122e4cb8fd34a9748be31e89)

- `apollo-server-core`: Ensure that plugin's `didEncounterErrors` hooks are invoked for known automated persisted query (APQ) errors. [#3614](https://github.com/apollographql/apollo-server/pull/3614)
- `apollo-server-plugin-base`: Move `TContext` generic from `requestDidStart` method to `ApolloServerPlugin` Interface. [#3525](https://github.com/apollographql/apollo-server/pull/3525)

### v2.9.13

> [See complete versioning details.](https://github.com/apollographql/apollo-server/commit/a0a60e73e04e913d388de8324f7d17e4406deea2)

- `@apollo/gateway`: Add `@types/node-fetch` as a regular dependency to avoid missing dependency for TypeScript consumers. [#3546](https://github.com/apollographql/apollo-server/pull/3546) fixes [#3471](https://github.com/apollographql/apollo-server/issues/3471)
- `apollo-engine-reporting`: Declare acceptable `graphql` versions ranges in `peerDependencies` rather than allowing it to occur implicitly (and less ideally) via its consumers (e.g. most `apollo-server-*` packages). [#3496](https://github.com/apollographql/apollo-server/pull/3496)

### v2.9.12

- Reinstate [#3530](https://github.com/apollographql/apollo-server/pull/3530) via [#3539](https://github.com/apollographql/apollo-server/pull/3539) - after a patch release of the `@apollo/protobufjs` fork, the build issue for consumers should be resolved.

### v2.9.11

- Revert [#3530](https://github.com/apollographql/apollo-server/pull/3530) via [#3535](https://github.com/apollographql/apollo-server/pull/3535)- the introduction of the `@apollo/protobufjs` fork is causing TS errors in consumer projects. Reverting this change for now, and will reintroduce it after the issue is resolved within the forked package.

### v2.9.10

> [See complete versioning details.](https://github.com/apollographql/apollo-server/commit/2a4c654986a158aaccf947ee56a4bfc48a3173c7)

- `apollo-engine-reporting`: Swap usage of `protobufjs` for a newly published fork located at [`@apollo/protobufjs`](https://npm.im/@apollo/protobufjs). This is to account for the [relative uncertainty](https://github.com/protobufjs/protobuf.js/issues/1199) into the continued on-going maintenance of the official `protobuf.js` project. This should immediately resolve a bug that affected `Long` types in `apollo-engine-reporting` and other non-Apollo projects that rely on `protobuf.js`'s `Long` type. [#3530](https://github.com/apollographql/apollo-server/pull/3530)

### v2.9.9

> [See complete versioning details.](https://github.com/apollographql/apollo-server/commit/93002737d53dd9a50b473ab9cef14849b3e539aa)

- `apollo-server-core`: Don't try parsing `variables` and `extensions` as JSON if they are defined but empty strings. [#3501](https://github.com/apollographql/apollo-server/pull/3501)
- `apollo-server-lambda`: Introduce `onHealthCheck` on `createHandler` in the same fashion as implemented in other integrations. [#3458](https://github.com/apollographql/apollo-server/pull/3458)
- `apollo-server-core`: Use `graphql`'s `isSchema` to more defensively check the user-specified schema's type at runtime and prevent unexpected errors. [#3462](https://github.com/apollographql/apollo-server/pull/3462)

### v2.9.8

> [See complete versioning details.](https://github.com/apollographql/apollo-server/commit/3cdde1b7a71ace6411fbacf82a1a61bf737444a6)

- `apollo-server-core`: Provide accurate type for `formatResponse` rather than generic `Function` type. [#3431](https://github.com/apollographql/apollo-server/pull/3431)
- `apollo-server-core`: Pass complete request context to `formatResponse`, rather than just `context`. [#3431](https://github.com/apollographql/apollo-server/pull/3431)

### v2.9.7

> [See complete versioning details.](https://github.com/apollographql/apollo-server/commit/5d94e986f04457ec17114791ee6db3ece4213dd8)

- `apollo-server-errors`: Fix `ApolloError` bug and `GraphQLError` spec compliance [#3408](https://github.com/apollographql/apollo-server/pull/3408)

### v2.9.6

> [See complete versioning details.](https://github.com/apollographql/apollo-server/commit/fc7462ec5f8604bd6cba99aa9a377a9b8e045566)

- `@apollo/gateway`, `@apollo/federation`, `apollo-engine-reporting`: Update `apollo-graphql` dependency to bring in [`apollo-tooling`'s #1551](https://github.com/apollographql/apollo-tooling/pull/1551) which resolve runtime errors when its source is minified.  While this fixes a particular minification bug when Apollo Server packages are minified, we _do not_ recommend minification of server code in most cases. [#3387](https://github.com/apollographql/apollo-server/pull/3387) fixes [#3335](https://github.com/apollographql/apollo-server/issues/3335)
- `apollo-server-koa`: Correctly declare dependency on `koa-compose`. [#3356](https://github.com/apollographql/apollo-server/pull/3356)
- `apollo-server-core`: Preserve any `extensions` that have been placed on the response when pre-execution errors occur. [#3394](https://github.com/apollographql/apollo-server/pull/3394)
>>>>>>> e2bd3bb3

### v2.9.3

> [See complete versioning details.](https://github.com/apollographql/apollo-server/commit/a1fbf95fc01739d5cbaa59919149bb85c563fdaa)

- `apollo-server-express`: Add direct dependency on `express` to allow for usage of `express.Router` for `getMiddleware` functionality (from [#2435](https://github.com/apollographql/apollo-server/pull/2435)).  Previously, unlike other server integration packages, `apollo-server-express` did not directly need `express` as a dependency since it only relied on `express` for TypeScript typings. [#3239](https://github.com/apollographql/apollo-server/pull/3239) fixes [#3238](https://github.com/apollographql/apollo-server/issues/3238)
- `apollo-server-lambda`: Add `@types/aws-lambda` as a direct dependency to `apollo-server-express` to allow usage of its typings without needing to separately install it. [#3242](https://github.com/apollographql/apollo-server/pull/3242) fixes [#2351](https://github.com/apollographql/apollo-server/issue/2351)

### v2.9.2

> [See complete versioning details.](https://github.com/apollographql/apollo-server/commit/92ea402a90bf9817c9b887707abbd77dcf5edcb4)

- `apollo-server-koa`: **Drop support for Node.js v6 within the Apollo Server Koa integration in order to update `koa-bodyparser` dependency from `v3.0.0` to `v4.2.1`.** [#3229](https://github.com/apollographql/apollo-server/pull/3229) fixes [#3050](https://github.com/apollographql/apollo-server/issues/3050)
- `apollo-server-express`: Use explicit return type for new `getMiddleware` method. [#3230](https://github.com/apollographql/apollo-server/pull/3230) (hopefully) fixes [#3222](https://github.com/apollographql/apollo-server/issues/3222)

### v2.9.1

> [See complete versioning details.](https://github.com/apollographql/apollo-server/commit/029c8dca3af812ee70589cdb6de749df3d2843d8)

- `apollo-server-core`: Make `formatError` available to subscriptions in the same spirit as the existing `formatResponse`. [#2942](https://github.com/apollographql/apollo-server/pull/2942)
- `apollo-engine-reporting`: The behavior of the `engine.maxAttempts` parameter previously did not match its documentation. It is documented as being the max number of attempts *including* the initial attempt, but until this release it was actually the number of retries *excluding* the initial attempt. The behavior has been changed to match the documentation (and the literal reading of the option name). [#3218](https://github.com/apollographql/apollo-server/pull/3218)
- `apollo-engine-reporting`: When sending the report fails with a server-side 5xx error, include the full error from the server in the logs. [#3218](https://github.com/apollographql/apollo-server/pull/3218)
- `apollo-server-core`: Fix regression which prevented the resizing of the schema panel in GraphQL Playground. [#3224](https://github.com/apollographql/apollo-server/pull/3224) and [upstream](https://github.com/apollographql/graphql-playground/pull/19)

### v2.9.0

> [See complete versioning details.](https://github.com/apollographql/apollo-server/commit/6037f6e80fdaa53b50b99ae94d93c724c382c23c)

- `apollo-server-express`, `apollo-server-koa`: A new `getMiddleware` method has been introduced, which accepts the same parameters as `applyMiddleware` with the exception of the `app` property.  This allows implementors to obtain the middleware directly and "`use`" it within an existing `app`.  In the near-term, this should ease some of the pain points with the previous technique.  Longer-term, we are exploring what we consider to be a much more natural approach by introducing an "HTTP transport" in Apollo Server 3.x.  See [this proposal issue](https://github.com/apollographql/apollo-server/issues/3184) for more information.  [#2435](https://github.com/apollographql/apollo-server/pull/2435)
- `@apollo/federation`: `buildFederatedSchema`'s `typeDefs` parameter now accepts arrays of `DocumentNode`s (i.e. type definitions wrapped in `gql`) and `resolvers` to make the migration from a single service into a federated service easier for teams previously utilizing this pattern. [#3188](https://github.com/apollographql/apollo-server/pull/3188)

### v2.8.2

> [See complete versioning details.](https://github.com/apollographql/apollo-server/commit/99f78c6782bce170186ba6ef311182a8c9f281b7)

- `apollo-server-koa`: Update dependency koa to v2.8.1. [PR #3175](https://github.com/apollographql/apollo-server/pull/3175)
- `apollo-server-express`: Update types exported by the ASE package. [PR #3173](https://github.com/apollographql/apollo-server/pull/3175) [PR #3172](https://github.com/apollographql/apollo-server/pull/3172)

### v2.8.1

> [See complete versioning details.](https://github.com/apollographql/apollo-server/commit/84d80eba10d87663dab60af4a1cd46bccf30513f)

- `apollo-engine-reporting`: Fix reporting errors which have non-array `path` fields (eg, non-GraphQLError errors). [PR #3112](https://github.com/apollographql/apollo-server/pull/3112)
- `apollo-engine-reporting`: Add missing `apollo-server-caching` dependency. [PR #3054](https://github.com/apollographql/apollo-server/pull/3054)
- `apollo-server-hapi`: Revert switch from `accept` and `boom` which took place in v2.8.0. [PR #3089](https://github.com/apollographql/apollo-server/pull/3089)
- `@apollo/gateway`: Change the `setInterval` timer, which is used to continuously check for updates to a federated graph from the Apollo Graph Manager, to be an `unref`'d timer.  Without this change, the server wouldn't terminate properly once polling had started since the event-loop would continue to have unprocessed events on it. [PR #3105](https://github.com/apollographql/apollo-server/pull/3105)
- Switch to using community `@types/graphql-upload` types.
- `apollo-server-fastify`: Change the typing of the HTTP `response` from `OutgoingMessage` to `ServerResponse`. [Commit](https://github.com/apollographql/apollo-server/commit/7638f643fa0445f5f8151ef884da779d85fb954c)
- `apollo-server-hapi`: Pass the `raw` request and response objects to `graphql-upload`s `processRequest` method to align on the same TypeScript types. [Commit](https://github.com/apollographql/apollo-server/commit/8e49b288a6aecd0e134637e64ef4ed751aa8d304)

### v2.8.0

> [See complete versioning details.](https://github.com/apollographql/apollo-server/commit/ddeb71f8d6a0f3c91646aa0c7c99d2003b5bf73f)

- `@apollo/federation`: Add support for "value types", which are type definitions which live on multiple services' types, inputs, unions or interfaces.  These common types must be identical by name, kind and field across all services. [PR #3063](https://github.com/apollographql/apollo-server/pull/3063)
- `apollo-server-express`: Use the Express `send` method, rather than calling `net.Socket.prototype.end`. [PR #2842](https://github.com/apollographql/apollo-server/pull/2842)
- `apollo-server-hapi`: Update internal dependencies to use scoped packages `@hapi/accept` and `@hapi/boom`, in place of `accept` and `boom` respectively. [PR #3089](https://github.com/apollographql/apollo-server/pull/3089)

### v2.7.2

> [See complete versioning details.](https://github.com/apollographql/apollo-server/commit/d0b33f20ba4731c071d6fd8cfaeca1a1f3d83e4b)

- `apollo-engine-reporting`: Fix reporting errors from backend. (The support for federated metrics introduced in v2.7.0 did not properly handle GraphQL errors from the backend; all users of federated metrics should upgrade to this version.) [PR #3056](https://github.com/apollographql/apollo-server/pull/3056) [Issue #3052](https://github.com/apollographql/apollo-server/issues/3052)
- `apollo-engine-reporting`: Clean up `SIGINT` and `SIGTERM` handlers when `EngineReportingAgent` is stopped; fixes 'Possible EventEmitter memory leak detected' log. [PR #3090](https://github.com/apollographql/apollo-server/pull/3090)

### v2.7.1

> [See complete versioning details.](https://github.com/apollographql/apollo-server/commit/2f87e4af9a6f1e3c8f4c51b4f77860bd3150c8c6)

- `apollo-engine-reporting`: If an error is thrown by a custom variable transform function passed into the reporting option `sendVariableValues: { transform: ... }`, all variable values will be replaced with the string `[PREDICATE_FUNCTION_ERROR]`.
- `apollo-server-express`: Typing fix for the `connection` property, which was missing from the `ExpressContext` interface.  [PR #2959](https://github.com/apollographql/apollo-server/pull/2959)
- `@apollo/gateway`: Ensure execution of correct document within multi-operation documents by including the `operationName` in the cache key used when caching query plans used in federated execution. [PR #3084](https://github.com/apollographql/apollo-server/pull/3084)

### v2.7.0

> [See complete versioning details.](https://github.com/apollographql/apollo-server/commit/1d44f3d4756d43123eb01bf293e65f4a3c2e64c8)

- `apollo-engine-reporting`: **Behavior change**: By default, send no GraphQL variable values to Apollo's servers instead of sending all variable values. Adding the new EngineReportingOption `sendVariableValues` to send some or all variable values, possibly after transforming them. This replaces the `privateVariables` option, which is now deprecated. [PR #2931](https://github.com/apollographql/apollo-server/pull/2931)

  To maintain the previous behavior of transmitting **all** GraphQL variable values, unfiltered, to Apollo Engine, configure `engine`.`sendVariableValues` as follows:

  ```js
  engine: {
    sendVariableValues: { all: true }
  }
  ```
- `apollo-engine-reporting`: **Behavior change**: By default, send no GraphQL request headers and values to Apollo's servers instead of sending all. Adding the new EngineReportingOption `sendHeaders` to send some or all header values. This replaces the `privateHeaders` option, which is now deprecated. [PR #2931](https://github.com/apollographql/apollo-server/pull/2931)

   To maintain the previous behavior of transmitting  **all** GraphQL request headers and values, configure `engine`.`sendHeaders` as following:
     ```js
     engine: {
       sendHeaders: { all: true }
     }
     ```
- `apollo-engine-reporting`: **Behavior change**: If the error returned from the `engine.rewriteError` hook has an `extensions` property, that property will be used instead of the original error's extensions. Document that changes to most other `GraphQLError` fields by `engine.rewriteError` are ignored. [PR #2932](https://github.com/apollographql/apollo-server/pull/2932)
- `apollo-engine-reporting`: **Behavior change**: The `engine.maskErrorDetails` option, deprecated by `engine.rewriteError` in v2.5.0, now behaves a bit more like the new option: while all error messages will be redacted, they will still show up on the appropriate nodes in a trace. [PR #2932](https://github.com/apollographql/apollo-server/pull/2932)
- `apollo-server-core`, `@apollo/gateway`: **Introduced managed federation support**.  For more information on managed federation, see [the blog post](https://blog.apollographql.com/announcing-managed-federation-265c9f0bc88e) or jump to the [documentation for managed federation](https://www.apollographql.com/docs/platform/federation/).
- `@apollo/gateway@0.7.1`: Don't print a warning about an unspecified "graph variant" (previously, and in many ways still, known as "schema tag") every few seconds.  We do highly recommend specifying one when using the Apollo Platform features though! [PR #3043](https://github.com/apollographql/apollo-server/pull/3043)
- `graphql-playground`: Update to resolve incorrect background color on tabs when using the `light` theme. [PR #2989](https://github.com/apollographql/apollo-server/pull/2989) [Issue #2979](https://github.com/apollographql/apollo-server/issues/2979)
- `graphql-playground`: Fix "Query Planner" and "Tracing" panels which were off the edge of the viewport.
- `apollo-server-plugin-base`: Fix `GraphQLRequestListener` type definitions to allow `return void`. [PR #2368](https://github.com/apollographql/apollo-server/pull/2368)

### v2.6.7

> [See complete versioning details.](https://github.com/apollographql/apollo-server/commit/183de5f112324def375a45c239955e1bf1608fae)

- `apollo-server-core`: Guard against undefined property access in `isDirectiveDefined` which resulted in "Cannot read property 'some' of undefined" error. [PR #2924](https://github.com/apollographql/apollo-server/pull/2924) [Issue #2921](https://github.com/apollographql/apollo-server/issues/2921)

### v2.6.6

> [See complete versioning details.](https://github.com/apollographql/apollo-server/commit/26db63cbd5adf54b07a5b67c0e0fbff8e61c79aa)

- `apollo-server-core`: Avoid duplicate `cacheControl` directives being added via `isDirectiveDefined`, re-landing the implementation reverted in v2.6.1 which first surfaced in v2.6.0. [PR #2762](https://github.com/apollographql/apollo-server/pull/2762) [Reversion PR #2754](https://github.com/apollographql/apollo-server/pull/2754) [Original PR #2428](https://github.com/apollographql/apollo-server/pull/2428)
- `apollo-server-testing`: Add TypeScript types for `apollo-server-testing` client. [PR #2871](https://github.com/apollographql/apollo-server/pull/2871)
- `apollo-server-plugin-response-cache`: Fix undefined property access attempt which occurred when an incomplete operation was received. [PR #2792](https://github.com/apollographql/apollo-server/pull/2792) [Issue #2745](https://github.com/apollographql/apollo-server/issues/2745)

### v2.6.5

> [See complete versioning details.](https://github.com/apollographql/apollo-server/commit/a2b2a0d8f013826d08433129a69834035e04f1d5)

- `apollo-engine-reporting`: Simplify the technique for capturing `operationName`. [PR #2899](https://github.com/apollographql/apollo-server/pull/2899)
- `apollo-server-core`: Fix regression in 2.6.0 which caused `engine: false` not to disable Engine when the `ENGINE_API_KEY` environment variable was set. [PR #2850](https://github.com/apollographql/apollo-server/pull/2850)
- `@apollo/federation`: Introduced a `README.md`. [PR #2883](https://github.com/apollographql/apollo-server/pull/2883)
- `@apollo/gateway`: Introduced a `README.md`. [PR #2883](https://github.com/apollographql/apollo-server/pull/2883)

### v2.6.4

> [See complete versioning details.](https://github.com/apollographql/apollo-server/commit/596e2f20e090d2f860d238058118d860a72b3be4)

- `@apollo/gateway`: Pass `context` through to the `graphql` command in `LocalGraphQLDataSource`'s `process` method. [PR #2821](https://github.com/apollographql/apollo-server/pull/2821)
- `@apollo/gateway`: Fix gateway not sending needed variables for subqueries not at the root level. [PR #2867](https://github.com/apollographql/apollo-server/pull/2867)
- `@apollo/federation`: Allow matching enums/scalars in separate services and validate that enums have matching values. [PR #2829](https://github.com/apollographql/apollo-server/pull/2829).
- `@apollo/federation`: Strip `@external` fields from interface extensions. [PR #2848](https://github.com/apollographql/apollo-server/pull/2848)
- `@apollo/federation`: Add support for list type keys in federation. [PR #2841](https://github.com/apollographql/apollo-server/pull/2841)
- `@apollo/federation`: Deduplicate variable definitions for sub-queries. [PR #2840](https://github.com/apollographql/apollo-server/pull/2840)

### v2.6.3

> [See complete versioning details.](https://github.com/apollographql/apollo-server/commit/bdf634d4884774fa81fb22475aa4bd8178025762)

- `apollo-engine-reporting`: Set `forbiddenOperation` and `registeredOperation` later in the request lifecycle. [PR #2828](https://github.com/apollographql/apollo-server/pull/2828)
- `apollo-server-core`: Add `queryHash` to `GraphQLExecutor` for federation. [PR #2822](https://github.com/apollographql/apollo-server/pull/2822)
- `@apollo/federation`: Preserve descriptions from SDL of federated services. [PR #2830](https://github.com/apollographql/apollo-server/pull/2830)

### v2.6.2

- `apollo-engine-reporting-protobuf`: Update protobuf to include `forbiddenOperations` and `registeredOperations`. [PR #2768](https://github.com/apollographql/apollo-server/pull/2768)
- `apollo-server-core`: Add `forbiddenOperation` and `registeredOperation` to `GraphQLRequestMetrics` type. [PR #2768](https://github.com/apollographql/apollo-server/pull/2768)
- `apollo-engine-reporting`: Set `forbiddenOperation` and `registeredOperation` on trace if the field is true on `requestContext.metrics`. [PR #2768](https://github.com/apollographql/apollo-server/pull/2768)
- `apollo-server-lambda`: Remove `Object.fromEntries` usage. [PR #2787](https://github.com/apollographql/apollo-server/pull/2787)

### v2.6.1

- Revert: Don't add `cacheControl` directive if one has already been defined. Presently, although the TypeScript don't suggest it, passing a `String` as `typeDefs` to `ApolloServer` is supported and this would be a breaking change for non-TypeScript users. [PR #2428](https://github.com/apollographql/apollo-server/pull/2428)

### v2.6.0

- `apollo-server-core`: Introduce new `didEncounterErrors` life-cycle hook which has access to unformatted `errors` property on the `requestContext`, which is the first positional parameter that this new request life-cycle receives.  [PR #2719](https://github.com/apollographql/apollo-server/pull/2719)
- `apollo-server-core`: Allow request pipeline life-cycle hooks (i.e. plugins) to modify the response's `http.status` code (an integer) in the event of an error.  When combined with the new `didEncounterErrors` life-cycle hook (see above), this will allow modifying the HTTP status code in the event of an error.  [PR #2714](https://github.com/apollographql/apollo-server/pull/2714)
- `apollo-server-lambda`: Set `callbackWaitsForEmptyEventLoop` to `false` for `OPTIONS` requests to return as soon as the `callback` is triggered instead of waiting for the event loop to empty. [PR #2638](https://github.com/apollographql/apollo-server/pull/2638)
- `apollo-server`: Support `onHealthCheck` in the `ApolloServer` constructor in the same way as `cors` is supported.  This contrasts with the `-express`, `-hapi`, etc. variations which accept this parameter via their `applyMiddleware` methods and will remain as-is.  [PR #2672](https://github.com/apollographql/apollo-server/pull/2672)
- core: Expose SHA-512 hex hash digest of the Engine API key to plugins, when available, as `engine.apiKeyHash`. [PR #2685](https://github.com/apollographql/apollo-server/pull/2685) [PR #2736](https://github.com/apollographql/apollo-server/pull/2736)
- `apollo-datasource-rest`: If another `Content-type` is already set on the response, don't overwrite it with `application/json`, allowing the user's initial `Content-type` to prevail. [PR #2520](https://github.com/apollographql/apollo-server/issues/2035)
- Don't add `cacheControl` directive if one has already been defined. [PR #2428](https://github.com/apollographql/apollo-server/pull/2428)
- `apollo-cache-control`: Do not respond with `Cache-control` headers if the HTTP response contains `errors`. [PR #2715](https://github.com/apollographql/apollo-server/pull/2715)
- `apollo-server-core`: Skip loading `util.promisify` polyfill in Node.js engines >= 8.0 [PR #2278](https://github.com/apollographql/apollo-server/pull/2278)
- `apollo-server-core`: Lazy load `subscriptions-transport-ws` in core [PR #2278](https://github.com/apollographql/apollo-server/pull/2278)
- `apollo-server-cache-redis`: **BREAKING FOR USERS OF `apollo-server-cache-redis`** (This is a package that must be updated separately but shares the same `CHANGELOG.md` with Apollo Server itself.)  A new **major** version of this package has been published and updated to support Redis Standalone, Cluster and Sentinel modes.  This is a breaking change since it is now based on [`ioredis`](https://github.com/luin/ioredis) instead of [`node_redis`](https://github.com/NodeRedis/node_redis).  Although this update is compatible with the most common uses of `apollo-server-cache-redis`, please check the [options supported by `ioredis`](https://github.com/luin/ioredis/blob/master/API.md#new-redisport-host-options) while updating to this version.  The constructor options are passed directly from `RedisCache` to the new Redis adapter.  The pre-1.0 versions should continue to work with Apollo Server without modification. [PR #1770](https://github.com/apollographql/apollo-server/pull/1770)

### v2.5.1

- Upgrade GraphQL Playground to the latest upstream release.  This release also includes a new "Query Plan" panel for displaying the query planning results when running the Apollo Gateway.

### v2.5.0

#### New

- New plugin package `apollo-server-plugin-response-cache` implementing a full query response cache based on `apollo-cache-control` hints. The implementation added a few hooks and context fields; see the PR for details. There is a slight change to `cacheControl` object: previously, `cacheControl.stripFormattedExtensions` defaulted to false if you did not provide a `cacheControl` option object, but defaulted to true if you provided (eg) `cacheControl: {defaultMaxAge: 10}`. Now `stripFormattedExtensions` defaults to false unless explicitly provided as `true`, or if you use the legacy boolean `cacheControl: true`. For more information, [read the documentation](https://www.apollographql.com/docs/apollo-server/features/caching).  [PR #2437](https://github.com/apollographql/apollo-server/pull/2437)
- Add `rewriteError` option to `EngineReportingOptions` (i.e. the `engine` property of the `ApolloServer` constructor).  When defined as a `function`, it will receive an `err` property as its first argument which can be used to manipulate (e.g. redaction) an error prior to sending it to Apollo Engine by modifying, e.g., its `message` property.  The error can also be suppressed from reporting entirely by returning an explicit `null` value.  For more information, [read the documentation](https://www.apollographql.com/docs/apollo-server/features/errors#for-apollo-engine-reporting) and the [`EngineReportingOptions` API reference](https://www.apollographql.com/docs/apollo-server/api/apollo-server#enginereportingoptions). `maskErrorDetails` is now deprecated. [PR #1639](https://github.com/apollographql/apollo-server/pull/1639)
- `apollo-server-azure-functions`: Support `@azure/functions` to enable Apollo Server [Typescript development in Azure Functions](https://azure.microsoft.com/en-us/blog/improving-the-typescript-support-in-azure-functions/). [PR #2487](https://github.com/apollographql/apollo-server/pull/2487)
- Allow `GraphQLRequestListener` callbacks in plugins to depend on `this`. [PR #2470](https://github.com/apollographql/apollo-server/pull/2470)
- `apollo-server-testing`: Add `variables` and `operationName` to `Query` and `Mutation` types. [PR #2307](https://github.com/apollographql/apollo-server/pull/2307) [Issue #2172](https://github.com/apollographql/apollo-server/issue/2172)

#### Bug fixes

- Add `cache-control: no-cache` header to both `PersistedQueryNotSupportedError` and `PersistedQueryNotFoundError` responses as these should never be cached. [PR #2452](https://github.com/apollographql/apollo-server/pull/2452)
- `apollo-datasource-rest`: Don't attempt to parse "204 No Content" responses as JSON. [PR #2446](https://github.com/apollographql/apollo-server/pull/2446)
- `apollo-server-express`: Fix Playground URL when Apollo Server is mounted inside of another Express app by utilizing `req.originalUrl`. [PR #2451](https://github.com/apollographql/apollo-server/pull/2451)
- `apollo-datasource-rest`: Correctly allow a TTL value of `0` to represent "not-cacheable". [PR #2588](https://github.com/apollographql/apollo-server/pull/2588)
- `apollo-datasource-rest`: Fix `Invalid argument` in IE11, when `this.headers` is `undefined`. [PR #2607](https://github.com/apollographql/apollo-server/pull/2607)

### v2.4.8

- No functional changes in this version.  The patch version has been bumped to fix the `README.md` displayed on the [npm package for `apollo-server`](https://npm.im/apollo-server) as a result of a broken publish.  Apologies for the additional noise!

### v2.4.7

- Fix typings which incorrectly included `cors` as part of the constructor options for `apollo-server-express` (it should be defined via `applyMiddleware`) but, conversely, inadvertently omitted the perfectly valid `cors` option from the `apollo-server` constructor (where `applyMiddleware` is not used/available). [PR #2373](https://github.com/apollographql/apollo-server/pull/2373) [Issue #1882](https://github.com/apollographql/apollo-server/issues/1882)

### v2.4.6

- Allow Node.js-like runtimes to identify as Node.js as well. [PR #2357](https://github.com/apollographql/apollo-server/pull/2357) [Issue #2356](https://github.com/apollographql/apollo-server/issue/2356)

### v2.4.5

- `apollo-server-express`: Export `ExpressContext` [PR #2352](https://github.com/apollographql/apollo-server/pull/2352)

### v2.4.4

- Fix typing for ContextFunction incorrectly requiring the context object the function produces to match the parameters of the function [PR #2350](https://github.com/apollographql/apollo-server/pull/2350)

### v2.4.3

- `apollo-server-lambda`: Fix typings which triggered "Module has no default export" errors. [PR #2230](https://github.com/apollographql/apollo-server/pull/2230)
- `apollo-server-koa`: Support OPTIONS requests [PR #2288](https://github.com/apollographql/apollo-server/pull/2288)
- Add `req` and `res` typings to the `ContextFunction` argument for apollo-server and apollo-server-express. Update `ContextFunction` return type to allow returning a value syncronously. [PR #2330](https://github.com/apollographql/apollo-server/pull/2330)
- Type the `formatError` function to accept an GraphQLError as an argument and return a GraphQLFormattedError [PR #2343](https://github.com/apollographql/apollo-server/pull/2343)

### v2.4.2

- `apollo-server-fastify` is now on Apollo Server and lives within the `apollo-server` repository.  This is being introduced in a _patch_ version, however it's a _major_ version bump from the last time `apollo-server-fastify` was published under `1.0.2`.  [PR #1971](https://github.com/apollostack/apollo-server/pull/1971)
- Move `apollo-graphql` package to the `apollo-tooling` repository [PR #2316](https://github.com/apollographql/apollo-server/pull/2316)

### v2.4.1

- Fix inaccurate total duration in apollo-tracing [PR #2298](https://github.com/apollographql/apollo-server/pull/2298)
- Avoid importing entire `crypto` dependency tree if not in Node.js. [PR #2304](https://github.com/apollographql/apollo-server/pull/2304)
- Allow passing `parseOptions` to `ApolloServerBase` constructor. [PR #2289](https://github.com/apollographql/apollo-server/pull/2289)
- Rename `azureFunctions.d.ts` to `azureFunctions.ts`. [PR #2287](https://github.com/apollographql/apollo-server/pull/2287)
- Require `apollo-engine-reporting` only if `EngineReportingAgent` used. [PR #2305](https://github.com/apollographql/apollo-server/pull/2305)

### v2.4.0

- Implement an in-memory cache store to save parsed and validated documents and provide performance benefits for repeat executions of the same document. [PR #2111](https://github.com/apollographql/apollo-server/pull/2111) (`>=2.4.0-alpha.0`)
- Fix: Serialize arrays as JSON on fetch in `RESTDataSource`. [PR #2219](https://github.com/apollographql/apollo-server/pull/2219)
- Fix: The `privateHeaders` configuration for `apollo-engine-reporting` now allows headers to be specified using any case and lower-cases them prior to comparison. [PR #2276](https://github.com/apollographql/apollo-server/pull/2276)
- Fix broken `apollo-server-azure-functions` TypeScript definitions. [PR #2287](https://github.com/apollographql/apollo-server/pull/2287)

### v2.3.3

- `apollo-server` (only): Stop double-invocation of `serverWillStart` life-cycle event.  (More specific integrations - e.g. Express, Koa, Hapi, etc. - were unaffected.) [PR #2239](https://github.com/apollographql/apollo-server/pull/2239)
- Avoid traversing `graphql-upload` module tree in run-time environments which aren't Node.js. [PR #2235](https://github.com/apollographql/apollo-server/pull/2235)

### v2.3.2

- Switch from `json-stable-stringify` to `fast-json-stable-stringify`. [PR #2065](https://github.com/apollographql/apollo-server/pull/2065)
- Fix cache hints of `maxAge: 0` to mean "uncachable". [#2197](https://github.com/apollographql/apollo-server/pull/2197)
- Apply `defaultMaxAge` to scalar fields on the root object. [#2210](https://github.com/apollographql/apollo-server/pull/2210)
- Don't write to the persisted query cache until execution will begin. [PR #2227](https://github.com/apollographql/apollo-server/pull/2227)

- `apollo-server-azure-functions`: Added Azure Functions documentation and deployment examples [PR #2131](https://github.com/apollographql/apollo-server/pull/2131),
[Issue #2092](https://github.com/apollographql/apollo-server/issues/2092)

### v2.3.1

- Provide types for `graphql-upload` in a location where they can be accessed by TypeScript consumers of `apollo-server` packages. [ccf935f9](https://github.com/apollographql/apollo-server/commit/ccf935f9) [Issue #2092](https://github.com/apollographql/apollo-server/issues/2092)

### v2.3.0

- **BREAKING FOR NODE.JS <= 8.5.0 ONLY**: To continue using Apollo Server 2.x in versions of Node.js prior to v8.5.0, file uploads must be disabled by setting `uploads: false` on the `ApolloServer` constructor options.  Without explicitly disabling file-uploads, the server will `throw` at launch (with instructions and a link to our documentation).

  This early deprecation is due to changes in the third-party `graphql-upload` package which Apollo Server utilizes to implement out-of-the-box file upload functionality.  While, in general, Apollo Server 2.x aims to support all Node.js versions which were under an LTS policy at the time of its release, we felt this required an exception.  By `throw`-ing when `uploads` is not explicitly set to `false`, we aim to make it clear immediately (rather than surprisingly) that this deprecation has taken effect.

  While Node.js 6.x is covered by a [Long Term Support agreement by the Node.js Foundation](https://github.com/nodejs/Release#release-schedule) until April 2019, there are substantial performance (e.g. [V8](https://v8.dev/) improvements) and language changes (e.g. "modern" ECMAScript support) offered by newer Node.js engines (e.g. 8.x, 10.x).  We encourage _all users_ of Apollo Server to update to newer LTS versions of Node.js prior to the "end-of-life" dates for their current server version.

  **We intend to drop support for Node.js 6.x in the next major version of Apollo Server.**

  For more information, see [PR #2054](https://github.com/apollographql/apollo-server/pull/2054) and [our documentation](https://www.apollographql.com/docs/apollo-server/v2/migration-file-uploads.html).

### v2.2.7

- `apollo-engine-reporting`: When multiple instances of `apollo-engine-reporting` are loaded (an uncommon edge case), ensure that `encodedTraces` are handled only once rather than once per loaded instance. [PR #2040](https://github.com/apollographql/apollo-server/pull/2040)

### v2.2.6

- `apollo-server-micro`: Set the `Content-type` to `text/html` for GraphQL Playground. [PR #2026](https://github.com/apollographql/apollo-server/pull/2026)

### v2.2.5

- Follow-up on the update to `graphql-playground-html` in previous release by also bumping the minor version of the `graphql-playground-react` dependency to `1.7.10` — which is the version requested from the from the CDN bundle by `graphql-playground-html`. [PR #2037](https://github.com/apollographql/apollo-server/pull/2037)

### v2.2.4

- Fix GraphQL Playground documentation scrolling bug in Safari by updating to latest (rebased) fork of `graphql-playground-html`. [PR #2037](https://github.com/apollographql/apollo-server/pull/2037)

### v2.2.3

- When `generateClientInfo` is not used to define the client name, client version and
client reference ID, Apollo Server will now default to the values present in the HTTP headers
of the request (`apollographql-client-name`, `apollographql-client-reference-id` and
`apollographql-client-version` respectively).  As a last resort, when those headers are not set,
the query extensions' `clientInfo` values will be used. [PR #1960](https://github.com/apollographql/apollo-server/pull/1960)

### v2.2.2

- Fixed TypeScript 2.2 compatibility via updated `apollo-tooling` dependency. [Issue #1951](https://github.com/apollographql/apollo-server/issues/1951) [`26d6c739`](https://github.com/apollographql/apollo-server/commit/26d6c739505b3112694e641c272c748ce38ba86b)
- Throw a more specific error when asynchronous introspection query behavior is detected. [PR #1955](https://github.com/apollographql/apollo-server/pull/1955)

### v2.2.1

- Added support for an array of `modules` on the `ApolloServer` constructor options.  Each element of the `modules` can point to a module which exports `typeDefs` and `resolvers`.  These modules can be used in lieu of, or in combination with, directly specifying `schema` or `typeDefs`/`resolvers` on the constructor options.  This provides greater modularity and improved organization for logic which might be limited to a specific service. [`8f6481e6`](https://github.com/apollographql/apollo-server/commit/8f6481e60f8418738f9ebbe9d5ab5e7e2ce4d319).
- Added `resolveObject` support to query execution.  [`bb67584`](https://github.com/apollographql/apollo-server/commit/bb67584a224843a5b2509c2ebdd94e616fe6227c).
- Fix broken `apollo-server-cloud-functions` in 2.2.0 caused by missing TypeScript project references which resulted in the package not being published to npm in compiled form. [PR #1948](https://github.com/apollographql/apollo-server/pull/1948)

### v2.2.0

- New request pipeline, including support for plugins which can implement lifecycle hooks at various stages of a request. [PR #1795](https://github.com/apollographql/apollo-server/pull/1795).
- Introduce new `apollo-server-testing` utilities. [PR #1909](https://github.com/apollographql/apollo-server/pull/1909)
- Fix mocks configuration to allow disabling of mocks by using `mocks: false`, even if `mockEntireSchema` is `true`. [PR #1835](https://github.com/apollographql/apollo-server/pull/1835)
- Update `graphql-playground-html` to 1.7.8. [PR #1855](https://github.com/apollographql/apollo-server/pull/1855)
- Bring back Azure functions support [Issue #1752](https://github.com/apollographql/apollo-server/issue/1752) [PR #1753](https://github.com/apollographql/apollo-server/pull/1753)
- Allow an optional function to resolve the `rootValue`, passing the `DocumentNode` AST to determine the value. [PR #1555](https://github.com/apollographql/apollo-server/pull/1555)
- Follow-up on the work in [PR #1516](https://github.com/apollographql/apollo-server/pull/1516) to also fix missing insertion cursor/caret when a custom GraphQL configuration is specified which doesn't specify its own `cursorShape` property. [PR #1607](https://github.com/apollographql/apollo-server/pull/1607)
- Azure functions support [Issue #1752](https://github.com/apollographql/apollo-server/issue/1752) [PR #1753](https://github.com/apollographql/apollo-server/pull/1753) [PR #1948](https://github.com/apollographql/apollo-server/pull/1948)
- Allow JSON parsing in `RESTDataSource` of Content Type `application/hal+json`. [PR #185](https://github.com/apollographql/apollo-server/pull/1853)
- Add support for a `requestAgent` configuration parameter within the `engine` configuration.  This can be utilized when a proxy is necessary to transmit tracing and metrics data to Apollo Engine.  It accepts either an [`http.Agent`](https://nodejs.org/docs/latest-v8.x/api/http.html#http_class_http_agent) or [`https.Agent`](https://nodejs.org/docs/latest-v8.x/api/https.html#https_class_https_agent) and behaves the same as the `agent` parameter to Node.js' [`http.request`](https://nodejs.org/docs/latest-v8.x/api/http.html#http_http_request_options_callback). [PR #1879](https://github.com/apollographql/apollo-server/pull/1879)
- Allow an optional parameter to the `RESTDataSource` constructor which takes a `node-fetch`-compatible `fetch` implementation that will be used for HTTP calls instead of the default fetch. [PR #1807](https://github.com/apollographql/apollo-server/pull/1807)

### v2.1.0

- Updated the google-cloud-functions package to handle null paths [PR #1674](https://github.com/apollographql/apollo-server/pull/1674)
- Update link inside Authentication Docs [PR #1682](https://github.com/apollographql/apollo-server/pull/1682)
- Fix making sure all headers are getting reported to Engine properly when using `privateHeaders` [PR #1689](https://github.com/apollographql/apollo-server/pull/1689)
- _(experimental, subject to change/removal)_ Provide ability to specify client info in traces [#1631](https://github.com/apollographql/apollo-server/pull/1631)

### v2.0.8

- Reporting: Catch Error if JSON.Stringify Fails for Engine Trace [PR #1668](https://github.com/apollographql/apollo-server/pull/1668)
- Core: Allow context to be passed to all GraphQLExtension methods. [PR #1547](https://github.com/apollographql/apollo-server/pull/1547)

### v2.0.7

- Fix [#1581](https://github.com/apollographql/apollo-server/issues/1581) `apollo-server-micro` top level error response [#1619](https://github.com/apollographql/apollo-server/pull/1619)
- Switch `ApolloServerBase.schema` from private access to protected access. [#1610](https://github.com/apollographql/apollo-server/pull/1610)
- Add toggle for including error messages in reports [#1615](https://github.com/apollographql/apollo-server/pull/1615)
- Fix `apollo-server-cloud-functions` tests [#1611](https://github.com/apollographql/apollo-server/pull/1611/)

### v2.0.6

- Update `graphql-playground-html` to 1.7.4 [#1586](https://github.com/apollographql/apollo-server/pull/1586)
- Add support for `graphql-js` v14 by augmenting typeDefs with the `@cacheControl` directive so SDL validation doesn't fail [#1595](https://github.com/apollographql/apollo-server/pull/1595)
- Add `node-fetch` extensions typing to `RequestInit` [#1602](https://github.com/apollographql/apollo-server/pull/1602)

### v2.0.5

- Google Cloud Function support [#1402](https://github.com/apollographql/apollo-server/issues/1402) [#1446](https://github.com/apollographql/apollo-server/pull/1446)
- Switch to a fork of `apollo-upload-server` to fix missing `core-js` dependency. [#1556](https://github.com/apollographql/apollo-server/pull/1556)

### v2.0.4

- apollo-server: Release due to failed build and install

### v2.0.3

- apollo-server: failed publish
- pass payload into context function for subscriptions [#1513](https://github.com/apollographql/apollo-server/pull/1513)
- Add option to mock the entire schema(i.e. sets preserveResolvers) [PR #1546](https://github.com/apollographql/apollo-server/pull/1546)

### v2.0.2

- Release with Lerna 3 due
- Hapi: Allow additional route options to be passed to Hapi.js plugin. [PR #1384](https://github.com/apollographql/apollo-server/pull/1384)
- express, koa: remove next after playground [#1436](https://github.com/apollographql/apollo-server/pull/1436)
- Hapi: Pass the response toolkit to the context function. [#1407](https://github.com/apollographql/apollo-server/pull/1407)
- update apollo-engine-reporting-protobuf to non-beta [#1429](https://github.com/apollographql/apollo-server/pull/1429)
- playground would use its own settings as default [#1516](https://github.com/apollographql/apollo-server/pull/1516)
- Lambda: Look in event.path first when picking endpoint for GraphQL Playground [#1527](https://github.com/apollographql/apollo-server/pull/1527)
- Fix to allow enabling GraphQL Playground in production with custom config [#1495](https://github.com/apollographql/apollo-server/pull/1495)

### v2.0.1

- This version failed to publish fully/correctly and should not be used.

### v2.0.0-rc.10

- Fix and Export Extension and Playground Types [#1360](https://github.com/apollographql/apollo-server/pull/1360)
- Pin internal dependencies [#1361](https://github.com/apollographql/apollo-server/pull/1361)

### v2.0.0-rc.9

- This version failed to publish fully/correctly and should not be used.

### v2.0.0-rc.8

- export GraphQLUpload from integrations [#1322](https://github.com/apollographql/apollo-server/pull/1322)
- add `cors` to vanilla [#1335](https://github.com/apollographql/apollo-server/pull/1335)
- export `bodyParser.Options` to koa [#1334](https://github.com/apollographql/apollo-server/pull/1334)
- add and use playground in ApolloServer constructor [#1297](https://github.com/apollographql/apollo-server/pull/1297)
- **breaking**: remove calculate headers as function [#1337](https://github.com/apollographql/apollo-server/pull/1337)
- **breaking**: remove `formatParams` [#1331](https://github.com/apollographql/apollo-server/pull/1331)

### v2.0.0-rc.7

- enable engine reporting from lambda [#1313](https://github.com/apollographql/apollo-server/pull/1313)
- remove flattening of errors [#1288](https://github.com/apollographql/apollo-server/pull/1288)
- dynamic url in datasourece ([#1277](https://github.com/apollographql/apollo-server/pull/1277))

### v2.0.0-rc.6

- BREAKING: errors are passed to user extensions, then engine reporting, and finally `formatError` ([#1272](https://github.com/apollographql/apollo-server/pull/1272))
- `formatError` only called once on validation errors ([#1272](https://github.com/apollographql/apollo-server/pull/1272))
- BREAKING: apollo-server-env does place types in global namespace ([#1259](https://github.com/apollographql/apollo-server/pull/1259))
- export Request from apollo-datasource-rest and graphql-extensions (53d7a75 c525818)
- Use scoped graphql-playground and centralize version (8ea36d8, 84233d2)
- fix dependencies + exports ([#1257](https://github.com/apollographql/apollo-server/pull/1257))
- fix data source + context cloning (7e35305)
- use fetch instead of Node request for engine-reporting ([#1274](https://github.com/apollographql/apollo-server/pull/1274))

### v2.0.0-rc.5

- fix formatError to keep prototype of Error ([#1235](https://github.com/apollographql/apollo-server/pull/1235))

### v2.0.0-rc.4

- Add trailing slash to data source
- allow body passed to data source
- new apollo-engine-reporting agent

### v2.0.0-rc.3

- graphql as peerDependency ([#1232](https://github.com/apollographql/apollo-server/pull/1232))
- APQ in batches ([#1234](https://github.com/apollographql/apollo-server/pull/1234))
- APQ hits/misses in traces

### v2.0.0-rc.2

- Missing apollo-upload-server dependency ([#1221](https://github.com/apollographql/apollo-server/pull/1221))
- encode trace report over each request in apollo-engine-reporting

### v2.0.0-rc.1

- BREAKING: remove logFunction ([71a403d](https://github.com/apollographql/apollo-server/pull/1125/commits/71a403dfa38ee050606d3fa32630005e0a98016f)), see [this commit](https://github.com/apollographql/apollo-server/blob/8914b135df9840051fe81cc9224b444cfc5b61ab/packages/apollo-server-core/src/logging.ts) for an implementation
- move upload option to constructor ([#1204](https://github.com/apollographql/apollo-server/pull/1204))
- fixed hapi gui bugs ([#1211](https://github.com/apollographql/apollo-server/pull/1211))
- remove requirement for exModuleInterop ([#1210](https://github.com/apollographql/apollo-server/pull/1210))
- change BadUserInputError to UserInputError ([#1208](https://github.com/apollographql/apollo-server/pull/1208))
- add cache-control headers for CDN integration ([#1138](https://github.com/apollographql/apollo-server/pull/1138))
- Lambda support (thanks to @adnsio, @bwlt, and @gragio [#1138](https://github.com/apollographql/apollo-server/pull/1138))

Data sources

- add memcache and redis support ([#1191](https://github.com/apollographql/apollo-server/pull/1191))
- add patch method ([#1190](https://github.com/apollographql/apollo-server/pull/1190))

### v2.0.0-rc.0

- Breaking: `registerServer` changed to `server.applyMiddleware` ([3279991](https://github.com/apollographql/apollo-server/pull/1125/commits/327999174cfbcecaa4e401ffd7b2d7148ba0fd65))
- Breaking: subscriptions enabled with `installSubscriptionHandlers`
- Add Data Sources ([#1163](https://github.com/apollographql/apollo-server/pull/1163))

### v2.0.0-beta.4

- Bug fix to allow async context ([#1129](https://github.com/apollographql/apollo-server/pull/1129))
- logFunction is now an extension ([#1128](https://github.com/apollographql/apollo-server/pull/1128))
- Allow user defined extensions and include engine reporting ([#1105](https://github.com/apollographql/apollo-server/pull/#105))

### v2.0.0-beta.3

- remove registerServer configuration from `apollo-server`'s listen ([#1090](https://github.com/apollographql/apollo-server/pull/1090))
- move healthcheck into variants ([#1086](https://github.com/apollographql/apollo-server/pull/1086))
- Add file uploads, **breaking** requires removing `scalar Upload` from the typeDefs ([#1071](https://github.com/apollographql/apollo-server/pull/1071))
- Add reporting to Engine as apollo-engine-reporting ([#1105](https://github.com/apollographql/apollo-server/pull/1105))
- Allow users to define extensions ([#1105](https://github.com/apollographql/apollo-server/pull/1105))

### v2.0.0-beta.2

ListenOptions:

- `engine` -> `engineProxy`
- `port`, `host`, and other http options moved under `http` key ([#1080](https://github.com/apollographql/apollo-server/pull/1080))

- `subscriptions` moved to `server.listen` ([#1059](https://github.com/apollographql/apollo-server/pull/1059))
- Add mocks to server constructor ([#1017](https://github.com/apollographql/apollo-server/pull/1017))
- Add `bodyParserConfig` parameter to `registerServer` in apollo-server ([#1059](https://github.com/apollographql/apollo-server/pull/1059)) [commit](https://github.com/apollographql/apollo-server/pull/1063/commits/d08f862063b60f35d92f903c9ac52702150c10f6)
- Hapi variant ([#1058](https://github.com/apollographql/apollo-server/pull/1058)) ([#1082](https://github.com/apollographql/apollo-server/pull/1082))
- Remove tests and guaranteed support for Node 4 [PR #1024](https://github.com/apollographql/apollo-server/pull/1024)
- Cleanup docs [PR #1233](https://github.com/apollographql/apollo-server/pull/1233/files)

### 1.4.0

- [Issue #626] Integrate apollo-fastify plugin. [PR #1013](https://github.com/apollographql/apollo-server/pull/1013)
- add hapi 16 next() invocation [PR #743](https://github.com/apollographql/apollo-server/pull/743)
- Add skipValidation option [PR #839](https://github.com/apollographql/apollo-server/pull/839)
- `apollo-server-module-graphiql`: adds an option to the constructor to disable url rewriting when editing a query [PR #1047](https://github.com/apollographql/apollo-server/pull/1047)
- Upgrade `subscription-transport-ws` to 0.9.9 for Graphiql

### v1.3.6

- Recognize requests with Apollo Persisted Queries and return `PersistedQueryNotSupported` to the client instead of a confusing error. [PR #982](https://github.com/apollographql/apollo-server/pull/982)

### v1.3.5

- `apollo-server-adonis`: The `Content-type` of an operation response will now be correctly set to `application/json`. [PR #842](https://github.com/apollographql/apollo-server/pull/842) [PR #910](https://github.com/apollographql/apollo-server/pull/910)
- `apollo-server-azure-functions`: Fix non-functional Azure Functions implementation and update examples in Azure Functions' `README.md`. [PR #753](https://github.com/apollographql/apollo-server/pull/753) [Issue #684](https://github.com/apollographql/apollo-server/issues/684)
- Fix `TypeError` on GET requests with missing `query` parameter. [PR #964](https://github.com/apollographql/apollo-server/pull/964)
- The typing on the context of `GraphQLServerOptions` now matches the equivilent type used by `graphql-tools`. [PR #919](https://github.com/apollographql/apollo-server/pull/919)
- Middleware handlers now used named (rather than anonymous) functions to enable easier identification during debugging/profiling. [PR #827](https://github.com/apollographql/apollo-server/pull/827)
- The `npm-check-updates` package has been removed as a "dev dependency" which was resulting in an _older_ version of `npm` being used during testing. [PR #959](https://github.com/apollographql/apollo-server/pull/959)
- The typing on `HttpQueryRequest`'s `query` attribute now enforces that its object properties' keys be `String`s. [PR #834](https://github.com/apollographql/apollo-server/pull/834)
- TypeScript types have been updated via updates to `@types/node`, `@types/connect`, `@types/koa` and `@types/aws-lambda`.

### v1.3.4

- Upgrade to `apollo-cache-control@0.1.0` and allow you to specify options to it (such as the new `defaultMaxAge`) by passing `cacheControl: {defaultMaxAge: 5}` instead of `cacheControl: true`.

### v1.3.3

- Updated peer dependencies to support `graphql@0.13.x`.
- `apollo-server-express`: The `GraphQLOptions` type is now exported from `apollo-server-express` in order to facilitate type checking when utilizing `graphqlExpress`, `graphiqlExpress`, `graphqlConnect` and `graphiqlConnect`. [PR #871](https://github.com/apollographql/apollo-server/pull/871)
- Update GraphiQL version to 0.11.11. [PR #914](https://github.com/apollographql/apollo-server/pull/914)

### v1.3.2

- Updated peer dependencies and tests to support `graphql@0.12`.
- Fix issue where the core `runQuery` method broke the ability to use the Node `async_hooks` feature's call stack. [PR #733](https://github.com/apollographql/apollo-server/pull/733)
- Hoist declarations of rarely used functions out of `doRunQuery` to improve performance. [PR# 821](https://github.com/apollographql/apollo-server/pull/821)

### v1.3.1

- Fixed a fatal execution error with the new `graphql@0.12`.

### v1.3.0

- **Breaking:** `apollo-server-hapi`: now supports Hapi v17, and no longer supports Hapi v16.  For information on running Apollo Server 1.x with Hapi v16, [check this documentation](https://www.apollographql.com/docs/apollo-server/v1/servers/hapi.html#Hapi-16).
- **New package**: `apollo-server-adonis` supporting the Adonis framework!
- The `graphqlOptions` parameter to server GraphQL integration functions now accepts context as a function and as an object with a prototype. [PR #679](https://github.com/apollographql/apollo-server/pull/679)
- `apollo-server-express`: Send Content-Length header.
- `apollo-server-micro`: Allow Micro 9 in `peerDependencies`. [PR #671](https://github.com/apollographql/apollo-server/pull/671)
- GraphiQL integration:
  - Recognize Websocket endpoints with secure `wss://` URLs.
  - Only include truthy values in GraphiQL URL.

### v1.2.0

- **New feature**: Add support for Apollo Cache Control. Enable `apollo-cache-control` by passing `cacheControl: true` to your server's GraphQL integration function.
- Include README.md in published npm packages.

### v1.1.7

- Added support for the vhost option for Hapi [PR #611](https://github.com/apollographql/apollo-server/pull/611)
- Fix dependency on `apollo-tracing` to be less strict.

### v1.1.6

- GraphiQL integration: add support for `websocketConnectionParams` for subscriptions. [#452](https://github.com/apollographql/apollo-server/issues/452) [PR 548](https://github.com/apollographql/apollo-server/pull/548)

(v1.1.4 had a major bug and was immediately unpublished. v1.1.5 was identical to v1.1.6.)

### v1.1.3

- GraphiQL integration: Fixes bug where CORS would not allow `Access-Control-Allow-Origin: *` with credential 'include', changed to 'same-origin' [Issue #514](https://github.com/apollographql/apollo-server/issues/514)
- Updated peer dependencies to support `graphql@0.11`.

### v1.1.2

- Fixed bug with no URL query params with GraphiQL on Lambda [Issue #504](https://github.com/apollographql/apollo-server/issues/504) [PR #512](https://github.com/apollographql/apollo-server/pull/503)

### v1.1.1

- Added support for Azure Functions [#503](https://github.com/apollographql/apollo-server/pull/503)

### v1.1.0

- Added ability to provide custom default field resolvers [#482](https://github.com/apollographql/apollo-server/pull/482)
- Add `tracing` option to collect and expose trace data in the [Apollo Tracing format](https://github.com/apollographql/apollo-tracing)
- Add support for GraphiQL editor themes in [#484](https://github.com/apollographql/apollo-server/pull/484) as requested in [#444](https://github.com/apollographql/apollo-server/issues/444)
- Add support for full websocket using GraphiQL [#491](https://github.com/apollographql/graphql-server/pull/491)
- Updated restify lib ([@yucun](https://github.com/liyucun/)) in [#472](https://github.com/apollographql/apollo-server/issues/472)
- Updated package apollo-server-micro, updated micro in devDependencies and peerDependencies to ^8.0.1

### v1.0.3

- Revert [#463](https://github.com/apollographql/graphql-server/pull/463),
  because it's a breaking change that shouldn't have been a patch update.

### v1.0.2

- Rename packages from graphql-server- to apollo-server- [#465](https://github.com/apollographql/apollo-server/pull/465). We'll continue to publish `graphql-server-` packages that depend on the renamed `apollo-server-` packages for the time being, to ensure backwards compatibility.

### v1.0.1

- Fix Express package not calling the callback on completion ([@chemdrew](https://github.com/chemdrew)) in [#463](https://github.com/apollographql/graphql-server/pull/463)

### v1.0.0

- Add package readmes for Express, Hapi, Koa, Restify ([@helfer](https://github.com/helfer)) in [#442](https://github.com/apollographql/graphql-server/pull/442)
- Updated & fixed typescript typings ([@helfer](https://github.com/helfer)) in [#440](https://github.com/apollographql/graphql-server/pull/440)

### v0.9.0

- Allow GraphiQLOptions to be a function ([@NeoPhi](https://github.com/NeoPhi)) on [#426](https://github.com/apollographql/graphql-server/pull/426)

### v0.8.5

- Fix: graphql-server-micro now properly returns response promises [#401](https://github.com/apollographql/graphql-server/pull/401)

### v0.8.4

### v0.8.3

### v0.8.2

- Fix issue with auto-updating dependencies that caused fibers to update accidentally ([@helfer](https://github.com/helfer)) on [#425](https://github.com/apollographql/graphql-server/pull/425)

### v0.8.1

- **Security Fix** Ensure queries submitted via HTTP GET run through validation ([@DxCx](https://github.com/DxCx)) on [#424](https://github.com/apollographql/graphql-server/pull/424)

### v0.8.0

- Persist `window.location.hash` on URL updates [#386](https://github.com/apollographql/graphql-server/issues/386)
- Added support for `graphql-js` > 0.10.0 [#407](https://github.com/apollographql/graphql-server/pull/407)
- Updated `subscriptions-transport-ws` for GraphiQL with subscriptions [#407](https://github.com/apollographql/graphql-server/pull/407)

### v0.7.2

- Fix include passHeader field that was accidentally removed

### v0.7.1

- Fix graphiql fetcher to use endpointURL parameter instead of hardcoded URI.[#365](https://github.com/apollographql/graphql-server/issues/356)

### v0.7.0

- Add Zeit Micro Integration [#324](https://github.com/apollographql/graphql-server/issues/324)
- add support for subscriptionURL to GraphiQL ([@urigo](https://github.com/urigo) on [#320](https://github.com/apollostack/graphql-server/pull/320)
- Restify: Fix for calling next() ([@jadkap](https://github.com/jadkap)) on [#285](https://github.com/apollostack/graphql-server/pull/285)
- **Breaking:** Update all dependencies [#329](https://github.com/apollographql/graphql-server/issues/329)

### v0.6.0

- Add AWS Lambda Integration [PR #247](https://github.com/apollostack/graphql-server/pull/247)
- Update GraphiQL to version 0.9.1 ([@ephemer](https://github.com/ephemer)) on [#293](https://github.com/apollostack/graphql-server/pull/293)
- **Restify integration** ([@joelgriffith](https://github.com/joelgriffith)) on [#189](https://github.com/apollostack/graphql-server/pull/189)
- run batched requests in parallel ([@DxCx](https://github.com/DxCx)) on [#273](https://github.com/apollostack/graphql-server/pull/273)
- Fix GraphiQL options variables. Issue #193. ([@alanchristensen](https://github.com/alanchristensen)) on
  [PR #255](https://github.com/apollostack/apollo-server/pull/255)
- Allow graphql@0.9.0 as peerDependency ([@Chris-R3](https://github.com/Chris-R3)) on [PR #278](https://github.com/apollostack/graphql-server/pull/278)

### v0.5.1

- add support for HTTP GET Method ([@DxCx](https://github.com/DxCx)) on [#180](https://github.com/apollostack/graphql-server/pull/180)

### v0.5.0

- Switch graphql typings for typescript to @types/graphql [#260](https://github.com/apollostack/graphql-server/pull/260)

### v0.4.4

- Update GraphiQL to version 0.8.0 ([@DxCx](https://github.com/DxCx)) on [#192](https://github.com/apollostack/graphql-server/pull/192)
- Upgrade to GraphQL-js 0.8.1.

### v0.4.2

- **Restructure Apollo Server into 6 new packages, and rename to GraphQL Server** ([@DxCx](https://github.com/DxCx)) and ([@stubailo](https://github.com/stubailo)) in [#183](https://github.com/apollostack/graphql-server/pull/183) and [#164](https://github.com/apollostack/graphql-server/pull/183).
- There are now 6 packages that make up the GraphQL server family:
  - `graphql-server-core`
  - `graphql-module-graphiql`
  - `graphql-module-operation-store`
  - `graphql-server-express`
  - `graphql-server-hapi`
  - `graphql-server-koa`
- Exports have been renamed. Everything that used to export `apollo*` now exports `graphql*`, for example `apolloExpress` has become `graphqlExpress`.
- The repository is now managed using [Lerna](https://github.com/lerna/lerna).

### v0.3.3

- Fix passHeader option in GraphiQL (Both Hapi and Koa)
- Pass `ctx` instead of `ctx.request` to options function in Koa integration ([@HriBB](https://github.com/HriBB)) in [PR #154](https://github.com/apollostack/apollo-server/pull/154)
- Manage TypeScript declaration files using npm. ([@od1k](https:/github.com/od1k) in [#162](https://github.com/apollostack/apollo-server/pull/162))
- Fix connect example in readme. ([@conrad-vanl](https://github.com/conrad-vanl) in [#165](https://github.com/apollostack/apollo-server/pull/165))
- Add try/catch to formatError. ([@nicolaslopezj](https://github.com/nicolaslopezj) in [#174](https://github.com/apollostack/apollo-server/pull/174))
- Clone context object for each query in a batch.

### v0.3.2

- Added missing exports for hapi integration ([@nnance](https://github.com/nnance)) in [PR #152](https://github.com/apollostack/apollo-server/pull/152)

### v0.3.1

- Fixed dependency issue with boom package that affected the hapi integration. ([@sammkj](https://github.com/sammkj) in [#150](https://github.com/apollostack/apollo-server/pull/150))

### v0.3.0

- Refactor Hapi integration to improve the API and make the plugins more idiomatic. ([@nnance](https://github.com/nnance)) in
  [PR #127](https://github.com/apollostack/apollo-server/pull/127)
- Fixed query batching with Hapi integration. Issue #123 ([@nnance](https://github.com/nnance)) in
  [PR #127](https://github.com/apollostack/apollo-server/pull/127)
- Add support for route options in Hapi integration. Issue #97. ([@nnance](https://github.com/nnance)) in
  [PR #127](https://github.com/apollostack/apollo-server/pull/127)
- Camelcase Hapi. Issue #129. ([@nnance](https://github.com/nnance)) in
  [PR #132](https://github.com/apollostack/apollo-server/pull/132)
- Fix error handling when parsing variables parameter. Issue #130. ([@nnance](https://github.com/nnance)) in
  [PR #131](https://github.com/apollostack/apollo-server/pull/131)
- Improve logging function. Issue #79. ([@nnance](https://github.com/nnance)) in
  [PR #136](https://github.com/apollostack/apollo-server/pull/136)
- Output stack trace for errors in debug mode. Issue #111. ([@nnance](https://github.com/nnance)) in
  [PR #137](https://github.com/apollostack/apollo-server/pull/137)
- Allow to pass custom headers in GraphiQL ([@nicolaslopezj](https://github.com/nicolaslopezj) in [#133](https://github.com/apollostack/apollo-server/pull/133)).

### v0.2.6

- Expose the OperationStore as part of the public API. ([@nnance](https://github.com/nnance))
- Support adding parsed operations to the OperationStore. ([@nnance](https://github.com/nnance))
- Expose ApolloOptions as part of the public API.

### v0.2.5

- Made promise compatible with fibers ([@benjamn](https://github.com/benjamn) in [#92](https://github.com/apollostack/apollo-server/pull/92))

### v0.2.2

- Log server events such as request start etc. with logFunction ([@helfer](https://github.com/helfer) in [#78](https://github.com/apollostack/apollo-server/pull/78))

### v0.2.1

- Complete refactor of Apollo Server using TypeScript. PR [#41](https://github.com/apollostack/apollo-server/pull/41)
- Added Hapi integration ([@nnance](https://github.com/nnance) in [#46](https://github.com/apollostack/apollo-server/pull/46))
- Added Koa integration ([@HriBB](https://github.com/HriBB) in [#59](https://github.com/apollostack/apollo-server/pull/59))
- Changed express integration to support connect as well ([@helfer](https://github.com/helfer) in [#58](https://github.com/apollostack/apollo-server/pull/58))
- Dropped express-graphql dependency
- Dropped support for GET requests, only POST requests are allowed now
- Split GraphiQL into a separate middleware
- Factored out core to support Hapi, Koa and connect implementations
- Added support for query batching
- Added support for query whitelisting / stored queries
- Removed body parsing from express integration. Body must be parsed outside of apollo now
- Added `formatRequest` and `formatResponse` functions to apollo options.
- Removed support for shorthand schema definitions, connectors and mocks (use `graphql-tools` instead)

### v0.1.5

- BUG: Fixed a spelling error with `tracer.submit()` from PR [#26](https://github.com/apollostack/apollo-server/pull/26)
  in PR [#31](https://github.com/apollostack/apollo-server/pull/31)

### v.0.1.4

- BUG: Fixed a bug with tracer mocks that would throw a TypeError when using Ava [#26](https://github.com/apollostack/apollo-server/pull/26)

### v0.1.3

- Updated graphql dependency to 0.6.0<|MERGE_RESOLUTION|>--- conflicted
+++ resolved
@@ -9,10 +9,7 @@
 
 > The changes noted within this `vNEXT` section have not been released yet.  New PRs and commits which introduce changes should include an entry in this `vNEXT` section as part of their development.  When a release is being prepared, a new header will be (manually) created below and the the appropriate changes within that release will be moved into the new section.
 
-<<<<<<< HEAD
-- Allow passing a `WebSocket.Server` to `ApolloServer.installSubscriptionHandlers` [PR #2314](https://github.com/apollographql/apollo-server/pull/2314)
-=======
-- _Nothing yet! Stay tuned._
+- Allow passing a `WebSocket.Server` to `ApolloServer.installSubscriptionHandlers`. [PR #2314](https://github.com/apollographql/apollo-server/pull/2314)
 
 ### v2.12.0
 
@@ -118,7 +115,6 @@
 - `@apollo/gateway`, `@apollo/federation`, `apollo-engine-reporting`: Update `apollo-graphql` dependency to bring in [`apollo-tooling`'s #1551](https://github.com/apollographql/apollo-tooling/pull/1551) which resolve runtime errors when its source is minified.  While this fixes a particular minification bug when Apollo Server packages are minified, we _do not_ recommend minification of server code in most cases. [#3387](https://github.com/apollographql/apollo-server/pull/3387) fixes [#3335](https://github.com/apollographql/apollo-server/issues/3335)
 - `apollo-server-koa`: Correctly declare dependency on `koa-compose`. [#3356](https://github.com/apollographql/apollo-server/pull/3356)
 - `apollo-server-core`: Preserve any `extensions` that have been placed on the response when pre-execution errors occur. [#3394](https://github.com/apollographql/apollo-server/pull/3394)
->>>>>>> e2bd3bb3
 
 ### v2.9.3
 
