# Changelog

The version headers in this history reflect the versions of Apollo Server itself.  Versions of other packages (e.g. which are not actual HTTP integrations; packages not prefixed with `apollo-server`) may use different versions.  For more details, check the publish commit for that version in the Git history.

### vNEXT

<<<<<<< HEAD
- Allow passing a `WebSocket.Server` to `ApolloServer.installSubscriptionHandlers` [PR #2314](https://github.com/apollographql/apollo-server/pull/2314)
=======
> The changes noted within this `vNEXT` section have not been released yet.  New PRs and commits which introduce changes should include an entry in this `vNEXT` section as part of their development.  When a release is being prepared, a new header will be (manually) created below and the the appropriate changes within that release will be moved into the new section.

- _Nothing yet! Stay tuned!_

### v2.9.3

> [See complete versioning details.](https://github.com/apollographql/apollo-server/commit/a1fbf95fc01739d5cbaa59919149bb85c563fdaa)

- `apollo-server-express`: Add direct dependency on `express` to allow for usage of `express.Router` for `getMiddleware` functionality (from [#2435](https://github.com/apollographql/apollo-server/pull/2435)).  Previously, unlike other server integration packages, `apollo-server-express` did not directly need `express` as a dependency since it only relied on `express` for TypeScript typings. [Issue #3238](https://github.com/apollographql/apollo-server/issues/3238) [PR #3239](https://github.com/apollographql/apollo-server/pull/3239)
- `apollo-server-lambda`: Add `@types/aws-lambda` as a direct dependency to `apollo-server-express` to allow usage of its typings without needing to separately install it. [Issue #2351](https://github.com/apollographql/apollo-server/issue/2351) [PR #3242](https://github.com/apollographql/apollo-server/pull/3242)

### v2.9.2

> [See complete versioning details.](https://github.com/apollographql/apollo-server/commit/92ea402a90bf9817c9b887707abbd77dcf5edcb4)

- `apollo-server-koa`: **Drop support for Node.js v6 within the Apollo Server Koa integration in order to update `koa-bodyparser` dependency from `v3.0.0` to `v4.2.1`.** [PR #TODO](https://github.com/apollographql/apollo-server/pull/TODO) [Issue #3050](https://github.com/apollographql/apollo-server/issues/3050) [PR #3229](https://github.com/apollographql/apollo-server/pull/3229)
- `apollo-server-express`: Use explicit return type for new `getMiddleware` method, in an effort to resolve [Issue #3222](https://github.com/apollographql/apollo-server/issues/3222) [PR #3230](https://github.com/apollographql/apollo-server/pull/3230)

### v2.9.1

> [See complete versioning details.](https://github.com/apollographql/apollo-server/commit/029c8dca3af812ee70589cdb6de749df3d2843d8)

- `apollo-server-core`: Make `formatError` available to subscriptions in the same spirit as the existing `formatResponse`. [PR #2942](https://github.com/apollographql/apollo-server/pull/2942)
- `apollo-engine-reporting`: The behavior of the `engine.maxAttempts` parameter previously did not match its documentation. It is documented as being the max number of attempts *including* the initial attempt, but until this release it was actually the number of retries *excluding* the initial attempt. The behavior has been changed to match the documentation (and the literal reading of the option name). [PR #3218](https://github.com/apollographql/apollo-server/pull/3218)
- `apollo-engine-reporting`: When sending the report fails with a server-side 5xx error, include the full error from the server in the logs. [PR #3218](https://github.com/apollographql/apollo-server/pull/3218)
- `apollo-server-core`: Fix regression which prevented the resizing of the schema panel in GraphQL Playground. [PR #3224](https://github.com/apollographql/apollo-server/pull/3224) and [upstream](https://github.com/apollographql/graphql-playground/pull/19)

### v2.9.0

> [See complete versioning details.](https://github.com/apollographql/apollo-server/commit/6037f6e80fdaa53b50b99ae94d93c724c382c23c)

- `apollo-server-express`, `apollo-server-koa`: A new `getMiddleware` method has been introduced, which accepts the same parameters as `applyMiddleware` with the exception of the `app` property.  This allows implementors to obtain the middleware directly and "`use`" it within an existing `app`.  In the near-term, this should ease some of the pain points with the previous technique.  Longer-term, we are exploring what we consider to be a much more natural approach by introducing an "HTTP transport" in Apollo Server 3.x.  See [this proposal issue](https://github.com/apollographql/apollo-server/issues/3184) for more information.  [PR #2435](https://github.com/apollographql/apollo-server/pull/2435)
- `@apollo/federation`: `buildFederatedSchema`'s `typeDefs` parameter now accepts arrays of `DocumentNode`s (i.e. type definitions wrapped in `gql`) and `resolvers` to make the migration from a single service into a federated service easier for teams previously utilizing this pattern. [PR #3188](https://github.com/apollographql/apollo-server/pull/3188)

### v2.8.2

> [See complete versioning details.](https://github.com/apollographql/apollo-server/commit/99f78c6782bce170186ba6ef311182a8c9f281b7)

- `apollo-server-koa`: Update dependency koa to v2.8.1. [PR #3175](https://github.com/apollographql/apollo-server/pull/3175)
- `apollo-server-express`: Update types exported by the ASE package. [PR #3173](https://github.com/apollographql/apollo-server/pull/3175) [PR #3172](https://github.com/apollographql/apollo-server/pull/3172)

### v2.8.1

> [See complete versioning details.](https://github.com/apollographql/apollo-server/commit/84d80eba10d87663dab60af4a1cd46bccf30513f)

- `apollo-engine-reporting`: Fix reporting errors which have non-array `path` fields (eg, non-GraphQLError errors). [PR #3112](https://github.com/apollographql/apollo-server/pull/3112)
- `apollo-engine-reporting`: Add missing `apollo-server-caching` dependency. [PR #3054](https://github.com/apollographql/apollo-server/pull/3054)
- `apollo-server-hapi`: Revert switch from `accept` and `boom` which took place in v2.8.0. [PR #3089](https://github.com/apollographql/apollo-server/pull/3089)
- `@apollo/gateway`: Change the `setInterval` timer, which is used to continuously check for updates to a federated graph from the Apollo Graph Manager, to be an `unref`'d timer.  Without this change, the server wouldn't terminate properly once polling had started since the event-loop would continue to have unprocessed events on it. [PR #3105](https://github.com/apollographql/apollo-server/pull/3105)
- Switch to using community `@types/graphql-upload` types.
- `apollo-server-fastify`: Change the typing of the HTTP `response` from `OutgoingMessage` to `ServerResponse`. [Commit](https://github.com/apollographql/apollo-server/commit/7638f643fa0445f5f8151ef884da779d85fb954c)
- `apollo-server-hapi`: Pass the `raw` request and response objects to `graphql-upload`s `processRequest` method to align on the same TypeScript types. [Commit](https://github.com/apollographql/apollo-server/commit/8e49b288a6aecd0e134637e64ef4ed751aa8d304)

### v2.8.0

> [See complete versioning details.](https://github.com/apollographql/apollo-server/commit/ddeb71f8d6a0f3c91646aa0c7c99d2003b5bf73f)

- `@apollo/federation`: Add support for "value types", which are type definitions which live on multiple services' types, inputs, unions or interfaces.  These common types must be identical by name, kind and field across all services. [PR #3063](https://github.com/apollographql/apollo-server/pull/3063)
- `apollo-server-express`: Use the Express `send` method, rather than calling `net.Socket.prototype.end`. [PR #2842](https://github.com/apollographql/apollo-server/pull/2842)
- `apollo-server-hapi`: Update internal dependencies to use scoped packages `@hapi/accept` and `@hapi/boom`, in place of `accept` and `boom` respectively. [PR #3089](https://github.com/apollographql/apollo-server/pull/3089)

### v2.7.2

> [See complete versioning details.](https://github.com/apollographql/apollo-server/commit/d0b33f20ba4731c071d6fd8cfaeca1a1f3d83e4b)

- `apollo-engine-reporting`: Fix reporting errors from backend. (The support for federated metrics introduced in v2.7.0 did not properly handle GraphQL errors from the backend; all users of federated metrics should upgrade to this version.) [PR #3056](https://github.com/apollographql/apollo-server/pull/3056) [Issue #3052](https://github.com/apollographql/apollo-server/issues/3052)
- `apollo-engine-reporting`: Clean up `SIGINT` and `SIGTERM` handlers when `EngineReportingAgent` is stopped; fixes 'Possible EventEmitter memory leak detected' log. [PR #3090](https://github.com/apollographql/apollo-server/pull/3090)

### v2.7.1

> [See complete versioning details.](https://github.com/apollographql/apollo-server/commit/2f87e4af9a6f1e3c8f4c51b4f77860bd3150c8c6)

- `apollo-engine-reporting`: If an error is thrown by a custom variable transform function passed into the reporting option `sendVariableValues: { transform: ... }`, all variable values will be replaced with the string `[PREDICATE_FUNCTION_ERROR]`.
- `apollo-server-express`: Typing fix for the `connection` property, which was missing from the `ExpressContext` interface.  [PR #2959](https://github.com/apollographql/apollo-server/pull/2959)
- `@apollo/gateway`: Ensure execution of correct document within multi-operation documents by including the `operationName` in the cache key used when caching query plans used in federated execution. [PR #3084](https://github.com/apollographql/apollo-server/pull/3084)

### v2.7.0

> [See complete versioning details.](https://github.com/apollographql/apollo-server/commit/1d44f3d4756d43123eb01bf293e65f4a3c2e64c8)

- `apollo-engine-reporting`: **Behavior change**: By default, send no GraphQL variable values to Apollo's servers instead of sending all variable values. Adding the new EngineReportingOption `sendVariableValues` to send some or all variable values, possibly after transforming them. This replaces the `privateVariables` option, which is now deprecated. [PR #2931](https://github.com/apollographql/apollo-server/pull/2931)

  To maintain the previous behavior of transmitting **all** GraphQL variable values, unfiltered, to Apollo Engine, configure `engine`.`sendVariableValues` as follows:

  ```js
  engine: {
    sendVariableValues: { all: true }
  }
  ```
- `apollo-engine-reporting`: **Behavior change**: By default, send no GraphQL request headers and values to Apollo's servers instead of sending all. Adding the new EngineReportingOption `sendHeaders` to send some or all header values. This replaces the `privateHeaders` option, which is now deprecated. [PR #2931](https://github.com/apollographql/apollo-server/pull/2931)

   To maintain the previous behavior of transmitting  **all** GraphQL request headers and values, configure `engine`.`sendHeaders` as following:
     ```js
     engine: {
       sendHeaders: { all: true }
     }
     ```
- `apollo-engine-reporting`: **Behavior change**: If the error returned from the `engine.rewriteError` hook has an `extensions` property, that property will be used instead of the original error's extensions. Document that changes to most other `GraphQLError` fields by `engine.rewriteError` are ignored. [PR #2932](https://github.com/apollographql/apollo-server/pull/2932)
- `apollo-engine-reporting`: **Behavior change**: The `engine.maskErrorDetails` option, deprecated by `engine.rewriteError` in v2.5.0, now behaves a bit more like the new option: while all error messages will be redacted, they will still show up on the appropriate nodes in a trace. [PR #2932](https://github.com/apollographql/apollo-server/pull/2932)
- `apollo-server-core`, `@apollo/gateway`: **Introduced managed federation support**.  For more information on managed federation, see [the blog post](https://blog.apollographql.com/announcing-managed-federation-265c9f0bc88e) or jump to the [documentation for managed federation](https://www.apollographql.com/docs/platform/federation/).
- `@apollo/gateway@0.7.1`: Don't print a warning about an unspecified "graph variant" (previously, and in many ways still, known as "schema tag") every few seconds.  We do highly recommend specifying one when using the Apollo Platform features though! [PR #3043](https://github.com/apollographql/apollo-server/pull/3043)
- `graphql-playground`: Update to resolve incorrect background color on tabs when using the `light` theme. [PR #2989](https://github.com/apollographql/apollo-server/pull/2989) [Issue #2979](https://github.com/apollographql/apollo-server/issues/2979)
- `graphql-playground`: Fix "Query Planner" and "Tracing" panels which were off the edge of the viewport.
- `apollo-server-plugin-base`: Fix `GraphQLRequestListener` type definitions to allow `return void`. [PR #2368](https://github.com/apollographql/apollo-server/pull/2368)

### v2.6.7

> [See complete versioning details.](https://github.com/apollographql/apollo-server/commit/183de5f112324def375a45c239955e1bf1608fae)

- `apollo-server-core`: Guard against undefined property access in `isDirectiveDefined` which resulted in "Cannot read property 'some' of undefined" error. [PR #2924](https://github.com/apollographql/apollo-server/pull/2924) [Issue #2921](https://github.com/apollographql/apollo-server/issues/2921)

### v2.6.6

> [See complete versioning details.](https://github.com/apollographql/apollo-server/commit/26db63cbd5adf54b07a5b67c0e0fbff8e61c79aa)

- `apollo-server-core`: Avoid duplicate `cacheControl` directives being added via `isDirectiveDefined`, re-landing the implementation reverted in v2.6.1 which first surfaced in v2.6.0. [PR #2762](https://github.com/apollographql/apollo-server/pull/2762) [Reversion PR #2754](https://github.com/apollographql/apollo-server/pull/2754) [Original PR #2428](https://github.com/apollographql/apollo-server/pull/2428)
- `apollo-server-testing`: Add TypeScript types for `apollo-server-testing` client. [PR #2871](https://github.com/apollographql/apollo-server/pull/2871)
- `apollo-server-plugin-response-cache`: Fix undefined property access attempt which occurred when an incomplete operation was received. [PR #2792](https://github.com/apollographql/apollo-server/pull/2792) [Issue #2745](https://github.com/apollographql/apollo-server/issues/2745)

### v2.6.5

> [See complete versioning details.](https://github.com/apollographql/apollo-server/commit/a2b2a0d8f013826d08433129a69834035e04f1d5)

- `apollo-engine-reporting`: Simplify the technique for capturing `operationName`. [PR #2899](https://github.com/apollographql/apollo-server/pull/2899)
- `apollo-server-core`: Fix regression in 2.6.0 which caused `engine: false` not to disable Engine when the `ENGINE_API_KEY` environment variable was set. [PR #2850](https://github.com/apollographql/apollo-server/pull/2850)
- `@apollo/federation`: Introduced a `README.md`. [PR #2883](https://github.com/apollographql/apollo-server/pull/2883)
- `@apollo/gateway`: Introduced a `README.md`. [PR #2883](https://github.com/apollographql/apollo-server/pull/2883)

### v2.6.4

> [See complete versioning details.](https://github.com/apollographql/apollo-server/commit/596e2f20e090d2f860d238058118d860a72b3be4)

- `@apollo/gateway`: Pass `context` through to the `graphql` command in `LocalGraphQLDataSource`'s `process` method. [PR #2821](https://github.com/apollographql/apollo-server/pull/2821)
- `@apollo/gateway`: Fix gateway not sending needed variables for subqueries not at the root level. [PR #2867](https://github.com/apollographql/apollo-server/pull/2867)
- `@apollo/federation`: Allow matching enums/scalars in separate services and validate that enums have matching values. [PR #2829](https://github.com/apollographql/apollo-server/pull/2829).
- `@apollo/federation`: Strip `@external` fields from interface extensions. [PR #2848](https://github.com/apollographql/apollo-server/pull/2848)
- `@apollo/federation`: Add support for list type keys in federation. [PR #2841](https://github.com/apollographql/apollo-server/pull/2841)
- `@apollo/federation`: Deduplicate variable definitions for sub-queries. [PR #2840](https://github.com/apollographql/apollo-server/pull/2840)

### v2.6.3

> [See complete versioning details.](https://github.com/apollographql/apollo-server/commit/bdf634d4884774fa81fb22475aa4bd8178025762)

- `apollo-engine-reporting`: Set `forbiddenOperation` and `registeredOperation` later in the request lifecycle. [PR #2828](https://github.com/apollographql/apollo-server/pull/2828)
- `apollo-server-core`: Add `queryHash` to `GraphQLExecutor` for federation. [PR #2822](https://github.com/apollographql/apollo-server/pull/2822)
- `@apollo/federation`: Preserve descriptions from SDL of federated services. [PR #2830](https://github.com/apollographql/apollo-server/pull/2830)

### v2.6.2

- `apollo-engine-reporting-protobuf`: Update protobuf to include `forbiddenOperations` and `registeredOperations`. [PR #2768](https://github.com/apollographql/apollo-server/pull/2768)
- `apollo-server-core`: Add `forbiddenOperation` and `registeredOperation` to `GraphQLRequestMetrics` type. [PR #2768](https://github.com/apollographql/apollo-server/pull/2768)
- `apollo-engine-reporting`: Set `forbiddenOperation` and `registeredOperation` on trace if the field is true on `requestContext.metrics`. [PR #2768](https://github.com/apollographql/apollo-server/pull/2768)
- `apollo-server-lambda`: Remove `Object.fromEntries` usage. [PR #2787](https://github.com/apollographql/apollo-server/pull/2787)

### v2.6.1

- Revert: Don't add `cacheControl` directive if one has already been defined. Presently, although the TypeScript don't suggest it, passing a `String` as `typeDefs` to `ApolloServer` is supported and this would be a breaking change for non-TypeScript users. [PR #2428](https://github.com/apollographql/apollo-server/pull/2428)

### v2.6.0

- `apollo-server-core`: Introduce new `didEncounterErrors` life-cycle hook which has access to unformatted `errors` property on the `requestContext`, which is the first positional parameter that this new request life-cycle receives.  [PR #2719](https://github.com/apollographql/apollo-server/pull/2719)
- `apollo-server-core`: Allow request pipeline life-cycle hooks (i.e. plugins) to modify the response's `http.status` code (an integer) in the event of an error.  When combined with the new `didEncounterErrors` life-cycle hook (see above), this will allow modifying the HTTP status code in the event of an error.  [PR #2714](https://github.com/apollographql/apollo-server/pull/2714)
- `apollo-server-lambda`: Set `callbackWaitsForEmptyEventLoop` to `false` for `OPTIONS` requests to return as soon as the `callback` is triggered instead of waiting for the event loop to empty. [PR #2638](https://github.com/apollographql/apollo-server/pull/2638)
- `apollo-server`: Support `onHealthCheck` in the `ApolloServer` constructor in the same way as `cors` is supported.  This contrasts with the `-express`, `-hapi`, etc. variations which accept this parameter via their `applyMiddleware` methods and will remain as-is.  [PR #2672](https://github.com/apollographql/apollo-server/pull/2672)
- core: Expose SHA-512 hex hash digest of the Engine API key to plugins, when available, as `engine.apiKeyHash`. [PR #2685](https://github.com/apollographql/apollo-server/pull/2685) [PR #2736](https://github.com/apollographql/apollo-server/pull/2736)
- `apollo-datasource-rest`: If another `Content-type` is already set on the response, don't overwrite it with `application/json`, allowing the user's initial `Content-type` to prevail. [PR #2520](https://github.com/apollographql/apollo-server/issues/2035)
- Don't add `cacheControl` directive if one has already been defined. [PR #2428](https://github.com/apollographql/apollo-server/pull/2428)
- `apollo-cache-control`: Do not respond with `Cache-control` headers if the HTTP response contains `errors`. [PR #2715](https://github.com/apollographql/apollo-server/pull/2715)
- `apollo-server-core`: Skip loading `util.promisify` polyfill in Node.js engines >= 8.0 [PR #2278](https://github.com/apollographql/apollo-server/pull/2278)
- `apollo-server-core`: Lazy load `subscriptions-transport-ws` in core [PR #2278](https://github.com/apollographql/apollo-server/pull/2278)
- `apollo-server-cache-redis`: **BREAKING FOR USERS OF `apollo-server-cache-redis`** (This is a package that must be updated separately but shares the same `CHANGELOG.md` with Apollo Server itself.)  A new **major** version of this package has been published and updated to support Redis Standalone, Cluster and Sentinel modes.  This is a breaking change since it is now based on [`ioredis`](https://github.com/luin/ioredis) instead of [`node_redis`](https://github.com/NodeRedis/node_redis).  Although this update is compatible with the most common uses of `apollo-server-cache-redis`, please check the [options supported by `ioredis`](https://github.com/luin/ioredis/blob/master/API.md#new-redisport-host-options) while updating to this version.  The constructor options are passed directly from `RedisCache` to the new Redis adapter.  The pre-1.0 versions should continue to work with Apollo Server without modification. [PR #1770](https://github.com/apollographql/apollo-server/pull/1770)

### v2.5.1

- Upgrade GraphQL Playground to the latest upstream release.  This release also includes a new "Query Plan" panel for displaying the query planning results when running the Apollo Gateway.

### v2.5.0

#### New

- New plugin package `apollo-server-plugin-response-cache` implementing a full query response cache based on `apollo-cache-control` hints. The implementation added a few hooks and context fields; see the PR for details. There is a slight change to `cacheControl` object: previously, `cacheControl.stripFormattedExtensions` defaulted to false if you did not provide a `cacheControl` option object, but defaulted to true if you provided (eg) `cacheControl: {defaultMaxAge: 10}`. Now `stripFormattedExtensions` defaults to false unless explicitly provided as `true`, or if you use the legacy boolean `cacheControl: true`. For more information, [read the documentation](https://www.apollographql.com/docs/apollo-server/features/caching).  [PR #2437](https://github.com/apollographql/apollo-server/pull/2437)
- Add `rewriteError` option to `EngineReportingOptions` (i.e. the `engine` property of the `ApolloServer` constructor).  When defined as a `function`, it will receive an `err` property as its first argument which can be used to manipulate (e.g. redaction) an error prior to sending it to Apollo Engine by modifying, e.g., its `message` property.  The error can also be suppressed from reporting entirely by returning an explicit `null` value.  For more information, [read the documentation](https://www.apollographql.com/docs/apollo-server/features/errors#for-apollo-engine-reporting) and the [`EngineReportingOptions` API reference](https://www.apollographql.com/docs/apollo-server/api/apollo-server#enginereportingoptions). `maskErrorDetails` is now deprecated. [PR #1639](https://github.com/apollographql/apollo-server/pull/1639)
- `apollo-server-azure-functions`: Support `@azure/functions` to enable Apollo Server [Typescript development in Azure Functions](https://azure.microsoft.com/en-us/blog/improving-the-typescript-support-in-azure-functions/). [PR #2487](https://github.com/apollographql/apollo-server/pull/2487)
- Allow `GraphQLRequestListener` callbacks in plugins to depend on `this`. [PR #2470](https://github.com/apollographql/apollo-server/pull/2470)
- `apollo-server-testing`: Add `variables` and `operationName` to `Query` and `Mutation` types. [PR #2307](https://github.com/apollographql/apollo-server/pull/2307) [Issue #2172](https://github.com/apollographql/apollo-server/issue/2172)

#### Bug fixes

- Add `cache-control: no-cache` header to both `PersistedQueryNotSupportedError` and `PersistedQueryNotFoundError` responses as these should never be cached. [PR #2452](https://github.com/apollographql/apollo-server/pull/2452)
- `apollo-datasource-rest`: Don't attempt to parse "204 No Content" responses as JSON. [PR #2446](https://github.com/apollographql/apollo-server/pull/2446)
- `apollo-server-express`: Fix Playground URL when Apollo Server is mounted inside of another Express app by utilizing `req.originalUrl`. [PR #2451](https://github.com/apollographql/apollo-server/pull/2451)
- `apollo-datasource-rest`: Correctly allow a TTL value of `0` to represent "not-cacheable". [PR #2588](https://github.com/apollographql/apollo-server/pull/2588)
- `apollo-datasource-rest`: Fix `Invalid argument` in IE11, when `this.headers` is `undefined`. [PR #2607](https://github.com/apollographql/apollo-server/pull/2607)

### v2.4.8

- No functional changes in this version.  The patch version has been bumped to fix the `README.md` displayed on the [npm package for `apollo-server`](https://npm.im/apollo-server) as a result of a broken publish.  Apologies for the additional noise!

### v2.4.7

- Fix typings which incorrectly included `cors` as part of the constructor options for `apollo-server-express` (it should be defined via `applyMiddleware`) but, conversely, inadvertently omitted the perfectly valid `cors` option from the `apollo-server` constructor (where `applyMiddleware` is not used/available). [PR #2373](https://github.com/apollographql/apollo-server/pull/2373) [Issue #1882](https://github.com/apollographql/apollo-server/issues/1882)

### v2.4.6

- Allow Node.js-like runtimes to identify as Node.js as well. [PR #2357](https://github.com/apollographql/apollo-server/pull/2357) [Issue #2356](https://github.com/apollographql/apollo-server/issue/2356)

### v2.4.5

- `apollo-server-express`: Export `ExpressContext` [PR #2352](https://github.com/apollographql/apollo-server/pull/2352)

### v2.4.4

- Fix typing for ContextFunction incorrectly requiring the context object the function produces to match the parameters of the function [PR #2350](https://github.com/apollographql/apollo-server/pull/2350)

### v2.4.3

- `apollo-server-lambda`: Fix typings which triggered "Module has no default export" errors. [PR #2230](https://github.com/apollographql/apollo-server/pull/2230)
- `apollo-server-koa`: Support OPTIONS requests [PR #2288](https://github.com/apollographql/apollo-server/pull/2288)
- Add `req` and `res` typings to the `ContextFunction` argument for apollo-server and apollo-server-express. Update `ContextFunction` return type to allow returning a value syncronously. [PR #2330](https://github.com/apollographql/apollo-server/pull/2330)
- Type the `formatError` function to accept an GraphQLError as an argument and return a GraphQLFormattedError [PR #2343](https://github.com/apollographql/apollo-server/pull/2343)

### v2.4.2

- `apollo-server-fastify` is now on Apollo Server and lives within the `apollo-server` repository.  This is being introduced in a _patch_ version, however it's a _major_ version bump from the last time `apollo-server-fastify` was published under `1.0.2`.  [PR #1971](https://github.com/apollostack/apollo-server/pull/1971)
- Move `apollo-graphql` package to the `apollo-tooling` repository [PR #2316](https://github.com/apollographql/apollo-server/pull/2316)
>>>>>>> 5c983bb1

### v2.4.1

- Fix inaccurate total duration in apollo-tracing [PR #2298](https://github.com/apollographql/apollo-server/pull/2298)
- Avoid importing entire `crypto` dependency tree if not in Node.js. [PR #2304](https://github.com/apollographql/apollo-server/pull/2304)
- Allow passing `parseOptions` to `ApolloServerBase` constructor. [PR #2289](https://github.com/apollographql/apollo-server/pull/2289)
- Rename `azureFunctions.d.ts` to `azureFunctions.ts`. [PR #2287](https://github.com/apollographql/apollo-server/pull/2287)
- Require `apollo-engine-reporting` only if `EngineReportingAgent` used. [PR #2305](https://github.com/apollographql/apollo-server/pull/2305)

### v2.4.0

- Implement an in-memory cache store to save parsed and validated documents and provide performance benefits for repeat executions of the same document. [PR #2111](https://github.com/apollographql/apollo-server/pull/2111) (`>=2.4.0-alpha.0`)
- Fix: Serialize arrays as JSON on fetch in `RESTDataSource`. [PR #2219](https://github.com/apollographql/apollo-server/pull/2219)
- Fix: The `privateHeaders` configuration for `apollo-engine-reporting` now allows headers to be specified using any case and lower-cases them prior to comparison. [PR #2276](https://github.com/apollographql/apollo-server/pull/2276)
- Fix broken `apollo-server-azure-functions` TypeScript definitions. [PR #2287](https://github.com/apollographql/apollo-server/pull/2287)

### v2.3.3

- `apollo-server` (only): Stop double-invocation of `serverWillStart` life-cycle event.  (More specific integrations - e.g. Express, Koa, Hapi, etc. - were unaffected.) [PR #2239](https://github.com/apollographql/apollo-server/pull/2239)
- Avoid traversing `graphql-upload` module tree in run-time environments which aren't Node.js. [PR #2235](https://github.com/apollographql/apollo-server/pull/2235)

### v2.3.2

- Switch from `json-stable-stringify` to `fast-json-stable-stringify`. [PR #2065](https://github.com/apollographql/apollo-server/pull/2065)
- Fix cache hints of `maxAge: 0` to mean "uncachable". [#2197](https://github.com/apollographql/apollo-server/pull/2197)
- Apply `defaultMaxAge` to scalar fields on the root object. [#2210](https://github.com/apollographql/apollo-server/pull/2210)
- Don't write to the persisted query cache until execution will begin. [PR #2227](https://github.com/apollographql/apollo-server/pull/2227)

- `apollo-server-azure-functions`: Added Azure Functions documentation and deployment examples [PR #2131](https://github.com/apollographql/apollo-server/pull/2131),
[Issue #2092](https://github.com/apollographql/apollo-server/issues/2092)

### v2.3.1

- Provide types for `graphql-upload` in a location where they can be accessed by TypeScript consumers of `apollo-server` packages. [ccf935f9](https://github.com/apollographql/apollo-server/commit/ccf935f9) [Issue #2092](https://github.com/apollographql/apollo-server/issues/2092)

### v2.3.0

- **BREAKING FOR NODE.JS <= 8.5.0 ONLY**: To continue using Apollo Server 2.x in versions of Node.js prior to v8.5.0, file uploads must be disabled by setting `uploads: false` on the `ApolloServer` constructor options.  Without explicitly disabling file-uploads, the server will `throw` at launch (with instructions and a link to our documentation).

  This early deprecation is due to changes in the third-party `graphql-upload` package which Apollo Server utilizes to implement out-of-the-box file upload functionality.  While, in general, Apollo Server 2.x aims to support all Node.js versions which were under an LTS policy at the time of its release, we felt this required an exception.  By `throw`-ing when `uploads` is not explicitly set to `false`, we aim to make it clear immediately (rather than surprisingly) that this deprecation has taken effect.

  While Node.js 6.x is covered by a [Long Term Support agreement by the Node.js Foundation](https://github.com/nodejs/Release#release-schedule) until April 2019, there are substantial performance (e.g. [V8](https://v8.dev/) improvements) and language changes (e.g. "modern" ECMAScript support) offered by newer Node.js engines (e.g. 8.x, 10.x).  We encourage _all users_ of Apollo Server to update to newer LTS versions of Node.js prior to the "end-of-life" dates for their current server version.

  **We intend to drop support for Node.js 6.x in the next major version of Apollo Server.**

  For more information, see [PR #2054](https://github.com/apollographql/apollo-server/pull/2054) and [our documentation](https://www.apollographql.com/docs/apollo-server/v2/migration-file-uploads.html).

### v2.2.7

- `apollo-engine-reporting`: When multiple instances of `apollo-engine-reporting` are loaded (an uncommon edge case), ensure that `encodedTraces` are handled only once rather than once per loaded instance. [PR #2040](https://github.com/apollographql/apollo-server/pull/2040)

### v2.2.6

- `apollo-server-micro`: Set the `Content-type` to `text/html` for GraphQL Playground. [PR #2026](https://github.com/apollographql/apollo-server/pull/2026)

### v2.2.5

- Follow-up on the update to `graphql-playground-html` in previous release by also bumping the minor version of the `graphql-playground-react` dependency to `1.7.10` — which is the version requested from the from the CDN bundle by `graphql-playground-html`. [PR #2037](https://github.com/apollographql/apollo-server/pull/2037)

### v2.2.4

- Fix GraphQL Playground documentation scrolling bug in Safari by updating to latest (rebased) fork of `graphql-playground-html`. [PR #2037](https://github.com/apollographql/apollo-server/pull/2037)

### v2.2.3

- When `generateClientInfo` is not used to define the client name, client version and
client reference ID, Apollo Server will now default to the values present in the HTTP headers
of the request (`apollographql-client-name`, `apollographql-client-reference-id` and
`apollographql-client-version` respectively).  As a last resort, when those headers are not set,
the query extensions' `clientInfo` values will be used. [PR #1960](https://github.com/apollographql/apollo-server/pull/1960)

### v2.2.2

- Fixed TypeScript 2.2 compatibility via updated `apollo-tooling` dependency. [Issue #1951](https://github.com/apollographql/apollo-server/issues/1951) [`26d6c739`](https://github.com/apollographql/apollo-server/commit/26d6c739505b3112694e641c272c748ce38ba86b)
- Throw a more specific error when asynchronous introspection query behavior is detected. [PR #1955](https://github.com/apollographql/apollo-server/pull/1955)

### v2.2.1

- Added support for an array of `modules` on the `ApolloServer` constructor options.  Each element of the `modules` can point to a module which exports `typeDefs` and `resolvers`.  These modules can be used in lieu of, or in combination with, directly specifying `schema` or `typeDefs`/`resolvers` on the constructor options.  This provides greater modularity and improved organization for logic which might be limited to a specific service. [`8f6481e6`](https://github.com/apollographql/apollo-server/commit/8f6481e60f8418738f9ebbe9d5ab5e7e2ce4d319).
- Added `resolveObject` support to query execution.  [`bb67584`](https://github.com/apollographql/apollo-server/commit/bb67584a224843a5b2509c2ebdd94e616fe6227c).
- Fix broken `apollo-server-cloud-functions` in 2.2.0 caused by missing TypeScript project references which resulted in the package not being published to npm in compiled form. [PR #1948](https://github.com/apollographql/apollo-server/pull/1948)

### v2.2.0

- New request pipeline, including support for plugins which can implement lifecycle hooks at various stages of a request. [PR #1795](https://github.com/apollographql/apollo-server/pull/1795).
- Introduce new `apollo-server-testing` utilities. [PR #1909](https://github.com/apollographql/apollo-server/pull/1909)
- Fix mocks configuration to allow disabling of mocks by using `mocks: false`, even if `mockEntireSchema` is `true`. [PR #1835](https://github.com/apollographql/apollo-server/pull/1835)
- Update `graphql-playground-html` to 1.7.8. [PR #1855](https://github.com/apollographql/apollo-server/pull/1855)
- Bring back Azure functions support [Issue #1752](https://github.com/apollographql/apollo-server/issue/1752) [PR #1753](https://github.com/apollographql/apollo-server/pull/1753)
- Allow an optional function to resolve the `rootValue`, passing the `DocumentNode` AST to determine the value. [PR #1555](https://github.com/apollographql/apollo-server/pull/1555)
- Follow-up on the work in [PR #1516](https://github.com/apollographql/apollo-server/pull/1516) to also fix missing insertion cursor/caret when a custom GraphQL configuration is specified which doesn't specify its own `cursorShape` property. [PR #1607](https://github.com/apollographql/apollo-server/pull/1607)
- Azure functions support [Issue #1752](https://github.com/apollographql/apollo-server/issue/1752) [PR #1753](https://github.com/apollographql/apollo-server/pull/1753) [PR #1948](https://github.com/apollographql/apollo-server/pull/1948)
- Allow JSON parsing in `RESTDataSource` of Content Type `application/hal+json`. [PR #185](https://github.com/apollographql/apollo-server/pull/1853)
- Add support for a `requestAgent` configuration parameter within the `engine` configuration.  This can be utilized when a proxy is necessary to transmit tracing and metrics data to Apollo Engine.  It accepts either an [`http.Agent`](https://nodejs.org/docs/latest-v8.x/api/http.html#http_class_http_agent) or [`https.Agent`](https://nodejs.org/docs/latest-v8.x/api/https.html#https_class_https_agent) and behaves the same as the `agent` parameter to Node.js' [`http.request`](https://nodejs.org/docs/latest-v8.x/api/http.html#http_http_request_options_callback). [PR #1879](https://github.com/apollographql/apollo-server/pull/1879)
- Allow an optional parameter to the `RESTDataSource` constructor which takes a `node-fetch`-compatible `fetch` implementation that will be used for HTTP calls instead of the default fetch. [PR #1807](https://github.com/apollographql/apollo-server/pull/1807)

### v2.1.0

- Updated the google-cloud-functions package to handle null paths [PR #1674](https://github.com/apollographql/apollo-server/pull/1674)
- Update link inside Authentication Docs [PR #1682](https://github.com/apollographql/apollo-server/pull/1682)
- Fix making sure all headers are getting reported to Engine properly when using `privateHeaders` [PR #1689](https://github.com/apollographql/apollo-server/pull/1689)
- _(experimental, subject to change/removal)_ Provide ability to specify client info in traces [#1631](https://github.com/apollographql/apollo-server/pull/1631)

### v2.0.8

- Reporting: Catch Error if JSON.Stringify Fails for Engine Trace [PR #1668](https://github.com/apollographql/apollo-server/pull/1668)
- Core: Allow context to be passed to all GraphQLExtension methods. [PR #1547](https://github.com/apollographql/apollo-server/pull/1547)

### v2.0.7

- Fix [#1581](https://github.com/apollographql/apollo-server/issues/1581) `apollo-server-micro` top level error response [#1619](https://github.com/apollographql/apollo-server/pull/1619)
- Switch `ApolloServerBase.schema` from private access to protected access. [#1610](https://github.com/apollographql/apollo-server/pull/1610)
- Add toggle for including error messages in reports [#1615](https://github.com/apollographql/apollo-server/pull/1615)
- Fix `apollo-server-cloud-functions` tests [#1611](https://github.com/apollographql/apollo-server/pull/1611/)

### v2.0.6

- Update `graphql-playground-html` to 1.7.4 [#1586](https://github.com/apollographql/apollo-server/pull/1586)
- Add support for `graphql-js` v14 by augmenting typeDefs with the `@cacheControl` directive so SDL validation doesn't fail [#1595](https://github.com/apollographql/apollo-server/pull/1595)
- Add `node-fetch` extensions typing to `RequestInit` [#1602](https://github.com/apollographql/apollo-server/pull/1602)

### v2.0.5

- Google Cloud Function support [#1402](https://github.com/apollographql/apollo-server/issues/1402) [#1446](https://github.com/apollographql/apollo-server/pull/1446)
- Switch to a fork of `apollo-upload-server` to fix missing `core-js` dependency. [#1556](https://github.com/apollographql/apollo-server/pull/1556)

### v2.0.4

- apollo-server: Release due to failed build and install

### v2.0.3

- apollo-server: failed publish
- pass payload into context function for subscriptions [#1513](https://github.com/apollographql/apollo-server/pull/1513)
- Add option to mock the entire schema(i.e. sets preserveResolvers) [PR #1546](https://github.com/apollographql/apollo-server/pull/1546)

### v2.0.2

- Release with Lerna 3 due
- Hapi: Allow additional route options to be passed to Hapi.js plugin. [PR #1384](https://github.com/apollographql/apollo-server/pull/1384)
- express, koa: remove next after playground [#1436](https://github.com/apollographql/apollo-server/pull/1436)
- Hapi: Pass the response toolkit to the context function. [#1407](https://github.com/apollographql/apollo-server/pull/1407)
- update apollo-engine-reporting-protobuf to non-beta [#1429](https://github.com/apollographql/apollo-server/pull/1429)
- playground would use its own settings as default [#1516](https://github.com/apollographql/apollo-server/pull/1516)
- Lambda: Look in event.path first when picking endpoint for GraphQL Playground [#1527](https://github.com/apollographql/apollo-server/pull/1527)
- Fix to allow enabling GraphQL Playground in production with custom config [#1495](https://github.com/apollographql/apollo-server/pull/1495)

### v2.0.1

- This version failed to publish fully/correctly and should not be used.

### v2.0.0-rc.10

- Fix and Export Extension and Playground Types [#1360](https://github.com/apollographql/apollo-server/pull/1360)
- Pin internal dependencies [#1361](https://github.com/apollographql/apollo-server/pull/1361)

### v2.0.0-rc.9

- This version failed to publish fully/correctly and should not be used.

### v2.0.0-rc.8

- export GraphQLUpload from integrations [#1322](https://github.com/apollographql/apollo-server/pull/1322)
- add `cors` to vanilla [#1335](https://github.com/apollographql/apollo-server/pull/1335)
- export `bodyParser.Options` to koa [#1334](https://github.com/apollographql/apollo-server/pull/1334)
- add and use playground in ApolloServer constructor [#1297](https://github.com/apollographql/apollo-server/pull/1297)
- **breaking**: remove calculate headers as function [#1337](https://github.com/apollographql/apollo-server/pull/1337)
- **breaking**: remove `formatParams` [#1331](https://github.com/apollographql/apollo-server/pull/1331)

### v2.0.0-rc.7

- enable engine reporting from lambda [#1313](https://github.com/apollographql/apollo-server/pull/1313)
- remove flattening of errors [#1288](https://github.com/apollographql/apollo-server/pull/1288)
- dynamic url in datasourece ([#1277](https://github.com/apollographql/apollo-server/pull/1277))

### v2.0.0-rc.6

- BREAKING: errors are passed to user extensions, then engine reporting, and finally `formatError` ([#1272](https://github.com/apollographql/apollo-server/pull/1272))
- `formatError` only called once on validation errors ([#1272](https://github.com/apollographql/apollo-server/pull/1272))
- BREAKING: apollo-server-env does place types in global namespace ([#1259](https://github.com/apollographql/apollo-server/pull/1259))
- export Request from apollo-datasource-rest and graphql-extensions (53d7a75 c525818)
- Use scoped graphql-playground and centralize version (8ea36d8, 84233d2)
- fix dependencies + exports ([#1257](https://github.com/apollographql/apollo-server/pull/1257))
- fix data source + context cloning (7e35305)
- use fetch instead of Node request for engine-reporting ([#1274](https://github.com/apollographql/apollo-server/pull/1274))

### v2.0.0-rc.5

- fix formatError to keep prototype of Error ([#1235](https://github.com/apollographql/apollo-server/pull/1235))

### v2.0.0-rc.4

- Add trailing slash to data source
- allow body passed to data source
- new apollo-engine-reporting agent

### v2.0.0-rc.3

- graphql as peerDependency ([#1232](https://github.com/apollographql/apollo-server/pull/1232))
- APQ in batches ([#1234](https://github.com/apollographql/apollo-server/pull/1234))
- APQ hits/misses in traces

### v2.0.0-rc.2

- Missing apollo-upload-server dependency ([#1221](https://github.com/apollographql/apollo-server/pull/1221))
- encode trace report over each request in apollo-engine-reporting

### v2.0.0-rc.1

- BREAKING: remove logFunction ([71a403d](https://github.com/apollographql/apollo-server/pull/1125/commits/71a403dfa38ee050606d3fa32630005e0a98016f)), see [this commit](https://github.com/apollographql/apollo-server/blob/8914b135df9840051fe81cc9224b444cfc5b61ab/packages/apollo-server-core/src/logging.ts) for an implementation
- move upload option to constructor ([#1204](https://github.com/apollographql/apollo-server/pull/1204))
- fixed hapi gui bugs ([#1211](https://github.com/apollographql/apollo-server/pull/1211))
- remove requirement for exModuleInterop ([#1210](https://github.com/apollographql/apollo-server/pull/1210))
- change BadUserInputError to UserInputError ([#1208](https://github.com/apollographql/apollo-server/pull/1208))
- add cache-control headers for CDN integration ([#1138](https://github.com/apollographql/apollo-server/pull/1138))
- Lambda support (thanks to @adnsio, @bwlt, and @gragio [#1138](https://github.com/apollographql/apollo-server/pull/1138))

Data sources

- add memcache and redis support ([#1191](https://github.com/apollographql/apollo-server/pull/1191))
- add patch method ([#1190](https://github.com/apollographql/apollo-server/pull/1190))

### v2.0.0-rc.0

- Breaking: `registerServer` changed to `server.applyMiddleware` ([3279991](https://github.com/apollographql/apollo-server/pull/1125/commits/327999174cfbcecaa4e401ffd7b2d7148ba0fd65))
- Breaking: subscriptions enabled with `installSubscriptionHandlers`
- Add Data Sources ([#1163](https://github.com/apollographql/apollo-server/pull/1163))

### v2.0.0-beta.4

- Bug fix to allow async context ([#1129](https://github.com/apollographql/apollo-server/pull/1129))
- logFunction is now an extension ([#1128](https://github.com/apollographql/apollo-server/pull/1128))
- Allow user defined extensions and include engine reporting ([#1105](https://github.com/apollographql/apollo-server/pull/#105))

### v2.0.0-beta.3

- remove registerServer configuration from `apollo-server`'s listen ([#1090](https://github.com/apollographql/apollo-server/pull/1090))
- move healthcheck into variants ([#1086](https://github.com/apollographql/apollo-server/pull/1086))
- Add file uploads, **breaking** requires removing `scalar Upload` from the typeDefs ([#1071](https://github.com/apollographql/apollo-server/pull/1071))
- Add reporting to Engine as apollo-engine-reporting ([#1105](https://github.com/apollographql/apollo-server/pull/1105))
- Allow users to define extensions ([#1105](https://github.com/apollographql/apollo-server/pull/1105))

### v2.0.0-beta.2

ListenOptions:

- `engine` -> `engineProxy`
- `port`, `host`, and other http options moved under `http` key ([#1080](https://github.com/apollographql/apollo-server/pull/1080))

- `subscriptions` moved to `server.listen` ([#1059](https://github.com/apollographql/apollo-server/pull/1059))
- Add mocks to server constructor ([#1017](https://github.com/apollographql/apollo-server/pull/1017))
- Add `bodyParserConfig` parameter to `registerServer` in apollo-server ([#1059](https://github.com/apollographql/apollo-server/pull/1059)) [commit](https://github.com/apollographql/apollo-server/pull/1063/commits/d08f862063b60f35d92f903c9ac52702150c10f6)
- Hapi variant ([#1058](https://github.com/apollographql/apollo-server/pull/1058)) ([#1082](https://github.com/apollographql/apollo-server/pull/1082))
- Remove tests and guaranteed support for Node 4 [PR #1024](https://github.com/apollographql/apollo-server/pull/1024)
- Cleanup docs [PR #1233](https://github.com/apollographql/apollo-server/pull/1233/files)

### 1.4.0

- [Issue #626] Integrate apollo-fastify plugin. [PR #1013](https://github.com/apollographql/apollo-server/pull/1013)
- add hapi 16 next() invocation [PR #743](https://github.com/apollographql/apollo-server/pull/743)
- Add skipValidation option [PR #839](https://github.com/apollographql/apollo-server/pull/839)
- `apollo-server-module-graphiql`: adds an option to the constructor to disable url rewriting when editing a query [PR #1047](https://github.com/apollographql/apollo-server/pull/1047)
- Upgrade `subscription-transport-ws` to 0.9.9 for Graphiql

### v1.3.6

- Recognize requests with Apollo Persisted Queries and return `PersistedQueryNotSupported` to the client instead of a confusing error. [PR #982](https://github.com/apollographql/apollo-server/pull/982)

### v1.3.5

- `apollo-server-adonis`: The `Content-type` of an operation response will now be correctly set to `application/json`. [PR #842](https://github.com/apollographql/apollo-server/pull/842) [PR #910](https://github.com/apollographql/apollo-server/pull/910)
- `apollo-server-azure-functions`: Fix non-functional Azure Functions implementation and update examples in Azure Functions' `README.md`. [PR #753](https://github.com/apollographql/apollo-server/pull/753) [Issue #684](https://github.com/apollographql/apollo-server/issues/684)
- Fix `TypeError` on GET requests with missing `query` parameter. [PR #964](https://github.com/apollographql/apollo-server/pull/964)
- The typing on the context of `GraphQLServerOptions` now matches the equivilent type used by `graphql-tools`. [PR #919](https://github.com/apollographql/apollo-server/pull/919)
- Middleware handlers now used named (rather than anonymous) functions to enable easier identification during debugging/profiling. [PR #827](https://github.com/apollographql/apollo-server/pull/827)
- The `npm-check-updates` package has been removed as a "dev dependency" which was resulting in an _older_ version of `npm` being used during testing. [PR #959](https://github.com/apollographql/apollo-server/pull/959)
- The typing on `HttpQueryRequest`'s `query` attribute now enforces that its object properties' keys be `String`s. [PR #834](https://github.com/apollographql/apollo-server/pull/834)
- TypeScript types have been updated via updates to `@types/node`, `@types/connect`, `@types/koa` and `@types/aws-lambda`.

### v1.3.4

- Upgrade to `apollo-cache-control@0.1.0` and allow you to specify options to it (such as the new `defaultMaxAge`) by passing `cacheControl: {defaultMaxAge: 5}` instead of `cacheControl: true`.

### v1.3.3

- Updated peer dependencies to support `graphql@0.13.x`.
- `apollo-server-express`: The `GraphQLOptions` type is now exported from `apollo-server-express` in order to facilitate type checking when utilizing `graphqlExpress`, `graphiqlExpress`, `graphqlConnect` and `graphiqlConnect`. [PR #871](https://github.com/apollographql/apollo-server/pull/871)
- Update GraphiQL version to 0.11.11. [PR #914](https://github.com/apollographql/apollo-server/pull/914)

### v1.3.2

- Updated peer dependencies and tests to support `graphql@0.12`.
- Fix issue where the core `runQuery` method broke the ability to use the Node `async_hooks` feature's call stack. [PR #733](https://github.com/apollographql/apollo-server/pull/733)
- Hoist declarations of rarely used functions out of `doRunQuery` to improve performance. [PR# 821](https://github.com/apollographql/apollo-server/pull/821)

### v1.3.1

- Fixed a fatal execution error with the new `graphql@0.12`.

### v1.3.0

- **Breaking:** `apollo-server-hapi`: now supports Hapi v17, and no longer supports Hapi v16.  For information on running Apollo Server 1.x with Hapi v16, [check this documentation](https://www.apollographql.com/docs/apollo-server/v1/servers/hapi.html#Hapi-16).
- **New package**: `apollo-server-adonis` supporting the Adonis framework!
- The `graphqlOptions` parameter to server GraphQL integration functions now accepts context as a function and as an object with a prototype. [PR #679](https://github.com/apollographql/apollo-server/pull/679)
- `apollo-server-express`: Send Content-Length header.
- `apollo-server-micro`: Allow Micro 9 in `peerDependencies`. [PR #671](https://github.com/apollographql/apollo-server/pull/671)
- GraphiQL integration:
  - Recognize Websocket endpoints with secure `wss://` URLs.
  - Only include truthy values in GraphiQL URL.

### v1.2.0

- **New feature**: Add support for Apollo Cache Control. Enable `apollo-cache-control` by passing `cacheControl: true` to your server's GraphQL integration function.
- Include README.md in published npm packages.

### v1.1.7

- Added support for the vhost option for Hapi [PR #611](https://github.com/apollographql/apollo-server/pull/611)
- Fix dependency on `apollo-tracing` to be less strict.

### v1.1.6

- GraphiQL integration: add support for `websocketConnectionParams` for subscriptions. [#452](https://github.com/apollographql/apollo-server/issues/452) [PR 548](https://github.com/apollographql/apollo-server/pull/548)

(v1.1.4 had a major bug and was immediately unpublished. v1.1.5 was identical to v1.1.6.)

### v1.1.3

- GraphiQL integration: Fixes bug where CORS would not allow `Access-Control-Allow-Origin: *` with credential 'include', changed to 'same-origin' [Issue #514](https://github.com/apollographql/apollo-server/issues/514)
- Updated peer dependencies to support `graphql@0.11`.

### v1.1.2

- Fixed bug with no URL query params with GraphiQL on Lambda [Issue #504](https://github.com/apollographql/apollo-server/issues/504) [PR #512](https://github.com/apollographql/apollo-server/pull/503)

### v1.1.1

- Added support for Azure Functions [#503](https://github.com/apollographql/apollo-server/pull/503)

### v1.1.0

- Added ability to provide custom default field resolvers [#482](https://github.com/apollographql/apollo-server/pull/482)
- Add `tracing` option to collect and expose trace data in the [Apollo Tracing format](https://github.com/apollographql/apollo-tracing)
- Add support for GraphiQL editor themes in [#484](https://github.com/apollographql/apollo-server/pull/484) as requested in [#444](https://github.com/apollographql/apollo-server/issues/444)
- Add support for full websocket using GraphiQL [#491](https://github.com/apollographql/graphql-server/pull/491)
- Updated restify lib ([@yucun](https://github.com/liyucun/)) in [#472](https://github.com/apollographql/apollo-server/issues/472)
- Updated package apollo-server-micro, updated micro in devDependencies and peerDependencies to ^8.0.1

### v1.0.3

- Revert [#463](https://github.com/apollographql/graphql-server/pull/463),
  because it's a breaking change that shouldn't have been a patch update.

### v1.0.2

- Rename packages from graphql-server- to apollo-server- [#465](https://github.com/apollographql/apollo-server/pull/465). We'll continue to publish `graphql-server-` packages that depend on the renamed `apollo-server-` packages for the time being, to ensure backwards compatibility.

### v1.0.1

- Fix Express package not calling the callback on completion ([@chemdrew](https://github.com/chemdrew)) in [#463](https://github.com/apollographql/graphql-server/pull/463)

### v1.0.0

- Add package readmes for Express, Hapi, Koa, Restify ([@helfer](https://github.com/helfer)) in [#442](https://github.com/apollographql/graphql-server/pull/442)
- Updated & fixed typescript typings ([@helfer](https://github.com/helfer)) in [#440](https://github.com/apollographql/graphql-server/pull/440)

### v0.9.0

- Allow GraphiQLOptions to be a function ([@NeoPhi](https://github.com/NeoPhi)) on [#426](https://github.com/apollographql/graphql-server/pull/426)

### v0.8.5

- Fix: graphql-server-micro now properly returns response promises [#401](https://github.com/apollographql/graphql-server/pull/401)

### v0.8.4

### v0.8.3

### v0.8.2

- Fix issue with auto-updating dependencies that caused fibers to update accidentally ([@helfer](https://github.com/helfer)) on [#425](https://github.com/apollographql/graphql-server/pull/425)

### v0.8.1

- **Security Fix** Ensure queries submitted via HTTP GET run through validation ([@DxCx](https://github.com/DxCx)) on [#424](https://github.com/apollographql/graphql-server/pull/424)

### v0.8.0

- Persist `window.location.hash` on URL updates [#386](https://github.com/apollographql/graphql-server/issues/386)
- Added support for `graphql-js` > 0.10.0 [#407](https://github.com/apollographql/graphql-server/pull/407)
- Updated `subscriptions-transport-ws` for GraphiQL with subscriptions [#407](https://github.com/apollographql/graphql-server/pull/407)

### v0.7.2

- Fix include passHeader field that was accidentally removed

### v0.7.1

- Fix graphiql fetcher to use endpointURL parameter instead of hardcoded URI.[#365](https://github.com/apollographql/graphql-server/issues/356)

### v0.7.0

- Add Zeit Micro Integration [#324](https://github.com/apollographql/graphql-server/issues/324)
- add support for subscriptionURL to GraphiQL ([@urigo](https://github.com/urigo) on [#320](https://github.com/apollostack/graphql-server/pull/320)
- Restify: Fix for calling next() ([@jadkap](https://github.com/jadkap)) on [#285](https://github.com/apollostack/graphql-server/pull/285)
- **Breaking:** Update all dependencies [#329](https://github.com/apollographql/graphql-server/issues/329)

### v0.6.0

- Add AWS Lambda Integration [PR #247](https://github.com/apollostack/graphql-server/pull/247)
- Update GraphiQL to version 0.9.1 ([@ephemer](https://github.com/ephemer)) on [#293](https://github.com/apollostack/graphql-server/pull/293)
- **Restify integration** ([@joelgriffith](https://github.com/joelgriffith)) on [#189](https://github.com/apollostack/graphql-server/pull/189)
- run batched requests in parallel ([@DxCx](https://github.com/DxCx)) on [#273](https://github.com/apollostack/graphql-server/pull/273)
- Fix GraphiQL options variables. Issue #193. ([@alanchristensen](https://github.com/alanchristensen)) on
  [PR #255](https://github.com/apollostack/apollo-server/pull/255)
- Allow graphql@0.9.0 as peerDependency ([@Chris-R3](https://github.com/Chris-R3)) on [PR #278](https://github.com/apollostack/graphql-server/pull/278)

### v0.5.1

- add support for HTTP GET Method ([@DxCx](https://github.com/DxCx)) on [#180](https://github.com/apollostack/graphql-server/pull/180)

### v0.5.0

- Switch graphql typings for typescript to @types/graphql [#260](https://github.com/apollostack/graphql-server/pull/260)

### v0.4.4

- Update GraphiQL to version 0.8.0 ([@DxCx](https://github.com/DxCx)) on [#192](https://github.com/apollostack/graphql-server/pull/192)
- Upgrade to GraphQL-js 0.8.1.

### v0.4.2

- **Restructure Apollo Server into 6 new packages, and rename to GraphQL Server** ([@DxCx](https://github.com/DxCx)) and ([@stubailo](https://github.com/stubailo)) in [#183](https://github.com/apollostack/graphql-server/pull/183) and [#164](https://github.com/apollostack/graphql-server/pull/183).
- There are now 6 packages that make up the GraphQL server family:
  - `graphql-server-core`
  - `graphql-module-graphiql`
  - `graphql-module-operation-store`
  - `graphql-server-express`
  - `graphql-server-hapi`
  - `graphql-server-koa`
- Exports have been renamed. Everything that used to export `apollo*` now exports `graphql*`, for example `apolloExpress` has become `graphqlExpress`.
- The repository is now managed using [Lerna](https://github.com/lerna/lerna).

### v0.3.3

- Fix passHeader option in GraphiQL (Both Hapi and Koa)
- Pass `ctx` instead of `ctx.request` to options function in Koa integration ([@HriBB](https://github.com/HriBB)) in [PR #154](https://github.com/apollostack/apollo-server/pull/154)
- Manage TypeScript declaration files using npm. ([@od1k](https:/github.com/od1k) in [#162](https://github.com/apollostack/apollo-server/pull/162))
- Fix connect example in readme. ([@conrad-vanl](https://github.com/conrad-vanl) in [#165](https://github.com/apollostack/apollo-server/pull/165))
- Add try/catch to formatError. ([@nicolaslopezj](https://github.com/nicolaslopezj) in [#174](https://github.com/apollostack/apollo-server/pull/174))
- Clone context object for each query in a batch.

### v0.3.2

- Added missing exports for hapi integration ([@nnance](https://github.com/nnance)) in [PR #152](https://github.com/apollostack/apollo-server/pull/152)

### v0.3.1

- Fixed dependency issue with boom package that affected the hapi integration. ([@sammkj](https://github.com/sammkj) in [#150](https://github.com/apollostack/apollo-server/pull/150))

### v0.3.0

- Refactor Hapi integration to improve the API and make the plugins more idiomatic. ([@nnance](https://github.com/nnance)) in
  [PR #127](https://github.com/apollostack/apollo-server/pull/127)
- Fixed query batching with Hapi integration. Issue #123 ([@nnance](https://github.com/nnance)) in
  [PR #127](https://github.com/apollostack/apollo-server/pull/127)
- Add support for route options in Hapi integration. Issue #97. ([@nnance](https://github.com/nnance)) in
  [PR #127](https://github.com/apollostack/apollo-server/pull/127)
- Camelcase Hapi. Issue #129. ([@nnance](https://github.com/nnance)) in
  [PR #132](https://github.com/apollostack/apollo-server/pull/132)
- Fix error handling when parsing variables parameter. Issue #130. ([@nnance](https://github.com/nnance)) in
  [PR #131](https://github.com/apollostack/apollo-server/pull/131)
- Improve logging function. Issue #79. ([@nnance](https://github.com/nnance)) in
  [PR #136](https://github.com/apollostack/apollo-server/pull/136)
- Output stack trace for errors in debug mode. Issue #111. ([@nnance](https://github.com/nnance)) in
  [PR #137](https://github.com/apollostack/apollo-server/pull/137)
- Allow to pass custom headers in GraphiQL ([@nicolaslopezj](https://github.com/nicolaslopezj) in [#133](https://github.com/apollostack/apollo-server/pull/133)).

### v0.2.6

- Expose the OperationStore as part of the public API. ([@nnance](https://github.com/nnance))
- Support adding parsed operations to the OperationStore. ([@nnance](https://github.com/nnance))
- Expose ApolloOptions as part of the public API.

### v0.2.5

- Made promise compatible with fibers ([@benjamn](https://github.com/benjamn) in [#92](https://github.com/apollostack/apollo-server/pull/92))

### v0.2.2

- Log server events such as request start etc. with logFunction ([@helfer](https://github.com/helfer) in [#78](https://github.com/apollostack/apollo-server/pull/78))

### v0.2.1

- Complete refactor of Apollo Server using TypeScript. PR [#41](https://github.com/apollostack/apollo-server/pull/41)
- Added Hapi integration ([@nnance](https://github.com/nnance) in [#46](https://github.com/apollostack/apollo-server/pull/46))
- Added Koa integration ([@HriBB](https://github.com/HriBB) in [#59](https://github.com/apollostack/apollo-server/pull/59))
- Changed express integration to support connect as well ([@helfer](https://github.com/helfer) in [#58](https://github.com/apollostack/apollo-server/pull/58))
- Dropped express-graphql dependency
- Dropped support for GET requests, only POST requests are allowed now
- Split GraphiQL into a separate middleware
- Factored out core to support Hapi, Koa and connect implementations
- Added support for query batching
- Added support for query whitelisting / stored queries
- Removed body parsing from express integration. Body must be parsed outside of apollo now
- Added `formatRequest` and `formatResponse` functions to apollo options.
- Removed support for shorthand schema definitions, connectors and mocks (use `graphql-tools` instead)

### v0.1.5

- BUG: Fixed a spelling error with `tracer.submit()` from PR [#26](https://github.com/apollostack/apollo-server/pull/26)
  in PR [#31](https://github.com/apollostack/apollo-server/pull/31)

### v.0.1.4

- BUG: Fixed a bug with tracer mocks that would throw a TypeError when using Ava [#26](https://github.com/apollostack/apollo-server/pull/26)

### v0.1.3

- Updated graphql dependency to 0.6.0<|MERGE_RESOLUTION|>--- conflicted
+++ resolved
@@ -4,12 +4,9 @@
 
 ### vNEXT
 
-<<<<<<< HEAD
+> The changes noted within this `vNEXT` section have not been released yet.  New PRs and commits which introduce changes should include an entry in this `vNEXT` section as part of their development.  When a release is being prepared, a new header will be (manually) created below and the the appropriate changes within that release will be moved into the new section.
+
 - Allow passing a `WebSocket.Server` to `ApolloServer.installSubscriptionHandlers` [PR #2314](https://github.com/apollographql/apollo-server/pull/2314)
-=======
-> The changes noted within this `vNEXT` section have not been released yet.  New PRs and commits which introduce changes should include an entry in this `vNEXT` section as part of their development.  When a release is being prepared, a new header will be (manually) created below and the the appropriate changes within that release will be moved into the new section.
-
-- _Nothing yet! Stay tuned!_
 
 ### v2.9.3
 
@@ -232,7 +229,6 @@
 
 - `apollo-server-fastify` is now on Apollo Server and lives within the `apollo-server` repository.  This is being introduced in a _patch_ version, however it's a _major_ version bump from the last time `apollo-server-fastify` was published under `1.0.2`.  [PR #1971](https://github.com/apollostack/apollo-server/pull/1971)
 - Move `apollo-graphql` package to the `apollo-tooling` repository [PR #2316](https://github.com/apollographql/apollo-server/pull/2316)
->>>>>>> 5c983bb1
 
 ### v2.4.1
 
