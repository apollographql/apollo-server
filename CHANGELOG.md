# Changelog

All of the packages in the `apollo-server` repo are released with the same version numbers, so a new version of a particular package might not represent an actual change to that package. We generally try to mark changes that affect only one web server integration package with that package name, and don't specify package names for changes that affect most of the packages or which affect shared core packages.

### vNEXT

<<<<<<< HEAD
* Add skipValidation option [PR #839](https://github.com/apollographql/apollo-server/pull/839)
=======
* `apollo-server-module-graphiql`: adds an option to the constructor to disable url rewriting when editing a query [PR #1047](https://github.com/apollographql/apollo-server/pull/1047)
* Upgrade `subscription-transport-ws` to 0.9.9 for Graphiql
>>>>>>> b5039f3a

### v1.3.6

* Recognize requests with Apollo Persisted Queries and return `PersistedQueryNotSupported` to the client instead of a confusing error. [PR #982](https://github.com/apollographql/apollo-server/pull/982)

### v1.3.5

* `apollo-server-adonis`: The `Content-type` of an operation response will now be correctly set to `application/json`. [PR #842](https://github.com/apollographql/apollo-server/pull/842) [PR #910](https://github.com/apollographql/apollo-server/pull/910)
* `apollo-server-azure-functions`: Fix non-functional Azure Functions implementation and update examples in Azure Functions' `README.md`. [PR #753](https://github.com/apollographql/apollo-server/pull/753) [Issue #684](https://github.com/apollographql/apollo-server/issues/684)
* Fix `TypeError` on GET requests with missing `query` parameter. [PR #964](https://github.com/apollographql/apollo-server/pull/964)
* The typing on the context of `GraphQLServerOptions` now matches the equivilent type used by `graphql-tools`. [PR #919](https://github.com/apollographql/apollo-server/pull/919)
* Middleware handlers now used named (rather than anonymous) functions to enable easier identification during debugging/profiling. [PR #827](https://github.com/apollographql/apollo-server/pull/827)
* The `npm-check-updates` package has been removed as a "dev dependency" which was resulting in an _older_ version of `npm` being used during testing. [PR #959](https://github.com/apollographql/apollo-server/pull/959)
* The typing on `HttpQueryRequest`'s `query` attribute now enforces that its object properties' keys be `String`s. [PR #834](https://github.com/apollographql/apollo-server/pull/834)
* TypeScript types have been updated via updates to `@types/node`, `@types/connect`, `@types/koa` and `@types/aws-lambda`.

### v1.3.4

* Upgrade to `apollo-cache-control@0.1.0` and allow you to specify options to it (such as the new `defaultMaxAge`) by passing `cacheControl: {defaultMaxAge: 5}` instead of `cacheControl: true`.

### v1.3.3

* Updated peer dependencies to support `graphql@0.13.x`.
* `apollo-server-express`: The `GraphQLOptions` type is now exported from `apollo-server-express` in order to facilitate type checking when utilizing `graphqlExpress`, `graphiqlExpress`, `graphqlConnect` and `graphiqlConnect`. [PR #871](https://github.com/apollographql/apollo-server/pull/871)
* Update GraphiQL version to 0.11.11. [PR #914](https://github.com/apollographql/apollo-server/pull/914)

### v1.3.2

* Updated peer dependencies and tests to support `graphql@0.12`.
* Fix issue where the core `runQuery` method broke the ability to use the Node `async_hooks` feature's call stack. [PR #733](https://github.com/apollographql/apollo-server/pull/733)
* Hoist declarations of rarely used functions out of `doRunQuery` to improve performance. [PR# 821](https://github.com/apollographql/apollo-server/pull/821)

### v1.3.1

* Fixed a fatal execution error with the new `graphql@0.12`.

### v1.3.0

* **Breaking:** `apollo-server-hapi`: now supports Hapi v17, and no longer supports Hapi v16. (We intend to release a new `apollo-server-hapi16` for users still on Hapi v16.)
* **New package**: `apollo-server-adonis` supporting the Adonis framework!
* The `graphqlOptions` parameter to server GraphQL integration functions now accepts context as a function and as an object with a prototype. [PR #679](https://github.com/apollographql/apollo-server/pull/679)
* `apollo-server-express`: Send Content-Length header.
* `apollo-server-micro`: Allow Micro 9 in `peerDependencies`. [PR #671](https://github.com/apollographql/apollo-server/pull/671)
* GraphiQL integration:
  * Recognize Websocket endpoints with secure `wss://` URLs.
  * Only include truthy values in GraphiQL URL.

### v1.2.0

* **New feature**: Add support for Apollo Cache Control. Enable `apollo-cache-control` by passing `cacheControl: true` to your server's GraphQL integration function.
* Include README.md in published npm packages.

### v1.1.7

* Added support for the vhost option for Hapi [PR #611](https://github.com/apollographql/apollo-server/pull/611)
* Fix dependency on `apollo-tracing` to be less strict.

### v1.1.6

* GraphiQL integration: add support for `websocketConnectionParams` for subscriptions. [#452](https://github.com/apollographql/apollo-server/issues/452) [PR 548](https://github.com/apollographql/apollo-server/pull/548)

(v1.1.4 had a major bug and was immediately unpublished. v1.1.5 was identical to v1.1.6.)

### v1.1.3

* GraphiQL integration: Fixes bug where CORS would not allow `Access-Control-Allow-Origin: *` with credential 'include', changed to 'same-origin' [Issue #514](https://github.com/apollographql/apollo-server/issues/514)
* Updated peer dependencies to support `graphql@0.11`.

### v1.1.2

* Fixed bug with no URL query params with GraphiQL on Lambda [Issue #504](https://github.com/apollographql/apollo-server/issues/504) [PR #512](https://github.com/apollographql/apollo-server/pull/503)

### v1.1.1

* Added support for Azure Functions [#503](https://github.com/apollographql/apollo-server/pull/503)

### v1.1.0

* Added ability to provide custom default field resolvers [#482](https://github.com/apollographql/apollo-server/pull/482)
* Add `tracing` option to collect and expose trace data in the [Apollo Tracing format](https://github.com/apollographql/apollo-tracing)
* Add support for GraphiQL editor themes in [#484](https://github.com/apollographql/apollo-server/pull/484) as requested in [#444](https://github.com/apollographql/apollo-server/issues/444)
* Add support for full websocket using GraphiQL [#491](https://github.com/apollographql/graphql-server/pull/491)
* Updated restify lib ([@yucun](https://github.com/liyucun/)) in [#472](https://github.com/apollographql/apollo-server/issues/472)
* Updated package apollo-server-micro, updated micro in devDependencies and peerDependencies to ^8.0.1

### v1.0.3

* Revert [#463](https://github.com/apollographql/graphql-server/pull/463),
  because it's a breaking change that shouldn't have been a patch update.

### v1.0.2

* Rename packages from graphql-server- to apollo-server- [#465](https://github.com/apollographql/apollo-server/pull/465). We'll continue to publish `graphql-server-` packages that depend on the renamed `apollo-server-` packages for the time being, to ensure backwards compatibility.

### v1.0.1

* Fix Express package not calling the callback on completion ([@chemdrew](https://github.com/chemdrew)) in [#463](https://github.com/apollographql/graphql-server/pull/463)

### v1.0.0

* Add package readmes for Express, Hapi, Koa, Restify ([@helfer](https://github.com/helfer)) in [#442](https://github.com/apollographql/graphql-server/pull/442)
* Updated & fixed typescript typings ([@helfer](https://github.com/helfer)) in [#440](https://github.com/apollographql/graphql-server/pull/440)

### v0.9.0

* Allow GraphiQLOptions to be a function ([@NeoPhi](https://github.com/NeoPhi)) on [#426](https://github.com/apollographql/graphql-server/pull/426)

### v0.8.5

* Fix: graphql-server-micro now properly returns response promises [#401](https://github.com/apollographql/graphql-server/pull/401)

### v0.8.4

### v0.8.3

### v0.8.2

* Fix issue with auto-updating dependencies that caused fibers to update accidentally ([@helfer](https://github.com/helfer)) on [#425](https://github.com/apollographql/graphql-server/pull/425)

### v0.8.1

* **Security Fix** Ensure queries submitted via HTTP GET run through validation ([@DxCx](https://github.com/DxCx)) on [#424](https://github.com/apollographql/graphql-server/pull/424)

### v0.8.0

* Persist `window.location.hash` on URL updates [#386](https://github.com/apollographql/graphql-server/issues/386)
* Added support for `graphql-js` > 0.10.0 [#407](https://github.com/apollographql/graphql-server/pull/407)
* Updated `subscriptions-transport-ws` for GraphiQL with subscriptions [#407](https://github.com/apollographql/graphql-server/pull/407)

### v0.7.2

* Fix include passHeader field that was accidentally removed

### v0.7.1

* Fix graphiql fetcher to use endpointURL parameter instead of hardcoded URI.[#365](https://github.com/apollographql/graphql-server/issues/356)

### v0.7.0

* Add Zeit Micro Integration [#324](https://github.com/apollographql/graphql-server/issues/324)
* add support for subscriptionURL to GraphiQL ([@urigo](https://github.com/urigo) on [#320](https://github.com/apollostack/graphql-server/pull/320)
* Restify: Fix for calling next() ([@jadkap](https://github.com/jadkap)) on [#285](https://github.com/apollostack/graphql-server/pull/285)
* **Breaking:** Update all dependencies [#329](https://github.com/apollographql/graphql-server/issues/329)

### v0.6.0

* Add AWS Lambda Integration [PR #247](https://github.com/apollostack/graphql-server/pull/247)
* Update GraphiQL to version 0.9.1 ([@ephemer](https://github.com/ephemer)) on [#293](https://github.com/apollostack/graphql-server/pull/293)
* **Restify integration** ([@joelgriffith](https://github.com/joelgriffith)) on [#189](https://github.com/apollostack/graphql-server/pull/189)
* run batched requests in parallel ([@DxCx](https://github.com/DxCx)) on [#273](https://github.com/apollostack/graphql-server/pull/273)
* Fix GraphiQL options variables. Issue #193. ([@alanchristensen](https://github.com/alanchristensen)) on
  [PR #255](https://github.com/apollostack/apollo-server/pull/255)
* Allow graphql@0.9.0 as peerDependency ([@Chris-R3](https://github.com/Chris-R3)) on [PR #278](https://github.com/apollostack/graphql-server/pull/278)

### v0.5.1

* add support for HTTP GET Method ([@DxCx](https://github.com/DxCx)) on [#180](https://github.com/apollostack/graphql-server/pull/180)

### v0.5.0

* Switch graphql typings for typescript to @types/graphql [#260](https://github.com/apollostack/graphql-server/pull/260)

### v0.4.4

* Update GraphiQL to version 0.8.0 ([@DxCx](https://github.com/DxCx)) on [#192](https://github.com/apollostack/graphql-server/pull/192)
* Upgrade to GraphQL-js 0.8.1.

### v0.4.2

* **Restructure Apollo Server into 6 new packages, and rename to GraphQL Server** ([@DxCx](https://github.com/DxCx)) and ([@stubailo](https://github.com/stubailo)) in [#183](https://github.com/apollostack/graphql-server/pull/183) and [#164](https://github.com/apollostack/graphql-server/pull/183).
* There are now 6 packages that make up the GraphQL server family:
  * `graphql-server-core`
  * `graphql-module-graphiql`
  * `graphql-module-operation-store`
  * `graphql-server-express`
  * `graphql-server-hapi`
  * `graphql-server-koa`
* Exports have been renamed. Everything that used to export `apollo*` now exports `graphql*`, for example `apolloExpress` has become `graphqlExpress`.
* The repository is now managed using [Lerna](https://github.com/lerna/lerna).

### v0.3.3

* Fix passHeader option in GraphiQL (Both Hapi and Koa)
* Pass `ctx` instead of `ctx.request` to options function in Koa integration ([@HriBB](https://github.com/HriBB)) in [PR #154](https://github.com/apollostack/apollo-server/pull/154)
* Manage TypeScript declaration files using npm. ([@od1k](https:/github.com/od1k) in [#162](https://github.com/apollostack/apollo-server/pull/162))
* Fix connect example in readme. ([@conrad-vanl](https://github.com/conrad-vanl) in [#165](https://github.com/apollostack/apollo-server/pull/165))
* Add try/catch to formatError. ([@nicolaslopezj](https://github.com/nicolaslopezj) in [#174](https://github.com/apollostack/apollo-server/pull/174))
* Clone context object for each query in a batch.

### v0.3.2

* Added missing exports for hapi integration ([@nnance](https://github.com/nnance)) in [PR #152](https://github.com/apollostack/apollo-server/pull/152)

### v0.3.1

* Fixed dependency issue with boom package that affected the hapi integration. ([@sammkj](https://github.com/sammkj) in [#150](https://github.com/apollostack/apollo-server/pull/150))

### v0.3.0

* Refactor Hapi integration to improve the API and make the plugins more idiomatic. ([@nnance](https://github.com/nnance)) in
  [PR #127](https://github.com/apollostack/apollo-server/pull/127)
* Fixed query batching with Hapi integration. Issue #123 ([@nnance](https://github.com/nnance)) in
  [PR #127](https://github.com/apollostack/apollo-server/pull/127)
* Add support for route options in Hapi integration. Issue #97. ([@nnance](https://github.com/nnance)) in
  [PR #127](https://github.com/apollostack/apollo-server/pull/127)
* Camelcase Hapi. Issue #129. ([@nnance](https://github.com/nnance)) in
  [PR #132](https://github.com/apollostack/apollo-server/pull/132)
* Fix error handling when parsing variables parameter. Issue #130. ([@nnance](https://github.com/nnance)) in
  [PR #131](https://github.com/apollostack/apollo-server/pull/131)
* Improve logging function. Issue #79. ([@nnance](https://github.com/nnance)) in
  [PR #136](https://github.com/apollostack/apollo-server/pull/136)
* Output stack trace for errors in debug mode. Issue #111. ([@nnance](https://github.com/nnance)) in
  [PR #137](https://github.com/apollostack/apollo-server/pull/137)
* Allow to pass custom headers in GraphiQL ([@nicolaslopezj](https://github.com/nicolaslopezj) in [#133](https://github.com/apollostack/apollo-server/pull/133)).

### v0.2.6

* Expose the OperationStore as part of the public API. ([@nnance](https://github.com/nnance))
* Support adding parsed operations to the OperationStore. ([@nnance](https://github.com/nnance))
* Expose ApolloOptions as part of the public API.

### v0.2.5

* Made promise compatible with fibers ([@benjamn](https://github.com/benjamn) in [#92](https://github.com/apollostack/apollo-server/pull/92))

### v0.2.2

* Log server events such as request start etc. with logFunction ([@helfer](https://github.com/helfer) in [#78](https://github.com/apollostack/apollo-server/pull/78))

### v0.2.1

* Complete refactor of Apollo Server using TypeScript. PR [#41](https://github.com/apollostack/apollo-server/pull/41)
* Added Hapi integration ([@nnance](https://github.com/nnance) in [#46](https://github.com/apollostack/apollo-server/pull/46))
* Added Koa integration ([@HriBB](https://github.com/HriBB) in [#59](https://github.com/apollostack/apollo-server/pull/59))
* Changed express integration to support connect as well ([@helfer](https://github.com/helfer) in [#58](https://github.com/apollostack/apollo-server/pull/58))
* Dropped express-graphql dependency
* Dropped support for GET requests, only POST requests are allowed now
* Split GraphiQL into a separate middleware
* Factored out core to support Hapi, Koa and connect implementations
* Added support for query batching
* Added support for query whitelisting / stored queries
* Removed body parsing from express integration. Body must be parsed outside of apollo now
* Added `formatRequest` and `formatResponse` functions to apollo options.
* Removed support for shorthand schema definitions, connectors and mocks (use `graphql-tools` instead)

### v0.1.5

* BUG: Fixed a spelling error with `tracer.submit()` from PR [#26](https://github.com/apollostack/apollo-server/pull/26)
  in PR [#31](https://github.com/apollostack/apollo-server/pull/31)

### v.0.1.4

* BUG: Fixed a bug with tracer mocks that would throw a TypeError when using Ava [#26](https://github.com/apollostack/apollo-server/pull/26)

### v0.1.3

* Updated graphql dependency to 0.6.0<|MERGE_RESOLUTION|>--- conflicted
+++ resolved
@@ -4,12 +4,9 @@
 
 ### vNEXT
 
-<<<<<<< HEAD
 * Add skipValidation option [PR #839](https://github.com/apollographql/apollo-server/pull/839)
-=======
 * `apollo-server-module-graphiql`: adds an option to the constructor to disable url rewriting when editing a query [PR #1047](https://github.com/apollographql/apollo-server/pull/1047)
 * Upgrade `subscription-transport-ws` to 0.9.9 for Graphiql
->>>>>>> b5039f3a
 
 ### v1.3.6
 
