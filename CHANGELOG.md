--- conflicted
+++ resolved
@@ -4,9 +4,7 @@
 
 ### vNEXT
 
-<<<<<<< HEAD
 - Fix [#1439](https://github.com/apollographql/apollo-server/issues/1439), use `formatError` if passed in options to `runHttpQuery`.
-=======
 - Allow an optional function to resolve the `rootValue`, passing the `DocumentNode` AST to determine the value. [PR #1555](https://github.com/apollographql/apollo-server/pull/1555)
 - Follow-up on the work in [PR #1516](https://github.com/apollographql/apollo-server/pull/1516) to also fix missing insertion cursor/caret when a custom GraphQL configuration is specified which doesn't specify its own `cursorShape` property. [PR #1607](https://github.com/apollographql/apollo-server/pull/1607)
 
@@ -20,7 +18,6 @@
 ### v2.0.8
 
 - Reporting: Catch Error if JSON.Stringify Fails for Engine Trace [PR #1668](https://github.com/apollographql/apollo-server/pull/1668)
->>>>>>> dd86fa8a
 - Core: Allow context to be passed to all GraphQLExtension methods. [PR #1547](https://github.com/apollographql/apollo-server/pull/1547)
 
 ### v2.0.7
