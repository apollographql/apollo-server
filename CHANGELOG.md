# Changelog

All of the packages in the `apollo-server` repo are released with the same version numbers, so a new version of a particular package might not represent an actual change to that package. We generally try to mark changes that affect only one web server integration package with that package name, and don't specify package names for changes that affect most of the packages or which affect shared core packages.

### vNEXT

<<<<<<< HEAD
### v1.3.7

* [Issue #626] Integrate apollo-fastify plugin. [PR #1013](https://github.com/apollographql/apollo-server/pull/1013)
=======
* Upgrade `subscription-transport-ws` to 0.9.9 for Graphiql
>>>>>>> c5d0c43b

### v1.3.6

* Recognize requests with Apollo Persisted Queries and return `PersistedQueryNotSupported` to the client instead of a confusing error. [PR #982](https://github.com/apollographql/apollo-server/pull/982)

### v1.3.5

* `apollo-server-adonis`: The `Content-type` of an operation response will now be correctly set to `application/json`. [PR #842](https://github.com/apollographql/apollo-server/pull/842) [PR #910](https://github.com/apollographql/apollo-server/pull/910)
* `apollo-server-azure-functions`: Fix non-functional Azure Functions implementation and update examples in Azure Functions' `README.md`. [PR #753](https://github.com/apollographql/apollo-server/pull/753) [Issue #684](https://github.com/apollographql/apollo-server/issues/684)
* Fix `TypeError` on GET requests with missing `query` parameter. [PR #964](https://github.com/apollographql/apollo-server/pull/964)
* The typing on the context of `GraphQLServerOptions` now matches the equivilent type used by `graphql-tools`. [PR #919](https://github.com/apollographql/apollo-server/pull/919)
* Middleware handlers now used named (rather than anonymous) functions to enable easier identification during debugging/profiling. [PR #827](https://github.com/apollographql/apollo-server/pull/827)
* The `npm-check-updates` package has been removed as a "dev dependency" which was resulting in an _older_ version of `npm` being used during testing. [PR #959](https://github.com/apollographql/apollo-server/pull/959)
* The typing on `HttpQueryRequest`'s `query` attribute now enforces that its object properties' keys be `String`s. [PR #834](https://github.com/apollographql/apollo-server/pull/834)
* TypeScript types have been updated via updates to `@types/node`, `@types/connect`, `@types/koa` and `@types/aws-lambda`.

### v1.3.4

* Upgrade to `apollo-cache-control@0.1.0` and allow you to specify options to it (such as the new `defaultMaxAge`) by passing `cacheControl: {defaultMaxAge: 5}` instead of `cacheControl: true`.

### v1.3.3

* Updated peer dependencies to support `graphql@0.13.x`.
* `apollo-server-express`: The `GraphQLOptions` type is now exported from `apollo-server-express` in order to facilitate type checking when utilizing `graphqlExpress`, `graphiqlExpress`, `graphqlConnect` and `graphiqlConnect`. [PR #871](https://github.com/apollographql/apollo-server/pull/871)
* Update GraphiQL version to 0.11.11. [PR #914](https://github.com/apollographql/apollo-server/pull/914)

### v1.3.2

* Updated peer dependencies and tests to support `graphql@0.12`.
* Fix issue where the core `runQuery` method broke the ability to use the Node `async_hooks` feature's call stack. [PR #733](https://github.com/apollographql/apollo-server/pull/733)
* Hoist declarations of rarely used functions out of `doRunQuery` to improve performance. [PR# 821](https://github.com/apollographql/apollo-server/pull/821)

### v1.3.1

* Fixed a fatal execution error with the new `graphql@0.12`.

### v1.3.0

* **Breaking:** `apollo-server-hapi`: now supports Hapi v17, and no longer supports Hapi v16. (We intend to release a new `apollo-server-hapi16` for users still on Hapi v16.)
* **New package**: `apollo-server-adonis` supporting the Adonis framework!
* The `graphqlOptions` parameter to server GraphQL integration functions now accepts context as a function and as an object with a prototype. [PR #679](https://github.com/apollographql/apollo-server/pull/679)
* `apollo-server-express`: Send Content-Length header.
* `apollo-server-micro`: Allow Micro 9 in `peerDependencies`. [PR #671](https://github.com/apollographql/apollo-server/pull/671)
* GraphiQL integration:
  * Recognize Websocket endpoints with secure `wss://` URLs.
  * Only include truthy values in GraphiQL URL.

### v1.2.0

* **New feature**: Add support for Apollo Cache Control. Enable `apollo-cache-control` by passing `cacheControl: true` to your server's GraphQL integration function.
* Include README.md in published npm packages.

### v1.1.7

* Added support for the vhost option for Hapi [PR #611](https://github.com/apollographql/apollo-server/pull/611)
* Fix dependency on `apollo-tracing` to be less strict.

### v1.1.6

* GraphiQL integration: add support for `websocketConnectionParams` for subscriptions. [#452](https://github.com/apollographql/apollo-server/issues/452) [PR 548](https://github.com/apollographql/apollo-server/pull/548)

(v1.1.4 had a major bug and was immediately unpublished. v1.1.5 was identical to v1.1.6.)

### v1.1.3

* GraphiQL integration: Fixes bug where CORS would not allow `Access-Control-Allow-Origin: *` with credential 'include', changed to 'same-origin' [Issue #514](https://github.com/apollographql/apollo-server/issues/514)
* Updated peer dependencies to support `graphql@0.11`.

### v1.1.2

* Fixed bug with no URL query params with GraphiQL on Lambda [Issue #504](https://github.com/apollographql/apollo-server/issues/504) [PR #512](https://github.com/apollographql/apollo-server/pull/503)

### v1.1.1

* Added support for Azure Functions [#503](https://github.com/apollographql/apollo-server/pull/503)

### v1.1.0

* Added ability to provide custom default field resolvers [#482](https://github.com/apollographql/apollo-server/pull/482)
* Add `tracing` option to collect and expose trace data in the [Apollo Tracing format](https://github.com/apollographql/apollo-tracing)
* Add support for GraphiQL editor themes in [#484](https://github.com/apollographql/apollo-server/pull/484) as requested in [#444](https://github.com/apollographql/apollo-server/issues/444)
* Add support for full websocket using GraphiQL [#491](https://github.com/apollographql/graphql-server/pull/491)
* Updated restify lib ([@yucun](https://github.com/liyucun/)) in [#472](https://github.com/apollographql/apollo-server/issues/472)
* Updated package apollo-server-micro, updated micro in devDependencies and peerDependencies to ^8.0.1

### v1.0.3

* Revert [#463](https://github.com/apollographql/graphql-server/pull/463),
  because it's a breaking change that shouldn't have been a patch update.

### v1.0.2

* Rename packages from graphql-server- to apollo-server- [#465](https://github.com/apollographql/apollo-server/pull/465). We'll continue to publish `graphql-server-` packages that depend on the renamed `apollo-server-` packages for the time being, to ensure backwards compatibility.

### v1.0.1

* Fix Express package not calling the callback on completion ([@chemdrew](https://github.com/chemdrew)) in [#463](https://github.com/apollographql/graphql-server/pull/463)

### v1.0.0

* Add package readmes for Express, Hapi, Koa, Restify ([@helfer](https://github.com/helfer)) in [#442](https://github.com/apollographql/graphql-server/pull/442)
* Updated & fixed typescript typings ([@helfer](https://github.com/helfer)) in [#440](https://github.com/apollographql/graphql-server/pull/440)

### v0.9.0

* Allow GraphiQLOptions to be a function ([@NeoPhi](https://github.com/NeoPhi)) on [#426](https://github.com/apollographql/graphql-server/pull/426)

### v0.8.5

* Fix: graphql-server-micro now properly returns response promises [#401](https://github.com/apollographql/graphql-server/pull/401)

### v0.8.4

### v0.8.3

### v0.8.2

* Fix issue with auto-updating dependencies that caused fibers to update accidentally ([@helfer](https://github.com/helfer)) on [#425](https://github.com/apollographql/graphql-server/pull/425)

### v0.8.1

* **Security Fix** Ensure queries submitted via HTTP GET run through validation ([@DxCx](https://github.com/DxCx)) on [#424](https://github.com/apollographql/graphql-server/pull/424)

### v0.8.0

* Persist `window.location.hash` on URL updates [#386](https://github.com/apollographql/graphql-server/issues/386)
* Added support for `graphql-js` > 0.10.0 [#407](https://github.com/apollographql/graphql-server/pull/407)
* Updated `subscriptions-transport-ws` for GraphiQL with subscriptions [#407](https://github.com/apollographql/graphql-server/pull/407)

### v0.7.2

* Fix include passHeader field that was accidentally removed

### v0.7.1

* Fix graphiql fetcher to use endpointURL parameter instead of hardcoded URI.[#365](https://github.com/apollographql/graphql-server/issues/356)

### v0.7.0

* Add Zeit Micro Integration [#324](https://github.com/apollographql/graphql-server/issues/324)
* add support for subscriptionURL to GraphiQL ([@urigo](https://github.com/urigo) on [#320](https://github.com/apollostack/graphql-server/pull/320)
* Restify: Fix for calling next() ([@jadkap](https://github.com/jadkap)) on [#285](https://github.com/apollostack/graphql-server/pull/285)
* **Breaking:** Update all dependencies [#329](https://github.com/apollographql/graphql-server/issues/329)

### v0.6.0

* Add AWS Lambda Integration [PR #247](https://github.com/apollostack/graphql-server/pull/247)
* Update GraphiQL to version 0.9.1 ([@ephemer](https://github.com/ephemer)) on [#293](https://github.com/apollostack/graphql-server/pull/293)
* **Restify integration** ([@joelgriffith](https://github.com/joelgriffith)) on [#189](https://github.com/apollostack/graphql-server/pull/189)
* run batched requests in parallel ([@DxCx](https://github.com/DxCx)) on [#273](https://github.com/apollostack/graphql-server/pull/273)
* Fix GraphiQL options variables. Issue #193. ([@alanchristensen](https://github.com/alanchristensen)) on
  [PR #255](https://github.com/apollostack/apollo-server/pull/255)
* Allow graphql@0.9.0 as peerDependency ([@Chris-R3](https://github.com/Chris-R3)) on [PR #278](https://github.com/apollostack/graphql-server/pull/278)

### v0.5.1

* add support for HTTP GET Method ([@DxCx](https://github.com/DxCx)) on [#180](https://github.com/apollostack/graphql-server/pull/180)

### v0.5.0

* Switch graphql typings for typescript to @types/graphql [#260](https://github.com/apollostack/graphql-server/pull/260)

### v0.4.4

* Update GraphiQL to version 0.8.0 ([@DxCx](https://github.com/DxCx)) on [#192](https://github.com/apollostack/graphql-server/pull/192)
* Upgrade to GraphQL-js 0.8.1.

### v0.4.2

* **Restructure Apollo Server into 6 new packages, and rename to GraphQL Server** ([@DxCx](https://github.com/DxCx)) and ([@stubailo](https://github.com/stubailo)) in [#183](https://github.com/apollostack/graphql-server/pull/183) and [#164](https://github.com/apollostack/graphql-server/pull/183).
* There are now 6 packages that make up the GraphQL server family:
  * `graphql-server-core`
  * `graphql-module-graphiql`
  * `graphql-module-operation-store`
  * `graphql-server-express`
  * `graphql-server-hapi`
  * `graphql-server-koa`
* Exports have been renamed. Everything that used to export `apollo*` now exports `graphql*`, for example `apolloExpress` has become `graphqlExpress`.
* The repository is now managed using [Lerna](https://github.com/lerna/lerna).

### v0.3.3

* Fix passHeader option in GraphiQL (Both Hapi and Koa)
* Pass `ctx` instead of `ctx.request` to options function in Koa integration ([@HriBB](https://github.com/HriBB)) in [PR #154](https://github.com/apollostack/apollo-server/pull/154)
* Manage TypeScript declaration files using npm. ([@od1k](https:/github.com/od1k) in [#162](https://github.com/apollostack/apollo-server/pull/162))
* Fix connect example in readme. ([@conrad-vanl](https://github.com/conrad-vanl) in [#165](https://github.com/apollostack/apollo-server/pull/165))
* Add try/catch to formatError. ([@nicolaslopezj](https://github.com/nicolaslopezj) in [#174](https://github.com/apollostack/apollo-server/pull/174))
* Clone context object for each query in a batch.

### v0.3.2

* Added missing exports for hapi integration ([@nnance](https://github.com/nnance)) in [PR #152](https://github.com/apollostack/apollo-server/pull/152)

### v0.3.1

* Fixed dependency issue with boom package that affected the hapi integration. ([@sammkj](https://github.com/sammkj) in [#150](https://github.com/apollostack/apollo-server/pull/150))

### v0.3.0

* Refactor Hapi integration to improve the API and make the plugins more idiomatic. ([@nnance](https://github.com/nnance)) in
  [PR #127](https://github.com/apollostack/apollo-server/pull/127)
* Fixed query batching with Hapi integration. Issue #123 ([@nnance](https://github.com/nnance)) in
  [PR #127](https://github.com/apollostack/apollo-server/pull/127)
* Add support for route options in Hapi integration. Issue #97. ([@nnance](https://github.com/nnance)) in
  [PR #127](https://github.com/apollostack/apollo-server/pull/127)
* Camelcase Hapi. Issue #129. ([@nnance](https://github.com/nnance)) in
  [PR #132](https://github.com/apollostack/apollo-server/pull/132)
* Fix error handling when parsing variables parameter. Issue #130. ([@nnance](https://github.com/nnance)) in
  [PR #131](https://github.com/apollostack/apollo-server/pull/131)
* Improve logging function. Issue #79. ([@nnance](https://github.com/nnance)) in
  [PR #136](https://github.com/apollostack/apollo-server/pull/136)
* Output stack trace for errors in debug mode. Issue #111. ([@nnance](https://github.com/nnance)) in
  [PR #137](https://github.com/apollostack/apollo-server/pull/137)
* Allow to pass custom headers in GraphiQL ([@nicolaslopezj](https://github.com/nicolaslopezj) in [#133](https://github.com/apollostack/apollo-server/pull/133)).

### v0.2.6

* Expose the OperationStore as part of the public API. ([@nnance](https://github.com/nnance))
* Support adding parsed operations to the OperationStore. ([@nnance](https://github.com/nnance))
* Expose ApolloOptions as part of the public API.

### v0.2.5

* Made promise compatible with fibers ([@benjamn](https://github.com/benjamn) in [#92](https://github.com/apollostack/apollo-server/pull/92))

### v0.2.2

* Log server events such as request start etc. with logFunction ([@helfer](https://github.com/helfer) in [#78](https://github.com/apollostack/apollo-server/pull/78))

### v0.2.1

* Complete refactor of Apollo Server using TypeScript. PR [#41](https://github.com/apollostack/apollo-server/pull/41)
* Added Hapi integration ([@nnance](https://github.com/nnance) in [#46](https://github.com/apollostack/apollo-server/pull/46))
* Added Koa integration ([@HriBB](https://github.com/HriBB) in [#59](https://github.com/apollostack/apollo-server/pull/59))
* Changed express integration to support connect as well ([@helfer](https://github.com/helfer) in [#58](https://github.com/apollostack/apollo-server/pull/58))
* Dropped express-graphql dependency
* Dropped support for GET requests, only POST requests are allowed now
* Split GraphiQL into a separate middleware
* Factored out core to support Hapi, Koa and connect implementations
* Added support for query batching
* Added support for query whitelisting / stored queries
* Removed body parsing from express integration. Body must be parsed outside of apollo now
* Added `formatRequest` and `formatResponse` functions to apollo options.
* Removed support for shorthand schema definitions, connectors and mocks (use `graphql-tools` instead)

### v0.1.5

* BUG: Fixed a spelling error with `tracer.submit()` from PR [#26](https://github.com/apollostack/apollo-server/pull/26)
  in PR [#31](https://github.com/apollostack/apollo-server/pull/31)

### v.0.1.4

* BUG: Fixed a bug with tracer mocks that would throw a TypeError when using Ava [#26](https://github.com/apollostack/apollo-server/pull/26)

### v0.1.3

* Updated graphql dependency to 0.6.0<|MERGE_RESOLUTION|>--- conflicted
+++ resolved
@@ -4,13 +4,8 @@
 
 ### vNEXT
 
-<<<<<<< HEAD
-### v1.3.7
-
 * [Issue #626] Integrate apollo-fastify plugin. [PR #1013](https://github.com/apollographql/apollo-server/pull/1013)
-=======
 * Upgrade `subscription-transport-ws` to 0.9.9 for Graphiql
->>>>>>> c5d0c43b
 
 ### v1.3.6
 
