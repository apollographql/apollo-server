# Changelog

The version headers in this history reflect the versions of Apollo Server itself.  Versions of other packages (e.g. which are not actual HTTP integrations; packages not prefixed with `apollo-server`) may use different versions.  For more details, check the publish commit for that version in the Git history.

### vNEXT

> The changes noted within this `vNEXT` section have not been released yet.  New PRs and commits which introduce changes should include an entry in this `vNEXT` section as part of their development.  When a release is being prepared, a new header will be (manually) created below and the the appropriate changes within that release will be moved into the new section.

<<<<<<< HEAD
- `apollo-server-hapi`: Revert switch from `accept` and `boom` which took place in v2.8.0. [PR #3089](https://github.com/apollographql/apollo-server/pull/3089)
=======
- `@apollo/gateway`: Change the `setInterval` timer, which is used to continuously check for updates to a federated graph from the Apollo Graph Manager, to be an `unref`'d timer.  Without this change, the server wouldn't terminate properly once polling had started since the event-loop would continue to have unprocessed events on it. [PR #3105](https://github.com/apollographql/apollo-server/pull/3105)
>>>>>>> e6ccd8bc

### v2.8.0

> [See complete versioning details.](https://github.com/apollographql/apollo-server/commit/ddeb71f8d6a0f3c91646aa0c7c99d2003b5bf73f)

- `@apollo/federation`: Add support for "value types", which are type definitions which live on multiple services' types, inputs, unions or interfaces.  These common types must be identical by name, kind and field across all services. [PR #3063](https://github.com/apollographql/apollo-server/pull/3063)
- `apollo-server-express`: Use the Express `send` method, rather than calling `net.Socket.prototype.end`. [PR #2842](https://github.com/apollographql/apollo-server/pull/2842)
- `apollo-server-hapi`: Update internal dependencies to use scoped packages `@hapi/accept` and `@hapi/boom`, in place of `accept` and `boom` respectively. [PR #3089](https://github.com/apollographql/apollo-server/pull/3089)

### v2.7.2

> [See complete versioning details.](https://github.com/apollographql/apollo-server/commit/d0b33f20ba4731c071d6fd8cfaeca1a1f3d83e4b)

- `apollo-engine-reporting`: Fix reporting errors from backend. (The support for federated metrics introduced in v2.7.0 did not properly handle GraphQL errors from the backend; all users of federated metrics should upgrade to this version.) [PR #3056](https://github.com/apollographql/apollo-server/pull/3056) [Issue #3052](https://github.com/apollographql/apollo-server/issues/3052)
- `apollo-engine-reporting`: Clean up `SIGINT` and `SIGTERM` handlers when `EngineReportingAgent` is stopped; fixes 'Possible EventEmitter memory leak detected' log. [PR #3090](https://github.com/apollographql/apollo-server/pull/3090)

### v2.7.1

> [See complete versioning details.](https://github.com/apollographql/apollo-server/commit/2f87e4af9a6f1e3c8f4c51b4f77860bd3150c8c6)

- `apollo-engine-reporting`: If an error is thrown by a custom variable transform function passed into the reporting option `sendVariableValues: { transform: ... }`, all variable values will be replaced with the string `[PREDICATE_FUNCTION_ERROR]`.
- `apollo-server-express`: Typing fix for the `connection` property, which was missing from the `ExpressContext` interface.  [PR #2959](https://github.com/apollographql/apollo-server/pull/2959)
- `@apollo/gateway`: Ensure execution of correct document within multi-operation documents by including the `operationName` in the cache key used when caching query plans used in federated execution. [PR #3084](https://github.com/apollographql/apollo-server/pull/3084)

### v2.7.0

> [See complete versioning details.](https://github.com/apollographql/apollo-server/commit/1d44f3d4756d43123eb01bf293e65f4a3c2e64c8)

- `apollo-server-core`, `@apollo/gateway`: **Introduced managed federation support**.  For more information on managed federation, see [the blog post](https://blog.apollographql.com/announcing-managed-federation-265c9f0bc88e) or jump to the [documentation for managed federation](https://www.apollographql.com/docs/platform/federation/).
- `@apollo/gateway@0.7.1`: Don't print a warning about an unspecified "graph variant" (previously, and in many ways still, known as "schema tag") every few seconds.  We do highly recommend specifying one when using the Apollo Platform features though! [PR #3043](https://github.com/apollographql/apollo-server/pull/3043)
- `apollo-engine-reporting`: **Behavior change**: If the error returned from the `engine.rewriteError` hook has an `extensions` property, that property will be used instead of the original error's extensions. Document that changes to most other `GraphQLError` fields by `engine.rewriteError` are ignored. [PR #2932](https://github.com/apollographql/apollo-server/pull/2932)
- `apollo-engine-reporting`: **Behavior change**: The `engine.maskErrorDetails` option, deprecated by `engine.rewriteError` in v2.5.0, now behaves a bit more like the new option: while all error messages will be redacted, they will still show up on the appropriate nodes in a trace. [PR #2932](https://github.com/apollographql/apollo-server/pull/2932)
- `apollo-engine-reporting`: **Behavior change**: By default, send no GraphQL variable values to Apollo's servers instead of sending all variable values. Adding the new EngineReportingOption `sendVariableValues` to send some or all variable values, possibly after transforming them. This replaces the `privateVariables` option, which is now deprecated. [PR #2931](https://github.com/apollographql/apollo-server/pull/2931)

  To maintain the previous behavior of transmitting **all** GraphQL variable values, unfiltered, to Apollo Engine, configure `engine`.`sendVariableValues` as follows:

  ```js
  engine: {
    sendVariableValues: { all: true }
  }
  ```
- `apollo-engine-reporting`: **Behavior change**: By default, send no GraphQL request headers and values to Apollo's servers instead of sending all. Adding the new EngineReportingOption `sendHeaders` to send some or all header values. This replaces the `privateHeaders` option, which is now deprecated. [PR #2931](https://github.com/apollographql/apollo-server/pull/2931)
   
   To maintain the previous behavior of transmitting  **all** GraphQL request headers and values, configure `engine`.`sendHeaders` as following:
     ```js
     engine: {
       sendHeaders: { all: true }
     }
     ```
- `graphql-playground`: Update to resolve incorrect background color on tabs when using the `light` theme. [PR #2989](https://github.com/apollographql/apollo-server/pull/2989) [Issue #2979](https://github.com/apollographql/apollo-server/issues/2979)
- `graphql-playground`: Fix "Query Planner" and "Tracing" panels which were off the edge of the viewport.
- `apollo-server-plugin-base`: Fix `GraphQLRequestListener` type definitions to allow `return void`. [PR #2368](https://github.com/apollographql/apollo-server/pull/2368)

### v2.6.7

> [See complete versioning details.](https://github.com/apollographql/apollo-server/commit/183de5f112324def375a45c239955e1bf1608fae)

- `apollo-server-core`: Guard against undefined property access in `isDirectiveDefined` which resulted in "Cannot read property 'some' of undefined" error. [PR #2924](https://github.com/apollographql/apollo-server/pull/2924) [Issue #2921](https://github.com/apollographql/apollo-server/issues/2921)

### v2.6.6

> [See complete versioning details.](https://github.com/apollographql/apollo-server/commit/26db63cbd5adf54b07a5b67c0e0fbff8e61c79aa)

- `apollo-server-core`: Avoid duplicate `cacheControl` directives being added via `isDirectiveDefined`, re-landing the implementation reverted in v2.6.1 which first surfaced in v2.6.0. [PR #2762](https://github.com/apollographql/apollo-server/pull/2762) [Reversion PR #2754](https://github.com/apollographql/apollo-server/pull/2754) [Original PR #2428](https://github.com/apollographql/apollo-server/pull/2428)
- `apollo-server-testing`: Add TypeScript types for `apollo-server-testing` client. [PR #2871](https://github.com/apollographql/apollo-server/pull/2871)
- `apollo-server-plugin-response-cache`: Fix undefined property access attempt which occurred when an incomplete operation was received. [PR #2792](https://github.com/apollographql/apollo-server/pull/2792) [Issue #2745](https://github.com/apollographql/apollo-server/issues/2745)

### v2.6.5

> [See complete versioning details.](https://github.com/apollographql/apollo-server/commit/a2b2a0d8f013826d08433129a69834035e04f1d5)

- `apollo-engine-reporting`: Simplify the technique for capturing `operationName`. [PR #2899](https://github.com/apollographql/apollo-server/pull/2899)
- `apollo-server-core`: Fix regression in 2.6.0 which caused `engine: false` not to disable Engine when the `ENGINE_API_KEY` environment variable was set. [PR #2850](https://github.com/apollographql/apollo-server/pull/2850)
- `@apollo/federation`: Introduced a `README.md`. [PR #2883](https://github.com/apollographql/apollo-server/pull/2883)
- `@apollo/gateway`: Introduced a `README.md`. [PR #2883](https://github.com/apollographql/apollo-server/pull/2883)

### v2.6.4

> [See complete versioning details.](https://github.com/apollographql/apollo-server/commit/596e2f20e090d2f860d238058118d860a72b3be4)

- `@apollo/gateway`: Pass `context` through to the `graphql` command in `LocalGraphQLDataSource`'s `process` method. [PR #2821](https://github.com/apollographql/apollo-server/pull/2821)
- `@apollo/gateway`: Fix gateway not sending needed variables for subqueries not at the root level. [PR #2867](https://github.com/apollographql/apollo-server/pull/2867)
- `@apollo/federation`: Allow matching enums/scalars in separate services and validate that enums have matching values. [PR #2829](https://github.com/apollographql/apollo-server/pull/2829).
- `@apollo/federation`: Strip `@external` fields from interface extensions. [PR #2848](https://github.com/apollographql/apollo-server/pull/2848)
- `@apollo/federation`: Add support for list type keys in federation. [PR #2841](https://github.com/apollographql/apollo-server/pull/2841)
- `@apollo/federation`: Deduplicate variable definitions for sub-queries. [PR #2840](https://github.com/apollographql/apollo-server/pull/2840)

### v2.6.3

> [See complete versioning details.](https://github.com/apollographql/apollo-server/commit/bdf634d4884774fa81fb22475aa4bd8178025762)

- `apollo-engine-reporting`: Set `forbiddenOperation` and `registeredOperation` later in the request lifecycle. [PR #2828](https://github.com/apollographql/apollo-server/pull/2828)
- `apollo-server-core`: Add `queryHash` to `GraphQLExecutor` for federation. [PR #2822](https://github.com/apollographql/apollo-server/pull/2822)
- `@apollo/federation`: Preserve descriptions from SDL of federated services. [PR #2830](https://github.com/apollographql/apollo-server/pull/2830)

### v2.6.2

- `apollo-engine-reporting-protobuf`: Update protobuf to include `forbiddenOperations` and `registeredOperations`. [PR #2768](https://github.com/apollographql/apollo-server/pull/2768)
- `apollo-server-core`: Add `forbiddenOperation` and `registeredOperation` to `GraphQLRequestMetrics` type. [PR #2768](https://github.com/apollographql/apollo-server/pull/2768)
- `apollo-engine-reporting`: Set `forbiddenOperation` and `registeredOperation` on trace if the field is true on `requestContext.metrics`. [PR #2768](https://github.com/apollographql/apollo-server/pull/2768)
- `apollo-server-lambda`: Remove `Object.fromEntries` usage. [PR #2787](https://github.com/apollographql/apollo-server/pull/2787)

### v2.6.1

- Revert: Don't add `cacheControl` directive if one has already been defined. Presently, although the TypeScript don't suggest it, passing a `String` as `typeDefs` to `ApolloServer` is supported and this would be a breaking change for non-TypeScript users. [PR #2428](https://github.com/apollographql/apollo-server/pull/2428)

### v2.6.0

- `apollo-server-core`: Introduce new `didEncounterErrors` life-cycle hook which has access to unformatted `errors` property on the `requestContext`, which is the first positional parameter that this new request life-cycle receives.  [PR #2719](https://github.com/apollographql/apollo-server/pull/2719)
- `apollo-server-core`: Allow request pipeline life-cycle hooks (i.e. plugins) to modify the response's `http.status` code (an integer) in the event of an error.  When combined with the new `didEncounterErrors` life-cycle hook (see above), this will allow modifying the HTTP status code in the event of an error.  [PR #2714](https://github.com/apollographql/apollo-server/pull/2714)
- `apollo-server-lambda`: Set `callbackWaitsForEmptyEventLoop` to `false` for `OPTIONS` requests to return as soon as the `callback` is triggered instead of waiting for the event loop to empty. [PR #2638](https://github.com/apollographql/apollo-server/pull/2638)
- `apollo-server`: Support `onHealthCheck` in the `ApolloServer` constructor in the same way as `cors` is supported.  This contrasts with the `-express`, `-hapi`, etc. variations which accept this parameter via their `applyMiddleware` methods and will remain as-is.  [PR #2672](https://github.com/apollographql/apollo-server/pull/2672)
- core: Expose SHA-512 hex hash digest of the Engine API key to plugins, when available, as `engine.apiKeyHash`. [PR #2685](https://github.com/apollographql/apollo-server/pull/2685) [PR #2736](https://github.com/apollographql/apollo-server/pull/2736)
- `apollo-datasource-rest`: If another `Content-type` is already set on the response, don't overwrite it with `application/json`, allowing the user's initial `Content-type` to prevail. [PR #2520](https://github.com/apollographql/apollo-server/issues/2035)
- Don't add `cacheControl` directive if one has already been defined. [PR #2428](https://github.com/apollographql/apollo-server/pull/2428)
- `apollo-cache-control`: Do not respond with `Cache-control` headers if the HTTP response contains `errors`. [PR #2715](https://github.com/apollographql/apollo-server/pull/2715)
- `apollo-server-core`: Skip loading `util.promisify` polyfill in Node.js engines >= 8.0 [PR #2278](https://github.com/apollographql/apollo-server/pull/2278)
- `apollo-server-core`: Lazy load `subscriptions-transport-ws` in core [PR #2278](https://github.com/apollographql/apollo-server/pull/2278)
- `apollo-server-cache-redis`: **BREAKING FOR USERS OF `apollo-server-cache-redis`** (This is a package that must be updated separately but shares the same `CHANGELOG.md` with Apollo Server itself.)  A new **major** version of this package has been published and updated to support Redis Standalone, Cluster and Sentinel modes.  This is a breaking change since it is now based on [`ioredis`](https://github.com/luin/ioredis) instead of [`node_redis`](https://github.com/NodeRedis/node_redis).  Although this update is compatible with the most common uses of `apollo-server-cache-redis`, please check the [options supported by `ioredis`](https://github.com/luin/ioredis/blob/master/API.md#new-redisport-host-options) while updating to this version.  The constructor options are passed directly from `RedisCache` to the new Redis adapter.  The pre-1.0 versions should continue to work with Apollo Server without modification. [PR #1770](https://github.com/apollographql/apollo-server/pull/1770)

### v2.5.1

- Upgrade GraphQL Playground to the latest upstream release.  This release also includes a new "Query Plan" panel for displaying the query planning results when running the Apollo Gateway.

### v2.5.0

#### New

- New plugin package `apollo-server-plugin-response-cache` implementing a full query response cache based on `apollo-cache-control` hints. The implementation added a few hooks and context fields; see the PR for details. There is a slight change to `cacheControl` object: previously, `cacheControl.stripFormattedExtensions` defaulted to false if you did not provide a `cacheControl` option object, but defaulted to true if you provided (eg) `cacheControl: {defaultMaxAge: 10}`. Now `stripFormattedExtensions` defaults to false unless explicitly provided as `true`, or if you use the legacy boolean `cacheControl: true`. For more information, [read the documentation](https://www.apollographql.com/docs/apollo-server/features/caching).  [PR #2437](https://github.com/apollographql/apollo-server/pull/2437)
- Add `rewriteError` option to `EngineReportingOptions` (i.e. the `engine` property of the `ApolloServer` constructor).  When defined as a `function`, it will receive an `err` property as its first argument which can be used to manipulate (e.g. redaction) an error prior to sending it to Apollo Engine by modifying, e.g., its `message` property.  The error can also be suppressed from reporting entirely by returning an explicit `null` value.  For more information, [read the documentation](https://www.apollographql.com/docs/apollo-server/features/errors#for-apollo-engine-reporting) and the [`EngineReportingOptions` API reference](https://www.apollographql.com/docs/apollo-server/api/apollo-server#enginereportingoptions). `maskErrorDetails` is now deprecated. [PR #1639](https://github.com/apollographql/apollo-server/pull/1639)
- `apollo-server-azure-functions`: Support `@azure/functions` to enable Apollo Server [Typescript development in Azure Functions](https://azure.microsoft.com/en-us/blog/improving-the-typescript-support-in-azure-functions/). [PR #2487](https://github.com/apollographql/apollo-server/pull/2487)
- Allow `GraphQLRequestListener` callbacks in plugins to depend on `this`. [PR #2470](https://github.com/apollographql/apollo-server/pull/2470)
- `apollo-server-testing`: Add `variables` and `operationName` to `Query` and `Mutation` types. [PR #2307](https://github.com/apollographql/apollo-server/pull/2307) [Issue #2172](https://github.com/apollographql/apollo-server/issue/2172)

#### Bug fixes

- Add `cache-control: no-cache` header to both `PersistedQueryNotSupportedError` and `PersistedQueryNotFoundError` responses as these should never be cached. [PR #2452](https://github.com/apollographql/apollo-server/pull/2452)
- `apollo-datasource-rest`: Don't attempt to parse "204 No Content" responses as JSON. [PR #2446](https://github.com/apollographql/apollo-server/pull/2446)
- `apollo-server-express`: Fix Playground URL when Apollo Server is mounted inside of another Express app by utilizing `req.originalUrl`. [PR #2451](https://github.com/apollographql/apollo-server/pull/2451)
- `apollo-datasource-rest`: Correctly allow a TTL value of `0` to represent "not-cacheable". [PR #2588](https://github.com/apollographql/apollo-server/pull/2588)
- `apollo-datasource-rest`: Fix `Invalid argument` in IE11, when `this.headers` is `undefined`. [PR #2607](https://github.com/apollographql/apollo-server/pull/2607)

### v2.4.8

- No functional changes in this version.  The patch version has been bumped to fix the `README.md` displayed on the [npm package for `apollo-server`](https://npm.im/apollo-server) as a result of a broken publish.  Apologies for the additional noise!

### v2.4.7

- Fix typings which incorrectly included `cors` as part of the constructor options for `apollo-server-express` (it should be defined via `applyMiddleware`) but, conversely, inadvertently omitted the perfectly valid `cors` option from the `apollo-server` constructor (where `applyMiddleware` is not used/available). [PR #2373](https://github.com/apollographql/apollo-server/pull/2373) [Issue #1882](https://github.com/apollographql/apollo-server/issues/1882)

### v2.4.6

- Allow Node.js-like runtimes to identify as Node.js as well. [PR #2357](https://github.com/apollographql/apollo-server/pull/2357) [Issue #2356](https://github.com/apollographql/apollo-server/issue/2356)

### v2.4.5

- `apollo-server-express`: Export `ExpressContext` [PR #2352](https://github.com/apollographql/apollo-server/pull/2352)

### v2.4.4

- Fix typing for ContextFunction incorrectly requiring the context object the function produces to match the parameters of the function [PR #2350](https://github.com/apollographql/apollo-server/pull/2350)

### v2.4.3

- `apollo-server-lambda`: Fix typings which triggered "Module has no default export" errors. [PR #2230](https://github.com/apollographql/apollo-server/pull/2230)
- `apollo-server-koa`: Support OPTIONS requests [PR #2288](https://github.com/apollographql/apollo-server/pull/2288)
- Add `req` and `res` typings to the `ContextFunction` argument for apollo-server and apollo-server-express. Update `ContextFunction` return type to allow returning a value syncronously. [PR #2330](https://github.com/apollographql/apollo-server/pull/2330)
- Type the `formatError` function to accept an GraphQLError as an argument and return a GraphQLFormattedError [PR #2343](https://github.com/apollographql/apollo-server/pull/2343)

### v2.4.2

- `apollo-server-fastify` is now on Apollo Server and lives within the `apollo-server` repository.  This is being introduced in a _patch_ version, however it's a _major_ version bump from the last time `apollo-server-fastify` was published under `1.0.2`.  [PR #1971](https://github.com/apollostack/apollo-server/pull/1971)
- Move `apollo-graphql` package to the `apollo-tooling` repository [PR #2316](https://github.com/apollographql/apollo-server/pull/2316)

### v2.4.1

- Fix inaccurate total duration in apollo-tracing [PR #2298](https://github.com/apollographql/apollo-server/pull/2298)
- Avoid importing entire `crypto` dependency tree if not in Node.js. [PR #2304](https://github.com/apollographql/apollo-server/pull/2304)
- Allow passing `parseOptions` to `ApolloServerBase` constructor. [PR #2289](https://github.com/apollographql/apollo-server/pull/2289)
- Rename `azureFunctions.d.ts` to `azureFunctions.ts`. [PR #2287](https://github.com/apollographql/apollo-server/pull/2287)
- Require `apollo-engine-reporting` only if `EngineReportingAgent` used. [PR #2305](https://github.com/apollographql/apollo-server/pull/2305)

### v2.4.0

- Implement an in-memory cache store to save parsed and validated documents and provide performance benefits for repeat executions of the same document. [PR #2111](https://github.com/apollographql/apollo-server/pull/2111) (`>=2.4.0-alpha.0`)
- Fix: Serialize arrays as JSON on fetch in `RESTDataSource`. [PR #2219](https://github.com/apollographql/apollo-server/pull/2219)
- Fix: The `privateHeaders` configuration for `apollo-engine-reporting` now allows headers to be specified using any case and lower-cases them prior to comparison. [PR #2276](https://github.com/apollographql/apollo-server/pull/2276)
- Fix broken `apollo-server-azure-functions` TypeScript definitions. [PR #2287](https://github.com/apollographql/apollo-server/pull/2287)

### v2.3.3

- `apollo-server` (only): Stop double-invocation of `serverWillStart` life-cycle event.  (More specific integrations - e.g. Express, Koa, Hapi, etc. - were unaffected.) [PR #2239](https://github.com/apollographql/apollo-server/pull/2239)
- Avoid traversing `graphql-upload` module tree in run-time environments which aren't Node.js. [PR #2235](https://github.com/apollographql/apollo-server/pull/2235)

### v2.3.2

- Switch from `json-stable-stringify` to `fast-json-stable-stringify`. [PR #2065](https://github.com/apollographql/apollo-server/pull/2065)
- Fix cache hints of `maxAge: 0` to mean "uncachable". [#2197](https://github.com/apollographql/apollo-server/pull/2197)
- Apply `defaultMaxAge` to scalar fields on the root object. [#2210](https://github.com/apollographql/apollo-server/pull/2210)
- Don't write to the persisted query cache until execution will begin. [PR #2227](https://github.com/apollographql/apollo-server/pull/2227)

- `apollo-server-azure-functions`: Added Azure Functions documentation and deployment examples [PR #2131](https://github.com/apollographql/apollo-server/pull/2131),
[Issue #2092](https://github.com/apollographql/apollo-server/issues/2092)

### v2.3.1

- Provide types for `graphql-upload` in a location where they can be accessed by TypeScript consumers of `apollo-server` packages. [ccf935f9](https://github.com/apollographql/apollo-server/commit/ccf935f9) [Issue #2092](https://github.com/apollographql/apollo-server/issues/2092)

### v2.3.0

- **BREAKING FOR NODE.JS <= 8.5.0 ONLY**: To continue using Apollo Server 2.x in versions of Node.js prior to v8.5.0, file uploads must be disabled by setting `uploads: false` on the `ApolloServer` constructor options.  Without explicitly disabling file-uploads, the server will `throw` at launch (with instructions and a link to our documentation).

  This early deprecation is due to changes in the third-party `graphql-upload` package which Apollo Server utilizes to implement out-of-the-box file upload functionality.  While, in general, Apollo Server 2.x aims to support all Node.js versions which were under an LTS policy at the time of its release, we felt this required an exception.  By `throw`-ing when `uploads` is not explicitly set to `false`, we aim to make it clear immediately (rather than surprisingly) that this deprecation has taken effect.

  While Node.js 6.x is covered by a [Long Term Support agreement by the Node.js Foundation](https://github.com/nodejs/Release#release-schedule) until April 2019, there are substantial performance (e.g. [V8](https://v8.dev/) improvements) and language changes (e.g. "modern" ECMAScript support) offered by newer Node.js engines (e.g. 8.x, 10.x).  We encourage _all users_ of Apollo Server to update to newer LTS versions of Node.js prior to the "end-of-life" dates for their current server version.

  **We intend to drop support for Node.js 6.x in the next major version of Apollo Server.**

  For more information, see [PR #2054](https://github.com/apollographql/apollo-server/pull/2054) and [our documentation](https://www.apollographql.com/docs/apollo-server/v2/migration-file-uploads.html).

### v2.2.7

- `apollo-engine-reporting`: When multiple instances of `apollo-engine-reporting` are loaded (an uncommon edge case), ensure that `encodedTraces` are handled only once rather than once per loaded instance. [PR #2040](https://github.com/apollographql/apollo-server/pull/2040)

### v2.2.6

- `apollo-server-micro`: Set the `Content-type` to `text/html` for GraphQL Playground. [PR #2026](https://github.com/apollographql/apollo-server/pull/2026)

### v2.2.5

- Follow-up on the update to `graphql-playground-html` in previous release by also bumping the minor version of the `graphql-playground-react` dependency to `1.7.10` — which is the version requested from the from the CDN bundle by `graphql-playground-html`. [PR #2037](https://github.com/apollographql/apollo-server/pull/2037)

### v2.2.4

- Fix GraphQL Playground documentation scrolling bug in Safari by updating to latest (rebased) fork of `graphql-playground-html`. [PR #2037](https://github.com/apollographql/apollo-server/pull/2037)

### v2.2.3

- When `generateClientInfo` is not used to define the client name, client version and
client reference ID, Apollo Server will now default to the values present in the HTTP headers
of the request (`apollographql-client-name`, `apollographql-client-reference-id` and
`apollographql-client-version` respectively).  As a last resort, when those headers are not set,
the query extensions' `clientInfo` values will be used. [PR #1960](https://github.com/apollographql/apollo-server/pull/1960)

### v2.2.2

- Fixed TypeScript 2.2 compatibility via updated `apollo-tooling` dependency. [Issue #1951](https://github.com/apollographql/apollo-server/issues/1951) [`26d6c739`](https://github.com/apollographql/apollo-server/commit/26d6c739505b3112694e641c272c748ce38ba86b)
- Throw a more specific error when asynchronous introspection query behavior is detected. [PR #1955](https://github.com/apollographql/apollo-server/pull/1955)

### v2.2.1

- Added support for an array of `modules` on the `ApolloServer` constructor options.  Each element of the `modules` can point to a module which exports `typeDefs` and `resolvers`.  These modules can be used in lieu of, or in combination with, directly specifying `schema` or `typeDefs`/`resolvers` on the constructor options.  This provides greater modularity and improved organization for logic which might be limited to a specific service. [`8f6481e6`](https://github.com/apollographql/apollo-server/commit/8f6481e60f8418738f9ebbe9d5ab5e7e2ce4d319).
- Added `resolveObject` support to query execution.  [`bb67584`](https://github.com/apollographql/apollo-server/commit/bb67584a224843a5b2509c2ebdd94e616fe6227c).
- Fix broken `apollo-server-cloud-functions` in 2.2.0 caused by missing TypeScript project references which resulted in the package not being published to npm in compiled form. [PR #1948](https://github.com/apollographql/apollo-server/pull/1948)

### v2.2.0

- New request pipeline, including support for plugins which can implement lifecycle hooks at various stages of a request. [PR #1795](https://github.com/apollographql/apollo-server/pull/1795).
- Introduce new `apollo-server-testing` utilities. [PR #1909](https://github.com/apollographql/apollo-server/pull/1909)
- Fix mocks configuration to allow disabling of mocks by using `mocks: false`, even if `mockEntireSchema` is `true`. [PR #1835](https://github.com/apollographql/apollo-server/pull/1835)
- Update `graphql-playground-html` to 1.7.8. [PR #1855](https://github.com/apollographql/apollo-server/pull/1855)
- Bring back Azure functions support [Issue #1752](https://github.com/apollographql/apollo-server/issue/1752) [PR #1753](https://github.com/apollographql/apollo-server/pull/1753)
- Allow an optional function to resolve the `rootValue`, passing the `DocumentNode` AST to determine the value. [PR #1555](https://github.com/apollographql/apollo-server/pull/1555)
- Follow-up on the work in [PR #1516](https://github.com/apollographql/apollo-server/pull/1516) to also fix missing insertion cursor/caret when a custom GraphQL configuration is specified which doesn't specify its own `cursorShape` property. [PR #1607](https://github.com/apollographql/apollo-server/pull/1607)
- Azure functions support [Issue #1752](https://github.com/apollographql/apollo-server/issue/1752) [PR #1753](https://github.com/apollographql/apollo-server/pull/1753) [PR #1948](https://github.com/apollographql/apollo-server/pull/1948)
- Allow JSON parsing in `RESTDataSource` of Content Type `application/hal+json`. [PR #185](https://github.com/apollographql/apollo-server/pull/1853)
- Add support for a `requestAgent` configuration parameter within the `engine` configuration.  This can be utilized when a proxy is necessary to transmit tracing and metrics data to Apollo Engine.  It accepts either an [`http.Agent`](https://nodejs.org/docs/latest-v8.x/api/http.html#http_class_http_agent) or [`https.Agent`](https://nodejs.org/docs/latest-v8.x/api/https.html#https_class_https_agent) and behaves the same as the `agent` parameter to Node.js' [`http.request`](https://nodejs.org/docs/latest-v8.x/api/http.html#http_http_request_options_callback). [PR #1879](https://github.com/apollographql/apollo-server/pull/1879)
- Allow an optional parameter to the `RESTDataSource` constructor which takes a `node-fetch`-compatible `fetch` implementation that will be used for HTTP calls instead of the default fetch. [PR #1807](https://github.com/apollographql/apollo-server/pull/1807)

### v2.1.0

- Updated the google-cloud-functions package to handle null paths [PR #1674](https://github.com/apollographql/apollo-server/pull/1674)
- Update link inside Authentication Docs [PR #1682](https://github.com/apollographql/apollo-server/pull/1682)
- Fix making sure all headers are getting reported to Engine properly when using `privateHeaders` [PR #1689](https://github.com/apollographql/apollo-server/pull/1689)
- _(experimental, subject to change/removal)_ Provide ability to specify client info in traces [#1631](https://github.com/apollographql/apollo-server/pull/1631)

### v2.0.8

- Reporting: Catch Error if JSON.Stringify Fails for Engine Trace [PR #1668](https://github.com/apollographql/apollo-server/pull/1668)
- Core: Allow context to be passed to all GraphQLExtension methods. [PR #1547](https://github.com/apollographql/apollo-server/pull/1547)

### v2.0.7

- Fix [#1581](https://github.com/apollographql/apollo-server/issues/1581) `apollo-server-micro` top level error response [#1619](https://github.com/apollographql/apollo-server/pull/1619)
- Switch `ApolloServerBase.schema` from private access to protected access. [#1610](https://github.com/apollographql/apollo-server/pull/1610)
- Add toggle for including error messages in reports [#1615](https://github.com/apollographql/apollo-server/pull/1615)
- Fix `apollo-server-cloud-functions` tests [#1611](https://github.com/apollographql/apollo-server/pull/1611/)

### v2.0.6

- Update `graphql-playground-html` to 1.7.4 [#1586](https://github.com/apollographql/apollo-server/pull/1586)
- Add support for `graphql-js` v14 by augmenting typeDefs with the `@cacheControl` directive so SDL validation doesn't fail [#1595](https://github.com/apollographql/apollo-server/pull/1595)
- Add `node-fetch` extensions typing to `RequestInit` [#1602](https://github.com/apollographql/apollo-server/pull/1602)

### v2.0.5

- Google Cloud Function support [#1402](https://github.com/apollographql/apollo-server/issues/1402) [#1446](https://github.com/apollographql/apollo-server/pull/1446)
- Switch to a fork of `apollo-upload-server` to fix missing `core-js` dependency. [#1556](https://github.com/apollographql/apollo-server/pull/1556)

### v2.0.4

- apollo-server: Release due to failed build and install

### v2.0.3

- apollo-server: failed publish
- pass payload into context function for subscriptions [#1513](https://github.com/apollographql/apollo-server/pull/1513)
- Add option to mock the entire schema(i.e. sets preserveResolvers) [PR #1546](https://github.com/apollographql/apollo-server/pull/1546)

### v2.0.2

- Release with Lerna 3 due
- Hapi: Allow additional route options to be passed to Hapi.js plugin. [PR #1384](https://github.com/apollographql/apollo-server/pull/1384)
- express, koa: remove next after playground [#1436](https://github.com/apollographql/apollo-server/pull/1436)
- Hapi: Pass the response toolkit to the context function. [#1407](https://github.com/apollographql/apollo-server/pull/1407)
- update apollo-engine-reporting-protobuf to non-beta [#1429](https://github.com/apollographql/apollo-server/pull/1429)
- playground would use its own settings as default [#1516](https://github.com/apollographql/apollo-server/pull/1516)
- Lambda: Look in event.path first when picking endpoint for GraphQL Playground [#1527](https://github.com/apollographql/apollo-server/pull/1527)
- Fix to allow enabling GraphQL Playground in production with custom config [#1495](https://github.com/apollographql/apollo-server/pull/1495)

### v2.0.1

- This version failed to publish fully/correctly and should not be used.

### v2.0.0-rc.10

- Fix and Export Extension and Playground Types [#1360](https://github.com/apollographql/apollo-server/pull/1360)
- Pin internal dependencies [#1361](https://github.com/apollographql/apollo-server/pull/1361)

### v2.0.0-rc.9

- This version failed to publish fully/correctly and should not be used.

### v2.0.0-rc.8

- export GraphQLUpload from integrations [#1322](https://github.com/apollographql/apollo-server/pull/1322)
- add `cors` to vanilla [#1335](https://github.com/apollographql/apollo-server/pull/1335)
- export `bodyParser.Options` to koa [#1334](https://github.com/apollographql/apollo-server/pull/1334)
- add and use playground in ApolloServer constructor [#1297](https://github.com/apollographql/apollo-server/pull/1297)
- **breaking**: remove calculate headers as function [#1337](https://github.com/apollographql/apollo-server/pull/1337)
- **breaking**: remove `formatParams` [#1331](https://github.com/apollographql/apollo-server/pull/1331)

### v2.0.0-rc.7

- enable engine reporting from lambda [#1313](https://github.com/apollographql/apollo-server/pull/1313)
- remove flattening of errors [#1288](https://github.com/apollographql/apollo-server/pull/1288)
- dynamic url in datasourece ([#1277](https://github.com/apollographql/apollo-server/pull/1277))

### v2.0.0-rc.6

- BREAKING: errors are passed to user extensions, then engine reporting, and finally `formatError` ([#1272](https://github.com/apollographql/apollo-server/pull/1272))
- `formatError` only called once on validation errors ([#1272](https://github.com/apollographql/apollo-server/pull/1272))
- BREAKING: apollo-server-env does place types in global namespace ([#1259](https://github.com/apollographql/apollo-server/pull/1259))
- export Request from apollo-datasource-rest and graphql-extensions (53d7a75 c525818)
- Use scoped graphql-playground and centralize version (8ea36d8, 84233d2)
- fix dependencies + exports ([#1257](https://github.com/apollographql/apollo-server/pull/1257))
- fix data source + context cloning (7e35305)
- use fetch instead of Node request for engine-reporting ([#1274](https://github.com/apollographql/apollo-server/pull/1274))

### v2.0.0-rc.5

- fix formatError to keep prototype of Error ([#1235](https://github.com/apollographql/apollo-server/pull/1235))

### v2.0.0-rc.4

- Add trailing slash to data source
- allow body passed to data source
- new apollo-engine-reporting agent

### v2.0.0-rc.3

- graphql as peerDependency ([#1232](https://github.com/apollographql/apollo-server/pull/1232))
- APQ in batches ([#1234](https://github.com/apollographql/apollo-server/pull/1234))
- APQ hits/misses in traces

### v2.0.0-rc.2

- Missing apollo-upload-server dependency ([#1221](https://github.com/apollographql/apollo-server/pull/1221))
- encode trace report over each request in apollo-engine-reporting

### v2.0.0-rc.1

- BREAKING: remove logFunction ([71a403d](https://github.com/apollographql/apollo-server/pull/1125/commits/71a403dfa38ee050606d3fa32630005e0a98016f)), see [this commit](https://github.com/apollographql/apollo-server/blob/8914b135df9840051fe81cc9224b444cfc5b61ab/packages/apollo-server-core/src/logging.ts) for an implementation
- move upload option to constructor ([#1204](https://github.com/apollographql/apollo-server/pull/1204))
- fixed hapi gui bugs ([#1211](https://github.com/apollographql/apollo-server/pull/1211))
- remove requirement for exModuleInterop ([#1210](https://github.com/apollographql/apollo-server/pull/1210))
- change BadUserInputError to UserInputError ([#1208](https://github.com/apollographql/apollo-server/pull/1208))
- add cache-control headers for CDN integration ([#1138](https://github.com/apollographql/apollo-server/pull/1138))
- Lambda support (thanks to @adnsio, @bwlt, and @gragio [#1138](https://github.com/apollographql/apollo-server/pull/1138))

Data sources

- add memcache and redis support ([#1191](https://github.com/apollographql/apollo-server/pull/1191))
- add patch method ([#1190](https://github.com/apollographql/apollo-server/pull/1190))

### v2.0.0-rc.0

- Breaking: `registerServer` changed to `server.applyMiddleware` ([3279991](https://github.com/apollographql/apollo-server/pull/1125/commits/327999174cfbcecaa4e401ffd7b2d7148ba0fd65))
- Breaking: subscriptions enabled with `installSubscriptionHandlers`
- Add Data Sources ([#1163](https://github.com/apollographql/apollo-server/pull/1163))

### v2.0.0-beta.4

- Bug fix to allow async context ([#1129](https://github.com/apollographql/apollo-server/pull/1129))
- logFunction is now an extension ([#1128](https://github.com/apollographql/apollo-server/pull/1128))
- Allow user defined extensions and include engine reporting ([#1105](https://github.com/apollographql/apollo-server/pull/#105))

### v2.0.0-beta.3

- remove registerServer configuration from `apollo-server`'s listen ([#1090](https://github.com/apollographql/apollo-server/pull/1090))
- move healthcheck into variants ([#1086](https://github.com/apollographql/apollo-server/pull/1086))
- Add file uploads, **breaking** requires removing `scalar Upload` from the typeDefs ([#1071](https://github.com/apollographql/apollo-server/pull/1071))
- Add reporting to Engine as apollo-engine-reporting ([#1105](https://github.com/apollographql/apollo-server/pull/1105))
- Allow users to define extensions ([#1105](https://github.com/apollographql/apollo-server/pull/1105))

### v2.0.0-beta.2

ListenOptions:

- `engine` -> `engineProxy`
- `port`, `host`, and other http options moved under `http` key ([#1080](https://github.com/apollographql/apollo-server/pull/1080))

- `subscriptions` moved to `server.listen` ([#1059](https://github.com/apollographql/apollo-server/pull/1059))
- Add mocks to server constructor ([#1017](https://github.com/apollographql/apollo-server/pull/1017))
- Add `bodyParserConfig` parameter to `registerServer` in apollo-server ([#1059](https://github.com/apollographql/apollo-server/pull/1059)) [commit](https://github.com/apollographql/apollo-server/pull/1063/commits/d08f862063b60f35d92f903c9ac52702150c10f6)
- Hapi variant ([#1058](https://github.com/apollographql/apollo-server/pull/1058)) ([#1082](https://github.com/apollographql/apollo-server/pull/1082))
- Remove tests and guaranteed support for Node 4 [PR #1024](https://github.com/apollographql/apollo-server/pull/1024)
- Cleanup docs [PR #1233](https://github.com/apollographql/apollo-server/pull/1233/files)

### 1.4.0

- [Issue #626] Integrate apollo-fastify plugin. [PR #1013](https://github.com/apollographql/apollo-server/pull/1013)
- add hapi 16 next() invocation [PR #743](https://github.com/apollographql/apollo-server/pull/743)
- Add skipValidation option [PR #839](https://github.com/apollographql/apollo-server/pull/839)
- `apollo-server-module-graphiql`: adds an option to the constructor to disable url rewriting when editing a query [PR #1047](https://github.com/apollographql/apollo-server/pull/1047)
- Upgrade `subscription-transport-ws` to 0.9.9 for Graphiql

### v1.3.6

- Recognize requests with Apollo Persisted Queries and return `PersistedQueryNotSupported` to the client instead of a confusing error. [PR #982](https://github.com/apollographql/apollo-server/pull/982)

### v1.3.5

- `apollo-server-adonis`: The `Content-type` of an operation response will now be correctly set to `application/json`. [PR #842](https://github.com/apollographql/apollo-server/pull/842) [PR #910](https://github.com/apollographql/apollo-server/pull/910)
- `apollo-server-azure-functions`: Fix non-functional Azure Functions implementation and update examples in Azure Functions' `README.md`. [PR #753](https://github.com/apollographql/apollo-server/pull/753) [Issue #684](https://github.com/apollographql/apollo-server/issues/684)
- Fix `TypeError` on GET requests with missing `query` parameter. [PR #964](https://github.com/apollographql/apollo-server/pull/964)
- The typing on the context of `GraphQLServerOptions` now matches the equivilent type used by `graphql-tools`. [PR #919](https://github.com/apollographql/apollo-server/pull/919)
- Middleware handlers now used named (rather than anonymous) functions to enable easier identification during debugging/profiling. [PR #827](https://github.com/apollographql/apollo-server/pull/827)
- The `npm-check-updates` package has been removed as a "dev dependency" which was resulting in an _older_ version of `npm` being used during testing. [PR #959](https://github.com/apollographql/apollo-server/pull/959)
- The typing on `HttpQueryRequest`'s `query` attribute now enforces that its object properties' keys be `String`s. [PR #834](https://github.com/apollographql/apollo-server/pull/834)
- TypeScript types have been updated via updates to `@types/node`, `@types/connect`, `@types/koa` and `@types/aws-lambda`.

### v1.3.4

- Upgrade to `apollo-cache-control@0.1.0` and allow you to specify options to it (such as the new `defaultMaxAge`) by passing `cacheControl: {defaultMaxAge: 5}` instead of `cacheControl: true`.

### v1.3.3

- Updated peer dependencies to support `graphql@0.13.x`.
- `apollo-server-express`: The `GraphQLOptions` type is now exported from `apollo-server-express` in order to facilitate type checking when utilizing `graphqlExpress`, `graphiqlExpress`, `graphqlConnect` and `graphiqlConnect`. [PR #871](https://github.com/apollographql/apollo-server/pull/871)
- Update GraphiQL version to 0.11.11. [PR #914](https://github.com/apollographql/apollo-server/pull/914)

### v1.3.2

- Updated peer dependencies and tests to support `graphql@0.12`.
- Fix issue where the core `runQuery` method broke the ability to use the Node `async_hooks` feature's call stack. [PR #733](https://github.com/apollographql/apollo-server/pull/733)
- Hoist declarations of rarely used functions out of `doRunQuery` to improve performance. [PR# 821](https://github.com/apollographql/apollo-server/pull/821)

### v1.3.1

- Fixed a fatal execution error with the new `graphql@0.12`.

### v1.3.0

- **Breaking:** `apollo-server-hapi`: now supports Hapi v17, and no longer supports Hapi v16.  For information on running Apollo Server 1.x with Hapi v16, [check this documentation](https://www.apollographql.com/docs/apollo-server/v1/servers/hapi.html#Hapi-16).
- **New package**: `apollo-server-adonis` supporting the Adonis framework!
- The `graphqlOptions` parameter to server GraphQL integration functions now accepts context as a function and as an object with a prototype. [PR #679](https://github.com/apollographql/apollo-server/pull/679)
- `apollo-server-express`: Send Content-Length header.
- `apollo-server-micro`: Allow Micro 9 in `peerDependencies`. [PR #671](https://github.com/apollographql/apollo-server/pull/671)
- GraphiQL integration:
  - Recognize Websocket endpoints with secure `wss://` URLs.
  - Only include truthy values in GraphiQL URL.

### v1.2.0

- **New feature**: Add support for Apollo Cache Control. Enable `apollo-cache-control` by passing `cacheControl: true` to your server's GraphQL integration function.
- Include README.md in published npm packages.

### v1.1.7

- Added support for the vhost option for Hapi [PR #611](https://github.com/apollographql/apollo-server/pull/611)
- Fix dependency on `apollo-tracing` to be less strict.

### v1.1.6

- GraphiQL integration: add support for `websocketConnectionParams` for subscriptions. [#452](https://github.com/apollographql/apollo-server/issues/452) [PR 548](https://github.com/apollographql/apollo-server/pull/548)

(v1.1.4 had a major bug and was immediately unpublished. v1.1.5 was identical to v1.1.6.)

### v1.1.3

- GraphiQL integration: Fixes bug where CORS would not allow `Access-Control-Allow-Origin: *` with credential 'include', changed to 'same-origin' [Issue #514](https://github.com/apollographql/apollo-server/issues/514)
- Updated peer dependencies to support `graphql@0.11`.

### v1.1.2

- Fixed bug with no URL query params with GraphiQL on Lambda [Issue #504](https://github.com/apollographql/apollo-server/issues/504) [PR #512](https://github.com/apollographql/apollo-server/pull/503)

### v1.1.1

- Added support for Azure Functions [#503](https://github.com/apollographql/apollo-server/pull/503)

### v1.1.0

- Added ability to provide custom default field resolvers [#482](https://github.com/apollographql/apollo-server/pull/482)
- Add `tracing` option to collect and expose trace data in the [Apollo Tracing format](https://github.com/apollographql/apollo-tracing)
- Add support for GraphiQL editor themes in [#484](https://github.com/apollographql/apollo-server/pull/484) as requested in [#444](https://github.com/apollographql/apollo-server/issues/444)
- Add support for full websocket using GraphiQL [#491](https://github.com/apollographql/graphql-server/pull/491)
- Updated restify lib ([@yucun](https://github.com/liyucun/)) in [#472](https://github.com/apollographql/apollo-server/issues/472)
- Updated package apollo-server-micro, updated micro in devDependencies and peerDependencies to ^8.0.1

### v1.0.3

- Revert [#463](https://github.com/apollographql/graphql-server/pull/463),
  because it's a breaking change that shouldn't have been a patch update.

### v1.0.2

- Rename packages from graphql-server- to apollo-server- [#465](https://github.com/apollographql/apollo-server/pull/465). We'll continue to publish `graphql-server-` packages that depend on the renamed `apollo-server-` packages for the time being, to ensure backwards compatibility.

### v1.0.1

- Fix Express package not calling the callback on completion ([@chemdrew](https://github.com/chemdrew)) in [#463](https://github.com/apollographql/graphql-server/pull/463)

### v1.0.0

- Add package readmes for Express, Hapi, Koa, Restify ([@helfer](https://github.com/helfer)) in [#442](https://github.com/apollographql/graphql-server/pull/442)
- Updated & fixed typescript typings ([@helfer](https://github.com/helfer)) in [#440](https://github.com/apollographql/graphql-server/pull/440)

### v0.9.0

- Allow GraphiQLOptions to be a function ([@NeoPhi](https://github.com/NeoPhi)) on [#426](https://github.com/apollographql/graphql-server/pull/426)

### v0.8.5

- Fix: graphql-server-micro now properly returns response promises [#401](https://github.com/apollographql/graphql-server/pull/401)

### v0.8.4

### v0.8.3

### v0.8.2

- Fix issue with auto-updating dependencies that caused fibers to update accidentally ([@helfer](https://github.com/helfer)) on [#425](https://github.com/apollographql/graphql-server/pull/425)

### v0.8.1

- **Security Fix** Ensure queries submitted via HTTP GET run through validation ([@DxCx](https://github.com/DxCx)) on [#424](https://github.com/apollographql/graphql-server/pull/424)

### v0.8.0

- Persist `window.location.hash` on URL updates [#386](https://github.com/apollographql/graphql-server/issues/386)
- Added support for `graphql-js` > 0.10.0 [#407](https://github.com/apollographql/graphql-server/pull/407)
- Updated `subscriptions-transport-ws` for GraphiQL with subscriptions [#407](https://github.com/apollographql/graphql-server/pull/407)

### v0.7.2

- Fix include passHeader field that was accidentally removed

### v0.7.1

- Fix graphiql fetcher to use endpointURL parameter instead of hardcoded URI.[#365](https://github.com/apollographql/graphql-server/issues/356)

### v0.7.0

- Add Zeit Micro Integration [#324](https://github.com/apollographql/graphql-server/issues/324)
- add support for subscriptionURL to GraphiQL ([@urigo](https://github.com/urigo) on [#320](https://github.com/apollostack/graphql-server/pull/320)
- Restify: Fix for calling next() ([@jadkap](https://github.com/jadkap)) on [#285](https://github.com/apollostack/graphql-server/pull/285)
- **Breaking:** Update all dependencies [#329](https://github.com/apollographql/graphql-server/issues/329)

### v0.6.0

- Add AWS Lambda Integration [PR #247](https://github.com/apollostack/graphql-server/pull/247)
- Update GraphiQL to version 0.9.1 ([@ephemer](https://github.com/ephemer)) on [#293](https://github.com/apollostack/graphql-server/pull/293)
- **Restify integration** ([@joelgriffith](https://github.com/joelgriffith)) on [#189](https://github.com/apollostack/graphql-server/pull/189)
- run batched requests in parallel ([@DxCx](https://github.com/DxCx)) on [#273](https://github.com/apollostack/graphql-server/pull/273)
- Fix GraphiQL options variables. Issue #193. ([@alanchristensen](https://github.com/alanchristensen)) on
  [PR #255](https://github.com/apollostack/apollo-server/pull/255)
- Allow graphql@0.9.0 as peerDependency ([@Chris-R3](https://github.com/Chris-R3)) on [PR #278](https://github.com/apollostack/graphql-server/pull/278)

### v0.5.1

- add support for HTTP GET Method ([@DxCx](https://github.com/DxCx)) on [#180](https://github.com/apollostack/graphql-server/pull/180)

### v0.5.0

- Switch graphql typings for typescript to @types/graphql [#260](https://github.com/apollostack/graphql-server/pull/260)

### v0.4.4

- Update GraphiQL to version 0.8.0 ([@DxCx](https://github.com/DxCx)) on [#192](https://github.com/apollostack/graphql-server/pull/192)
- Upgrade to GraphQL-js 0.8.1.

### v0.4.2

- **Restructure Apollo Server into 6 new packages, and rename to GraphQL Server** ([@DxCx](https://github.com/DxCx)) and ([@stubailo](https://github.com/stubailo)) in [#183](https://github.com/apollostack/graphql-server/pull/183) and [#164](https://github.com/apollostack/graphql-server/pull/183).
- There are now 6 packages that make up the GraphQL server family:
  - `graphql-server-core`
  - `graphql-module-graphiql`
  - `graphql-module-operation-store`
  - `graphql-server-express`
  - `graphql-server-hapi`
  - `graphql-server-koa`
- Exports have been renamed. Everything that used to export `apollo*` now exports `graphql*`, for example `apolloExpress` has become `graphqlExpress`.
- The repository is now managed using [Lerna](https://github.com/lerna/lerna).

### v0.3.3

- Fix passHeader option in GraphiQL (Both Hapi and Koa)
- Pass `ctx` instead of `ctx.request` to options function in Koa integration ([@HriBB](https://github.com/HriBB)) in [PR #154](https://github.com/apollostack/apollo-server/pull/154)
- Manage TypeScript declaration files using npm. ([@od1k](https:/github.com/od1k) in [#162](https://github.com/apollostack/apollo-server/pull/162))
- Fix connect example in readme. ([@conrad-vanl](https://github.com/conrad-vanl) in [#165](https://github.com/apollostack/apollo-server/pull/165))
- Add try/catch to formatError. ([@nicolaslopezj](https://github.com/nicolaslopezj) in [#174](https://github.com/apollostack/apollo-server/pull/174))
- Clone context object for each query in a batch.

### v0.3.2

- Added missing exports for hapi integration ([@nnance](https://github.com/nnance)) in [PR #152](https://github.com/apollostack/apollo-server/pull/152)

### v0.3.1

- Fixed dependency issue with boom package that affected the hapi integration. ([@sammkj](https://github.com/sammkj) in [#150](https://github.com/apollostack/apollo-server/pull/150))

### v0.3.0

- Refactor Hapi integration to improve the API and make the plugins more idiomatic. ([@nnance](https://github.com/nnance)) in
  [PR #127](https://github.com/apollostack/apollo-server/pull/127)
- Fixed query batching with Hapi integration. Issue #123 ([@nnance](https://github.com/nnance)) in
  [PR #127](https://github.com/apollostack/apollo-server/pull/127)
- Add support for route options in Hapi integration. Issue #97. ([@nnance](https://github.com/nnance)) in
  [PR #127](https://github.com/apollostack/apollo-server/pull/127)
- Camelcase Hapi. Issue #129. ([@nnance](https://github.com/nnance)) in
  [PR #132](https://github.com/apollostack/apollo-server/pull/132)
- Fix error handling when parsing variables parameter. Issue #130. ([@nnance](https://github.com/nnance)) in
  [PR #131](https://github.com/apollostack/apollo-server/pull/131)
- Improve logging function. Issue #79. ([@nnance](https://github.com/nnance)) in
  [PR #136](https://github.com/apollostack/apollo-server/pull/136)
- Output stack trace for errors in debug mode. Issue #111. ([@nnance](https://github.com/nnance)) in
  [PR #137](https://github.com/apollostack/apollo-server/pull/137)
- Allow to pass custom headers in GraphiQL ([@nicolaslopezj](https://github.com/nicolaslopezj) in [#133](https://github.com/apollostack/apollo-server/pull/133)).

### v0.2.6

- Expose the OperationStore as part of the public API. ([@nnance](https://github.com/nnance))
- Support adding parsed operations to the OperationStore. ([@nnance](https://github.com/nnance))
- Expose ApolloOptions as part of the public API.

### v0.2.5

- Made promise compatible with fibers ([@benjamn](https://github.com/benjamn) in [#92](https://github.com/apollostack/apollo-server/pull/92))

### v0.2.2

- Log server events such as request start etc. with logFunction ([@helfer](https://github.com/helfer) in [#78](https://github.com/apollostack/apollo-server/pull/78))

### v0.2.1

- Complete refactor of Apollo Server using TypeScript. PR [#41](https://github.com/apollostack/apollo-server/pull/41)
- Added Hapi integration ([@nnance](https://github.com/nnance) in [#46](https://github.com/apollostack/apollo-server/pull/46))
- Added Koa integration ([@HriBB](https://github.com/HriBB) in [#59](https://github.com/apollostack/apollo-server/pull/59))
- Changed express integration to support connect as well ([@helfer](https://github.com/helfer) in [#58](https://github.com/apollostack/apollo-server/pull/58))
- Dropped express-graphql dependency
- Dropped support for GET requests, only POST requests are allowed now
- Split GraphiQL into a separate middleware
- Factored out core to support Hapi, Koa and connect implementations
- Added support for query batching
- Added support for query whitelisting / stored queries
- Removed body parsing from express integration. Body must be parsed outside of apollo now
- Added `formatRequest` and `formatResponse` functions to apollo options.
- Removed support for shorthand schema definitions, connectors and mocks (use `graphql-tools` instead)

### v0.1.5

- BUG: Fixed a spelling error with `tracer.submit()` from PR [#26](https://github.com/apollostack/apollo-server/pull/26)
  in PR [#31](https://github.com/apollostack/apollo-server/pull/31)

### v.0.1.4

- BUG: Fixed a bug with tracer mocks that would throw a TypeError when using Ava [#26](https://github.com/apollostack/apollo-server/pull/26)

### v0.1.3

- Updated graphql dependency to 0.6.0<|MERGE_RESOLUTION|>--- conflicted
+++ resolved
@@ -6,11 +6,8 @@
 
 > The changes noted within this `vNEXT` section have not been released yet.  New PRs and commits which introduce changes should include an entry in this `vNEXT` section as part of their development.  When a release is being prepared, a new header will be (manually) created below and the the appropriate changes within that release will be moved into the new section.
 
-<<<<<<< HEAD
 - `apollo-server-hapi`: Revert switch from `accept` and `boom` which took place in v2.8.0. [PR #3089](https://github.com/apollographql/apollo-server/pull/3089)
-=======
 - `@apollo/gateway`: Change the `setInterval` timer, which is used to continuously check for updates to a federated graph from the Apollo Graph Manager, to be an `unref`'d timer.  Without this change, the server wouldn't terminate properly once polling had started since the event-loop would continue to have unprocessed events on it. [PR #3105](https://github.com/apollographql/apollo-server/pull/3105)
->>>>>>> e6ccd8bc
 
 ### v2.8.0
 
