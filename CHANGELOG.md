--- conflicted
+++ resolved
@@ -2,11 +2,8 @@
 
 # vNEXT
 
-<<<<<<< HEAD
 - `apollo-server`: Support `onHealthCheck` in the `ApolloServer` constructor in the same way as `cors` is supported.  This contrasts with the `-express`, `-hapi`, etc. variations which accept this parameter via their `applyMiddleware` methods and will remain as-is.  [PR #2672](https://github.com/apollographql/apollo-server/pull/2672)
-=======
 - core: Expose SHA-256 hex hash digest of the Engine API key to plugins, when available, as `engine.apiKeyHash`. [PR# 2685](https://github.com/apollographql/apollo-server/pull/2685)
->>>>>>> 7db109ef
 
 ### v2.5.0
 
