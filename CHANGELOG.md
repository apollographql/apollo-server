# Changelog

The version headers in this history reflect the versions of Apollo Server itself.  Versions of other packages (e.g. which are not actual HTTP integrations; packages not prefixed with `apollo-server`) may use different versions.  For more details, check the publish commit for that version in the Git history.

### vNEXT

> The changes noted within this `vNEXT` section have not been released yet.  New PRs and commits which introduce changes should include an entry in this `vNEXT` section as part of their development.  When a release is being prepared, a new header will be (manually) created below and the the appropriate changes within that release will be moved into the new section.

### v2.6.5

- `apollo-engine-reporting`: Simplify the technique for capturing `operationName`. [PR #2899](https://github.com/apollographql/apollo-server/pull/2899)
- `apollo-server-core`: Fix regression in 2.6.0 which caused `engine: false` not to disable Engine when the `ENGINE_API_KEY` environment variable was set. [PR #2850](https://github.com/apollographql/apollo-server/pull/2850)
<<<<<<< HEAD
- `apollo-server-core`: Avoid duplicate `cacheControl` directives being added via `isDirectiveDefined`. [PR #2762](https://github.com/apollographql/apollo-server/pull/2762) (was reverted in 2.6.1 because previous implementation released in 2.6.0 broke passing in typedefs as a string)
=======
- `@apollo/federation`: Introduced a `README.md`. [PR #2883](https://github.com/apollographql/apollo-server/pull/2883)
- `@apollo/gateway`: Introduced a `README.md`. [PR #2883](https://github.com/apollographql/apollo-server/pull/2883)
>>>>>>> a2b2a0d8

### v2.6.4

> [See complete versioning details.](https://github.com/apollographql/apollo-server/commit/596e2f20e090d2f860d238058118d860a72b3be4)

- `@apollo/gateway`: Pass `context` through to the `graphql` command in `LocalGraphQLDatasource`'s `process` method. [PR #2821](https://github.com/apollographql/apollo-server/pull/2821)
- `@apollo/gateway`: Fix gateway not sending needed variables for subqueries not at the root level. [PR #2867](https://github.com/apollographql/apollo-server/pull/2867)
- `@apollo/federation`: Allow matching enums/scalars in separate services and validate that enums have matching values. [PR #2829](https://github.com/apollographql/apollo-server/pull/2829).
- `@apollo/federation`: Strip `@external` fields from interface extensions. [PR #2848](https://github.com/apollographql/apollo-server/pull/2848)
- `@apollo/federation`: Add support for list type keys in federation. [PR #2841](https://github.com/apollographql/apollo-server/pull/2841)
- `@apollo/federation`: Deduplicate variable definitions for sub-queries. [PR #2840](https://github.com/apollographql/apollo-server/pull/2840)

### v2.6.3

> [See complete versioning details.](https://github.com/apollographql/apollo-server/commit/bdf634d4884774fa81fb22475aa4bd8178025762)

- `apollo-engine-reporting`: Set `forbiddenOperation` and `registeredOperation` later in the request lifecycle. [PR #2828](https://github.com/apollographql/apollo-server/pull/2828)
- `apollo-server-core`: Add `queryHash` to `GraphQLExecutor` for federation. [PR #2822](https://github.com/apollographql/apollo-server/pull/2822)
- `@apollo/federation`: Preserve descriptions from SDL of federated services. [PR #2830](https://github.com/apollographql/apollo-server/pull/2830)

### v2.6.2

- `apollo-engine-reporting-protobuf`: Update protobuf to include `forbiddenOperations` and `registeredOperations`. [PR #2768](https://github.com/apollographql/apollo-server/pull/2768)
- `apollo-server-core`: Add `forbiddenOperation` and `registeredOperation` to `GraphQLRequestMetrics` type. [PR #2768](https://github.com/apollographql/apollo-server/pull/2768)
- `apollo-engine-reporting`: Set `forbiddenOperation` and `registeredOperation` on trace if the field is true on `requestContext.metrics`. [PR #2768](https://github.com/apollographql/apollo-server/pull/2768)
- `apollo-server-lambda`: Remove `Object.fromEntries` usage. [PR #2787](https://github.com/apollographql/apollo-server/pull/2787)

### v2.6.1

- Revert: Don't add `cacheControl` directive if one has already been defined. Presently, although the TypeScript don't suggest it, passing a `String` as `typeDefs` to `ApolloServer` is supported and this would be a breaking change for non-TypeScript users. [PR #2428](https://github.com/apollographql/apollo-server/pull/2428)

### v2.6.0

- `apollo-server-core`: Introduce new `didEncounterErrors` life-cycle hook which has access to unformatted `errors` property on the `requestContext`, which is the first positional parameter that this new request life-cycle receives.  [PR #2719](https://github.com/apollographql/apollo-server/pull/2719)
- `apollo-server-core`: Allow request pipeline life-cycle hooks (i.e. plugins) to modify the response's `http.status` code (an integer) in the event of an error.  When combined with the new `didEncounterErrors` life-cycle hook (see above), this will allow modifying the HTTP status code in the event of an error.  [PR #2714](https://github.com/apollographql/apollo-server/pull/2714)
- `apollo-server-lambda`: Set `callbackWaitsForEmptyEventLoop` to `false` for `OPTIONS` requests to return as soon as the `callback` is triggered instead of waiting for the event loop to empty. [PR #2638](https://github.com/apollographql/apollo-server/pull/2638)
- `apollo-server`: Support `onHealthCheck` in the `ApolloServer` constructor in the same way as `cors` is supported.  This contrasts with the `-express`, `-hapi`, etc. variations which accept this parameter via their `applyMiddleware` methods and will remain as-is.  [PR #2672](https://github.com/apollographql/apollo-server/pull/2672)
- core: Expose SHA-512 hex hash digest of the Engine API key to plugins, when available, as `engine.apiKeyHash`. [PR #2685](https://github.com/apollographql/apollo-server/pull/2685) [PR #2736](https://github.com/apollographql/apollo-server/pull/2736)
- `apollo-datasource-rest`: If another `Content-type` is already set on the response, don't overwrite it with `application/json`, allowing the user's initial `Content-type` to prevail. [PR #2520](https://github.com/apollographql/apollo-server/issues/2035)
- Don't add `cacheControl` directive if one has already been defined. [PR #2428](https://github.com/apollographql/apollo-server/pull/2428)
- `apollo-cache-control`: Do not respond with `Cache-control` headers if the HTTP response contains `errors`. [PR #2715](https://github.com/apollographql/apollo-server/pull/2715)
- `apollo-server-core`: Skip loading `util.promisify` polyfill in Node.js engines >= 8.0 [PR #2278](https://github.com/apollographql/apollo-server/pull/2278)
- `apollo-server-core`: Lazy load `subscriptions-transport-ws` in core [PR #2278](https://github.com/apollographql/apollo-server/pull/2278)
- `apollo-server-cache-redis`: **BREAKING FOR USERS OF `apollo-server-cache-redis`** (This is a package that must be updated separately but shares the same `CHANGELOG.md` with Apollo Server itself.)  A new **major** version of this package has been published and updated to support Redis Standalone, Cluster and Sentinel modes.  This is a breaking change since it is now based on [`ioredis`](https://github.com/luin/ioredis) instead of [`node_redis`](https://github.com/NodeRedis/node_redis).  Although this update is compatible with the most common uses of `apollo-server-cache-redis`, please check the [options supported by `ioredis`](https://github.com/luin/ioredis/blob/master/API.md#new-redisport-host-options) while updating to this version.  The constructor options are passed directly from `RedisCache` to the new Redis adapter.  The pre-1.0 versions should continue to work with Apollo Server without modification. [PR #1770](https://github.com/apollographql/apollo-server/pull/1770)

### v2.5.1

- Upgrade GraphQL Playground to the latest upstream release.  This release also includes a new "Query Plan" panel for displaying the query planning results when running the Apollo Gateway.

### v2.5.0

#### New

- New plugin package `apollo-server-plugin-response-cache` implementing a full query response cache based on `apollo-cache-control` hints. The implementation added a few hooks and context fields; see the PR for details. There is a slight change to `cacheControl` object: previously, `cacheControl.stripFormattedExtensions` defaulted to false if you did not provide a `cacheControl` option object, but defaulted to true if you provided (eg) `cacheControl: {defaultMaxAge: 10}`. Now `stripFormattedExtensions` defaults to false unless explicitly provided as `true`, or if you use the legacy boolean `cacheControl: true`. For more information, [read the documentation](https://www.apollographql.com/docs/apollo-server/features/caching).  [PR #2437](https://github.com/apollographql/apollo-server/pull/2437)
- Add `rewriteError` option to `EngineReportingOptions` (i.e. the `engine` property of the `ApolloServer` constructor).  When defined as a `function`, it will receive an `err` property as its first argument which can be used to manipulate (e.g. redaction) an error prior to sending it to Apollo Engine by modifying, e.g., its `message` property.  The error can also be suppressed from reporting entirely by returning an explicit `null` value.  For more information, [read the documentation](https://www.apollographql.com/docs/apollo-server/features/errors#for-apollo-engine-reporting) and the [`EngineReportingOptions` API reference](https://www.apollographql.com/docs/apollo-server/api/apollo-server#enginereportingoptions). [PR #1639](https://github.com/apollographql/apollo-server/pull/1639)
- `apollo-server-azure-functions`: Support `@azure/functions` to enable Apollo Server [Typescript development in Azure Functions](https://azure.microsoft.com/en-us/blog/improving-the-typescript-support-in-azure-functions/). [PR #2487](https://github.com/apollographql/apollo-server/pull/2487)
- Allow `GraphQLRequestListener` callbacks in plugins to depend on `this`. [PR #2470](https://github.com/apollographql/apollo-server/pull/2470)
- `apollo-server-testing`: Add `variables` and `operationName` to `Query` and `Mutation` types. [PR #2307](https://github.com/apollographql/apollo-server/pull/2307) [Issue #2172](https://github.com/apollographql/apollo-server/issue/2172)

#### Bug fixes

- Add `cache-control: no-cache` header to both `PersistedQueryNotSupportedError` and `PersistedQueryNotFoundError` responses as these should never be cached. [PR #2452](https://github.com/apollographql/apollo-server/pull/2452)
- `apollo-datasource-rest`: Don't attempt to parse "204 No Content" responses as JSON. [PR #2446](https://github.com/apollographql/apollo-server/pull/2446)
- `apollo-server-express`: Fix Playground URL when Apollo Server is mounted inside of another Express app by utilizing `req.originalUrl`. [PR #2451](https://github.com/apollographql/apollo-server/pull/2451)
- `apollo-datasource-rest`: Correctly allow a TTL value of `0` to represent "not-cacheable". [PR #2588](https://github.com/apollographql/apollo-server/pull/2588)
- `apollo-datasource-rest`: Fix `Invalid argument` in IE11, when `this.headers` is `undefined`. [PR #2607](https://github.com/apollographql/apollo-server/pull/2607)

### v2.4.8

- No functional changes in this version.  The patch version has been bumped to fix the `README.md` displayed on the [npm package for `apollo-server`](https://npm.im/apollo-server) as a result of a broken publish.  Apologies for the additional noise!

### v2.4.7

- Fix typings which incorrectly included `cors` as part of the constructor options for `apollo-server-express` (it should be defined via `applyMiddleware`) but, conversely, inadvertently omitted the perfectly valid `cors` option from the `apollo-server` constructor (where `applyMiddleware` is not used/available). [PR #2373](https://github.com/apollographql/apollo-server/pull/2373) [Issue #1882](https://github.com/apollographql/apollo-server/issues/1882)

### v2.4.6

- Allow Node.js-like runtimes to identify as Node.js as well. [PR #2357](https://github.com/apollographql/apollo-server/pull/2357) [Issue #2356](https://github.com/apollographql/apollo-server/issue/2356)

### v2.4.5

- `apollo-server-express`: Export `ExpressContext` [PR #2352](https://github.com/apollographql/apollo-server/pull/2352)

### v2.4.4

- Fix typing for ContextFunction incorrectly requiring the context object the function produces to match the parameters of the function [PR #2350](https://github.com/apollographql/apollo-server/pull/2350)

### v2.4.3

- `apollo-server-lambda`: Fix typings which triggered "Module has no default export" errors. [PR #2230](https://github.com/apollographql/apollo-server/pull/2230)
- `apollo-server-koa`: Support OPTIONS requests [PR #2288](https://github.com/apollographql/apollo-server/pull/2288)
- Add `req` and `res` typings to the `ContextFunction` argument for apollo-server and apollo-server-express. Update `ContextFunction` return type to allow returning a value syncronously. [PR #2330](https://github.com/apollographql/apollo-server/pull/2330)
- Type the `formatError` function to accept an GraphQLError as an argument and return a GraphQLFormattedError [PR #2343](https://github.com/apollographql/apollo-server/pull/2343)

### v2.4.2

- `apollo-server-fastify` is now on Apollo Server and lives within the `apollo-server` repository.  This is being introduced in a _patch_ version, however it's a _major_ version bump from the last time `apollo-server-fastify` was published under `1.0.2`.  [PR #1971](https://github.com/apollostack/apollo-server/pull/1971)
- Move `apollo-graphql` package to the `apollo-tooling` repository [PR #2316](https://github.com/apollographql/apollo-server/pull/2316)

### v2.4.1

- Fix inaccurate total duration in apollo-tracing [PR #2298](https://github.com/apollographql/apollo-server/pull/2298)
- Avoid importing entire `crypto` dependency tree if not in Node.js. [PR #2304](https://github.com/apollographql/apollo-server/pull/2304)
- Allow passing `parseOptions` to `ApolloServerBase` constructor. [PR #2289](https://github.com/apollographql/apollo-server/pull/2289)
- Rename `azureFunctions.d.ts` to `azureFunctions.ts`. [PR #2287](https://github.com/apollographql/apollo-server/pull/2287)
- Require `apollo-engine-reporting` only if `EngineReportingAgent` used. [PR #2305](https://github.com/apollographql/apollo-server/pull/2305)

### v2.4.0

- Implement an in-memory cache store to save parsed and validated documents and provide performance benefits for repeat executions of the same document. [PR #2111](https://github.com/apollographql/apollo-server/pull/2111) (`>=2.4.0-alpha.0`)
- Fix: Serialize arrays as JSON on fetch in `RESTDataSource`. [PR #2219](https://github.com/apollographql/apollo-server/pull/2219)
- Fix: The `privateHeaders` configuration for `apollo-engine-reporting` now allows headers to be specified using any case and lower-cases them prior to comparison. [PR #2276](https://github.com/apollographql/apollo-server/pull/2276)
- Fix broken `apollo-server-azure-functions` TypeScript definitions. [PR #2287](https://github.com/apollographql/apollo-server/pull/2287)

### v2.3.3

- `apollo-server` (only): Stop double-invocation of `serverWillStart` life-cycle event.  (More specific integrations - e.g. Express, Koa, Hapi, etc. - were unaffected.) [PR #2239](https://github.com/apollographql/apollo-server/pull/2239)
- Avoid traversing `graphql-upload` module tree in run-time environments which aren't Node.js. [PR #2235](https://github.com/apollographql/apollo-server/pull/2235)

### v2.3.2

- Switch from `json-stable-stringify` to `fast-json-stable-stringify`. [PR #2065](https://github.com/apollographql/apollo-server/pull/2065)
- Fix cache hints of `maxAge: 0` to mean "uncachable". [#2197](https://github.com/apollographql/apollo-server/pull/2197)
- Apply `defaultMaxAge` to scalar fields on the root object. [#2210](https://github.com/apollographql/apollo-server/pull/2210)
- Don't write to the persisted query cache until execution will begin. [PR #2227](https://github.com/apollographql/apollo-server/pull/2227)

- `apollo-server-azure-functions`: Added Azure Functions documentation and deployment examples [PR #2131](https://github.com/apollographql/apollo-server/pull/2131),
[Issue #2092](https://github.com/apollographql/apollo-server/issues/2092)

### v2.3.1

- Provide types for `graphql-upload` in a location where they can be accessed by TypeScript consumers of `apollo-server` packages. [ccf935f9](https://github.com/apollographql/apollo-server/commit/ccf935f9) [Issue #2092](https://github.com/apollographql/apollo-server/issues/2092)

### v2.3.0

- **BREAKING FOR NODE.JS <= 8.5.0 ONLY**: To continue using Apollo Server 2.x in versions of Node.js prior to v8.5.0, file uploads must be disabled by setting `uploads: false` on the `ApolloServer` constructor options.  Without explicitly disabling file-uploads, the server will `throw` at launch (with instructions and a link to our documentation).

  This early deprecation is due to changes in the third-party `graphql-upload` package which Apollo Server utilizes to implement out-of-the-box file upload functionality.  While, in general, Apollo Server 2.x aims to support all Node.js versions which were under an LTS policy at the time of its release, we felt this required an exception.  By `throw`-ing when `uploads` is not explicitly set to `false`, we aim to make it clear immediately (rather than surprisingly) that this deprecation has taken effect.

  While Node.js 6.x is covered by a [Long Term Support agreement by the Node.js Foundation](https://github.com/nodejs/Release#release-schedule) until April 2019, there are substantial performance (e.g. [V8](https://v8.dev/) improvements) and language changes (e.g. "modern" ECMAScript support) offered by newer Node.js engines (e.g. 8.x, 10.x).  We encourage _all users_ of Apollo Server to update to newer LTS versions of Node.js prior to the "end-of-life" dates for their current server version.

  **We intend to drop support for Node.js 6.x in the next major version of Apollo Server.**

  For more information, see [PR #2054](https://github.com/apollographql/apollo-server/pull/2054) and [our documentation](https://www.apollographql.com/docs/apollo-server/v2/migration-file-uploads.html).

### v2.2.7

- `apollo-engine-reporting`: When multiple instances of `apollo-engine-reporting` are loaded (an uncommon edge case), ensure that `encodedTraces` are handled only once rather than once per loaded instance. [PR #2040](https://github.com/apollographql/apollo-server/pull/2040)

### v2.2.6

- `apollo-server-micro`: Set the `Content-type` to `text/html` for GraphQL Playground. [PR #2026](https://github.com/apollographql/apollo-server/pull/2026)

### v2.2.5

- Follow-up on the update to `graphql-playground-html` in previous release by also bumping the minor version of the `graphql-playground-react` dependency to `1.7.10` — which is the version requested from the from the CDN bundle by `graphql-playground-html`. [PR #2037](https://github.com/apollographql/apollo-server/pull/2037)

### v2.2.4

- Fix GraphQL Playground documentation scrolling bug in Safari by updating to latest (rebased) fork of `graphql-playground-html`. [PR #2037](https://github.com/apollographql/apollo-server/pull/2037)

### v2.2.3

- When `generateClientInfo` is not used to define the client name, client version and
client reference ID, Apollo Server will now default to the values present in the HTTP headers
of the request (`apollographql-client-name`, `apollographql-client-reference-id` and
`apollographql-client-version` respectively).  As a last resort, when those headers are not set,
the query extensions' `clientInfo` values will be used. [PR #1960](https://github.com/apollographql/apollo-server/pull/1960)

### v2.2.2

- Fixed TypeScript 2.2 compatibility via updated `apollo-tooling` dependency. [Issue #1951](https://github.com/apollographql/apollo-server/issues/1951) [`26d6c739`](https://github.com/apollographql/apollo-server/commit/26d6c739505b3112694e641c272c748ce38ba86b)
- Throw a more specific error when asynchronous introspection query behavior is detected. [PR #1955](https://github.com/apollographql/apollo-server/pull/1955)

### v2.2.1

- Added support for an array of `modules` on the `ApolloServer` constructor options.  Each element of the `modules` can point to a module which exports `typeDefs` and `resolvers`.  These modules can be used in lieu of, or in combination with, directly specifying `schema` or `typeDefs`/`resolvers` on the constructor options.  This provides greater modularity and improved organization for logic which might be limited to a specific service. [`8f6481e6`](https://github.com/apollographql/apollo-server/commit/8f6481e60f8418738f9ebbe9d5ab5e7e2ce4d319).
- Added `resolveObject` support to query execution.  [`bb67584`](https://github.com/apollographql/apollo-server/commit/bb67584a224843a5b2509c2ebdd94e616fe6227c).
- Fix broken `apollo-server-cloud-functions` in 2.2.0 caused by missing TypeScript project references which resulted in the package not being published to npm in compiled form. [PR #1948](https://github.com/apollographql/apollo-server/pull/1948)

### v2.2.0

- New request pipeline, including support for plugins which can implement lifecycle hooks at various stages of a request. [PR #1795](https://github.com/apollographql/apollo-server/pull/1795).
- Introduce new `apollo-server-testing` utilities. [PR #1909](https://github.com/apollographql/apollo-server/pull/1909)
- Fix mocks configuration to allow disabling of mocks by using `mocks: false`, even if `mockEntireSchema` is `true`. [PR #1835](https://github.com/apollographql/apollo-server/pull/1835)
- Update `graphql-playground-html` to 1.7.8. [PR #1855](https://github.com/apollographql/apollo-server/pull/1855)
- Bring back Azure functions support [Issue #1752](https://github.com/apollographql/apollo-server/issue/1752) [PR #1753](https://github.com/apollographql/apollo-server/pull/1753)
- Allow an optional function to resolve the `rootValue`, passing the `DocumentNode` AST to determine the value. [PR #1555](https://github.com/apollographql/apollo-server/pull/1555)
- Follow-up on the work in [PR #1516](https://github.com/apollographql/apollo-server/pull/1516) to also fix missing insertion cursor/caret when a custom GraphQL configuration is specified which doesn't specify its own `cursorShape` property. [PR #1607](https://github.com/apollographql/apollo-server/pull/1607)
- Azure functions support [Issue #1752](https://github.com/apollographql/apollo-server/issue/1752) [PR #1753](https://github.com/apollographql/apollo-server/pull/1753) [PR #1948](https://github.com/apollographql/apollo-server/pull/1948)
- Allow JSON parsing in `RESTDataSource` of Content Type `application/hal+json`. [PR #185](https://github.com/apollographql/apollo-server/pull/1853)
- Add support for a `requestAgent` configuration parameter within the `engine` configuration.  This can be utilized when a proxy is necessary to transmit tracing and metrics data to Apollo Engine.  It accepts either an [`http.Agent`](https://nodejs.org/docs/latest-v8.x/api/http.html#http_class_http_agent) or [`https.Agent`](https://nodejs.org/docs/latest-v8.x/api/https.html#https_class_https_agent) and behaves the same as the `agent` parameter to Node.js' [`http.request`](https://nodejs.org/docs/latest-v8.x/api/http.html#http_http_request_options_callback). [PR #1879](https://github.com/apollographql/apollo-server/pull/1879)

### v2.1.0

- Updated the google-cloud-functions package to handle null paths [PR #1674](https://github.com/apollographql/apollo-server/pull/1674)
- Update link inside Authentication Docs [PR #1682](https://github.com/apollographql/apollo-server/pull/1682)
- Fix making sure all headers are getting reported to Engine properly when using `privateHeaders` [PR #1689](https://github.com/apollographql/apollo-server/pull/1689)
- _(experimental, subject to change/removal)_ Provide ability to specify client info in traces [#1631](https://github.com/apollographql/apollo-server/pull/1631)

### v2.0.8

- Reporting: Catch Error if JSON.Stringify Fails for Engine Trace [PR #1668](https://github.com/apollographql/apollo-server/pull/1668)
- Core: Allow context to be passed to all GraphQLExtension methods. [PR #1547](https://github.com/apollographql/apollo-server/pull/1547)

### v2.0.7

- Fix [#1581](https://github.com/apollographql/apollo-server/issues/1581) `apollo-server-micro` top level error response [#1619](https://github.com/apollographql/apollo-server/pull/1619)
- Switch `ApolloServerBase.schema` from private access to protected access. [#1610](https://github.com/apollographql/apollo-server/pull/1610)
- Add toggle for including error messages in reports [#1615](https://github.com/apollographql/apollo-server/pull/1615)
- Fix `apollo-server-cloud-functions` tests [#1611](https://github.com/apollographql/apollo-server/pull/1611/)

### v2.0.6

- Update `graphql-playground-html` to 1.7.4 [#1586](https://github.com/apollographql/apollo-server/pull/1586)
- Add support for `graphql-js` v14 by augmenting typeDefs with the `@cacheControl` directive so SDL validation doesn't fail [#1595](https://github.com/apollographql/apollo-server/pull/1595)
- Add `node-fetch` extensions typing to `RequestInit` [#1602](https://github.com/apollographql/apollo-server/pull/1602)

### v2.0.5

- Google Cloud Function support [#1402](https://github.com/apollographql/apollo-server/issues/1402) [#1446](https://github.com/apollographql/apollo-server/pull/1446)
- Switch to a fork of `apollo-upload-server` to fix missing `core-js` dependency. [#1556](https://github.com/apollographql/apollo-server/pull/1556)

### v2.0.4

- apollo-server: Release due to failed build and install

### v2.0.3

- apollo-server: failed publish
- pass payload into context function for subscriptions [#1513](https://github.com/apollographql/apollo-server/pull/1513)
- Add option to mock the entire schema(i.e. sets preserveResolvers) [PR #1546](https://github.com/apollographql/apollo-server/pull/1546)

### v2.0.2

- Release with Lerna 3 due
- Hapi: Allow additional route options to be passed to Hapi.js plugin. [PR #1384](https://github.com/apollographql/apollo-server/pull/1384)
- express, koa: remove next after playground [#1436](https://github.com/apollographql/apollo-server/pull/1436)
- Hapi: Pass the response toolkit to the context function. [#1407](https://github.com/apollographql/apollo-server/pull/1407)
- update apollo-engine-reporting-protobuf to non-beta [#1429](https://github.com/apollographql/apollo-server/pull/1429)
- playground would use its own settings as default [#1516](https://github.com/apollographql/apollo-server/pull/1516)
- Lambda: Look in event.path first when picking endpoint for GraphQL Playground [#1527](https://github.com/apollographql/apollo-server/pull/1527)
- Fix to allow enabling GraphQL Playground in production with custom config [#1495](https://github.com/apollographql/apollo-server/pull/1495)

### v2.0.1

- This version failed to publish fully/correctly and should not be used.

### v2.0.0-rc.10

- Fix and Export Extension and Playground Types [#1360](https://github.com/apollographql/apollo-server/pull/1360)
- Pin internal dependencies [#1361](https://github.com/apollographql/apollo-server/pull/1361)

### v2.0.0-rc.9

- This version failed to publish fully/correctly and should not be used.

### v2.0.0-rc.8

- export GraphQLUpload from integrations [#1322](https://github.com/apollographql/apollo-server/pull/1322)
- add `cors` to vanilla [#1335](https://github.com/apollographql/apollo-server/pull/1335)
- export `bodyParser.Options` to koa [#1334](https://github.com/apollographql/apollo-server/pull/1334)
- add and use playground in ApolloServer constructor [#1297](https://github.com/apollographql/apollo-server/pull/1297)
- **breaking**: remove calculate headers as function [#1337](https://github.com/apollographql/apollo-server/pull/1337)
- **breaking**: remove `formatParams` [#1331](https://github.com/apollographql/apollo-server/pull/1331)

### v2.0.0-rc.7

- enable engine reporting from lambda [#1313](https://github.com/apollographql/apollo-server/pull/1313)
- remove flattening of errors [#1288](https://github.com/apollographql/apollo-server/pull/1288)
- dynamic url in datasourece ([#1277](https://github.com/apollographql/apollo-server/pull/1277))

### v2.0.0-rc.6

- BREAKING: errors are passed to user extensions, then engine reporting, and finally `formatError` ([#1272](https://github.com/apollographql/apollo-server/pull/1272))
- `formatError` only called once on validation errors ([#1272](https://github.com/apollographql/apollo-server/pull/1272))
- BREAKING: apollo-server-env does place types in global namespace ([#1259](https://github.com/apollographql/apollo-server/pull/1259))
- export Request from apollo-datasource-rest and graphql-extensions (53d7a75 c525818)
- Use scoped graphql-playground and centralize version (8ea36d8, 84233d2)
- fix dependencies + exports ([#1257](https://github.com/apollographql/apollo-server/pull/1257))
- fix data source + context cloning (7e35305)
- use fetch instead of Node request for engine-reporting ([#1274](https://github.com/apollographql/apollo-server/pull/1274))

### v2.0.0-rc.5

- fix formatError to keep prototype of Error ([#1235](https://github.com/apollographql/apollo-server/pull/1235))

### v2.0.0-rc.4

- Add trailing slash to data source
- allow body passed to data source
- new apollo-engine-reporting agent

### v2.0.0-rc.3

- graphql as peerDependency ([#1232](https://github.com/apollographql/apollo-server/pull/1232))
- APQ in batches ([#1234](https://github.com/apollographql/apollo-server/pull/1234))
- APQ hits/misses in traces

### v2.0.0-rc.2

- Missing apollo-upload-server dependency ([#1221](https://github.com/apollographql/apollo-server/pull/1221))
- encode trace report over each request in apollo-engine-reporting

### v2.0.0-rc.1

- BREAKING: remove logFunction ([71a403d](https://github.com/apollographql/apollo-server/pull/1125/commits/71a403dfa38ee050606d3fa32630005e0a98016f)), see [this commit](https://github.com/apollographql/apollo-server/blob/8914b135df9840051fe81cc9224b444cfc5b61ab/packages/apollo-server-core/src/logging.ts) for an implementation
- move upload option to constructor ([#1204](https://github.com/apollographql/apollo-server/pull/1204))
- fixed hapi gui bugs ([#1211](https://github.com/apollographql/apollo-server/pull/1211))
- remove requirement for exModuleInterop ([#1210](https://github.com/apollographql/apollo-server/pull/1210))
- change BadUserInputError to UserInputError ([#1208](https://github.com/apollographql/apollo-server/pull/1208))
- add cache-control headers for CDN integration ([#1138](https://github.com/apollographql/apollo-server/pull/1138))
- Lambda support (thanks to @adnsio, @bwlt, and @gragio [#1138](https://github.com/apollographql/apollo-server/pull/1138))

Data sources

- add memcache and redis support ([#1191](https://github.com/apollographql/apollo-server/pull/1191))
- add patch method ([#1190](https://github.com/apollographql/apollo-server/pull/1190))

### v2.0.0-rc.0

- Breaking: `registerServer` changed to `server.applyMiddleware` ([3279991](https://github.com/apollographql/apollo-server/pull/1125/commits/327999174cfbcecaa4e401ffd7b2d7148ba0fd65))
- Breaking: subscriptions enabled with `installSubscriptionHandlers`
- Add Data Sources ([#1163](https://github.com/apollographql/apollo-server/pull/1163))

### v2.0.0-beta.4

- Bug fix to allow async context ([#1129](https://github.com/apollographql/apollo-server/pull/1129))
- logFunction is now an extension ([#1128](https://github.com/apollographql/apollo-server/pull/1128))
- Allow user defined extensions and include engine reporting ([#1105](https://github.com/apollographql/apollo-server/pull/#105))

### v2.0.0-beta.3

- remove registerServer configuration from `apollo-server`'s listen ([#1090](https://github.com/apollographql/apollo-server/pull/1090))
- move healthcheck into variants ([#1086](https://github.com/apollographql/apollo-server/pull/1086))
- Add file uploads, **breaking** requires removing `scalar Upload` from the typeDefs ([#1071](https://github.com/apollographql/apollo-server/pull/1071))
- Add reporting to Engine as apollo-engine-reporting ([#1105](https://github.com/apollographql/apollo-server/pull/1105))
- Allow users to define extensions ([#1105](https://github.com/apollographql/apollo-server/pull/1105))

### v2.0.0-beta.2

ListenOptions:

- `engine` -> `engineProxy`
- `port`, `host`, and other http options moved under `http` key ([#1080](https://github.com/apollographql/apollo-server/pull/1080))

- `subscriptions` moved to `server.listen` ([#1059](https://github.com/apollographql/apollo-server/pull/1059))
- Add mocks to server constructor ([#1017](https://github.com/apollographql/apollo-server/pull/1017))
- Add `bodyParserConfig` parameter to `registerServer` in apollo-server ([#1059](https://github.com/apollographql/apollo-server/pull/1059)) [commit](https://github.com/apollographql/apollo-server/pull/1063/commits/d08f862063b60f35d92f903c9ac52702150c10f6)
- Hapi variant ([#1058](https://github.com/apollographql/apollo-server/pull/1058)) ([#1082](https://github.com/apollographql/apollo-server/pull/1082))
- Remove tests and guaranteed support for Node 4 [PR #1024](https://github.com/apollographql/apollo-server/pull/1024)
- Cleanup docs [PR #1233](https://github.com/apollographql/apollo-server/pull/1233/files)

### 1.4.0

- [Issue #626] Integrate apollo-fastify plugin. [PR #1013](https://github.com/apollographql/apollo-server/pull/1013)
- add hapi 16 next() invocation [PR #743](https://github.com/apollographql/apollo-server/pull/743)
- Add skipValidation option [PR #839](https://github.com/apollographql/apollo-server/pull/839)
- `apollo-server-module-graphiql`: adds an option to the constructor to disable url rewriting when editing a query [PR #1047](https://github.com/apollographql/apollo-server/pull/1047)
- Upgrade `subscription-transport-ws` to 0.9.9 for Graphiql

### v1.3.6

- Recognize requests with Apollo Persisted Queries and return `PersistedQueryNotSupported` to the client instead of a confusing error. [PR #982](https://github.com/apollographql/apollo-server/pull/982)

### v1.3.5

- `apollo-server-adonis`: The `Content-type` of an operation response will now be correctly set to `application/json`. [PR #842](https://github.com/apollographql/apollo-server/pull/842) [PR #910](https://github.com/apollographql/apollo-server/pull/910)
- `apollo-server-azure-functions`: Fix non-functional Azure Functions implementation and update examples in Azure Functions' `README.md`. [PR #753](https://github.com/apollographql/apollo-server/pull/753) [Issue #684](https://github.com/apollographql/apollo-server/issues/684)
- Fix `TypeError` on GET requests with missing `query` parameter. [PR #964](https://github.com/apollographql/apollo-server/pull/964)
- The typing on the context of `GraphQLServerOptions` now matches the equivilent type used by `graphql-tools`. [PR #919](https://github.com/apollographql/apollo-server/pull/919)
- Middleware handlers now used named (rather than anonymous) functions to enable easier identification during debugging/profiling. [PR #827](https://github.com/apollographql/apollo-server/pull/827)
- The `npm-check-updates` package has been removed as a "dev dependency" which was resulting in an _older_ version of `npm` being used during testing. [PR #959](https://github.com/apollographql/apollo-server/pull/959)
- The typing on `HttpQueryRequest`'s `query` attribute now enforces that its object properties' keys be `String`s. [PR #834](https://github.com/apollographql/apollo-server/pull/834)
- TypeScript types have been updated via updates to `@types/node`, `@types/connect`, `@types/koa` and `@types/aws-lambda`.

### v1.3.4

- Upgrade to `apollo-cache-control@0.1.0` and allow you to specify options to it (such as the new `defaultMaxAge`) by passing `cacheControl: {defaultMaxAge: 5}` instead of `cacheControl: true`.

### v1.3.3

- Updated peer dependencies to support `graphql@0.13.x`.
- `apollo-server-express`: The `GraphQLOptions` type is now exported from `apollo-server-express` in order to facilitate type checking when utilizing `graphqlExpress`, `graphiqlExpress`, `graphqlConnect` and `graphiqlConnect`. [PR #871](https://github.com/apollographql/apollo-server/pull/871)
- Update GraphiQL version to 0.11.11. [PR #914](https://github.com/apollographql/apollo-server/pull/914)

### v1.3.2

- Updated peer dependencies and tests to support `graphql@0.12`.
- Fix issue where the core `runQuery` method broke the ability to use the Node `async_hooks` feature's call stack. [PR #733](https://github.com/apollographql/apollo-server/pull/733)
- Hoist declarations of rarely used functions out of `doRunQuery` to improve performance. [PR# 821](https://github.com/apollographql/apollo-server/pull/821)

### v1.3.1

- Fixed a fatal execution error with the new `graphql@0.12`.

### v1.3.0

- **Breaking:** `apollo-server-hapi`: now supports Hapi v17, and no longer supports Hapi v16.  For information on running Apollo Server 1.x with Hapi v16, [check this documentation](https://www.apollographql.com/docs/apollo-server/v1/servers/hapi.html#Hapi-16).
- **New package**: `apollo-server-adonis` supporting the Adonis framework!
- The `graphqlOptions` parameter to server GraphQL integration functions now accepts context as a function and as an object with a prototype. [PR #679](https://github.com/apollographql/apollo-server/pull/679)
- `apollo-server-express`: Send Content-Length header.
- `apollo-server-micro`: Allow Micro 9 in `peerDependencies`. [PR #671](https://github.com/apollographql/apollo-server/pull/671)
- GraphiQL integration:
  - Recognize Websocket endpoints with secure `wss://` URLs.
  - Only include truthy values in GraphiQL URL.

### v1.2.0

- **New feature**: Add support for Apollo Cache Control. Enable `apollo-cache-control` by passing `cacheControl: true` to your server's GraphQL integration function.
- Include README.md in published npm packages.

### v1.1.7

- Added support for the vhost option for Hapi [PR #611](https://github.com/apollographql/apollo-server/pull/611)
- Fix dependency on `apollo-tracing` to be less strict.

### v1.1.6

- GraphiQL integration: add support for `websocketConnectionParams` for subscriptions. [#452](https://github.com/apollographql/apollo-server/issues/452) [PR 548](https://github.com/apollographql/apollo-server/pull/548)

(v1.1.4 had a major bug and was immediately unpublished. v1.1.5 was identical to v1.1.6.)

### v1.1.3

- GraphiQL integration: Fixes bug where CORS would not allow `Access-Control-Allow-Origin: *` with credential 'include', changed to 'same-origin' [Issue #514](https://github.com/apollographql/apollo-server/issues/514)
- Updated peer dependencies to support `graphql@0.11`.

### v1.1.2

- Fixed bug with no URL query params with GraphiQL on Lambda [Issue #504](https://github.com/apollographql/apollo-server/issues/504) [PR #512](https://github.com/apollographql/apollo-server/pull/503)

### v1.1.1

- Added support for Azure Functions [#503](https://github.com/apollographql/apollo-server/pull/503)

### v1.1.0

- Added ability to provide custom default field resolvers [#482](https://github.com/apollographql/apollo-server/pull/482)
- Add `tracing` option to collect and expose trace data in the [Apollo Tracing format](https://github.com/apollographql/apollo-tracing)
- Add support for GraphiQL editor themes in [#484](https://github.com/apollographql/apollo-server/pull/484) as requested in [#444](https://github.com/apollographql/apollo-server/issues/444)
- Add support for full websocket using GraphiQL [#491](https://github.com/apollographql/graphql-server/pull/491)
- Updated restify lib ([@yucun](https://github.com/liyucun/)) in [#472](https://github.com/apollographql/apollo-server/issues/472)
- Updated package apollo-server-micro, updated micro in devDependencies and peerDependencies to ^8.0.1

### v1.0.3

- Revert [#463](https://github.com/apollographql/graphql-server/pull/463),
  because it's a breaking change that shouldn't have been a patch update.

### v1.0.2

- Rename packages from graphql-server- to apollo-server- [#465](https://github.com/apollographql/apollo-server/pull/465). We'll continue to publish `graphql-server-` packages that depend on the renamed `apollo-server-` packages for the time being, to ensure backwards compatibility.

### v1.0.1

- Fix Express package not calling the callback on completion ([@chemdrew](https://github.com/chemdrew)) in [#463](https://github.com/apollographql/graphql-server/pull/463)

### v1.0.0

- Add package readmes for Express, Hapi, Koa, Restify ([@helfer](https://github.com/helfer)) in [#442](https://github.com/apollographql/graphql-server/pull/442)
- Updated & fixed typescript typings ([@helfer](https://github.com/helfer)) in [#440](https://github.com/apollographql/graphql-server/pull/440)

### v0.9.0

- Allow GraphiQLOptions to be a function ([@NeoPhi](https://github.com/NeoPhi)) on [#426](https://github.com/apollographql/graphql-server/pull/426)

### v0.8.5

- Fix: graphql-server-micro now properly returns response promises [#401](https://github.com/apollographql/graphql-server/pull/401)

### v0.8.4

### v0.8.3

### v0.8.2

- Fix issue with auto-updating dependencies that caused fibers to update accidentally ([@helfer](https://github.com/helfer)) on [#425](https://github.com/apollographql/graphql-server/pull/425)

### v0.8.1

- **Security Fix** Ensure queries submitted via HTTP GET run through validation ([@DxCx](https://github.com/DxCx)) on [#424](https://github.com/apollographql/graphql-server/pull/424)

### v0.8.0

- Persist `window.location.hash` on URL updates [#386](https://github.com/apollographql/graphql-server/issues/386)
- Added support for `graphql-js` > 0.10.0 [#407](https://github.com/apollographql/graphql-server/pull/407)
- Updated `subscriptions-transport-ws` for GraphiQL with subscriptions [#407](https://github.com/apollographql/graphql-server/pull/407)

### v0.7.2

- Fix include passHeader field that was accidentally removed

### v0.7.1

- Fix graphiql fetcher to use endpointURL parameter instead of hardcoded URI.[#365](https://github.com/apollographql/graphql-server/issues/356)

### v0.7.0

- Add Zeit Micro Integration [#324](https://github.com/apollographql/graphql-server/issues/324)
- add support for subscriptionURL to GraphiQL ([@urigo](https://github.com/urigo) on [#320](https://github.com/apollostack/graphql-server/pull/320)
- Restify: Fix for calling next() ([@jadkap](https://github.com/jadkap)) on [#285](https://github.com/apollostack/graphql-server/pull/285)
- **Breaking:** Update all dependencies [#329](https://github.com/apollographql/graphql-server/issues/329)

### v0.6.0

- Add AWS Lambda Integration [PR #247](https://github.com/apollostack/graphql-server/pull/247)
- Update GraphiQL to version 0.9.1 ([@ephemer](https://github.com/ephemer)) on [#293](https://github.com/apollostack/graphql-server/pull/293)
- **Restify integration** ([@joelgriffith](https://github.com/joelgriffith)) on [#189](https://github.com/apollostack/graphql-server/pull/189)
- run batched requests in parallel ([@DxCx](https://github.com/DxCx)) on [#273](https://github.com/apollostack/graphql-server/pull/273)
- Fix GraphiQL options variables. Issue #193. ([@alanchristensen](https://github.com/alanchristensen)) on
  [PR #255](https://github.com/apollostack/apollo-server/pull/255)
- Allow graphql@0.9.0 as peerDependency ([@Chris-R3](https://github.com/Chris-R3)) on [PR #278](https://github.com/apollostack/graphql-server/pull/278)

### v0.5.1

- add support for HTTP GET Method ([@DxCx](https://github.com/DxCx)) on [#180](https://github.com/apollostack/graphql-server/pull/180)

### v0.5.0

- Switch graphql typings for typescript to @types/graphql [#260](https://github.com/apollostack/graphql-server/pull/260)

### v0.4.4

- Update GraphiQL to version 0.8.0 ([@DxCx](https://github.com/DxCx)) on [#192](https://github.com/apollostack/graphql-server/pull/192)
- Upgrade to GraphQL-js 0.8.1.

### v0.4.2

- **Restructure Apollo Server into 6 new packages, and rename to GraphQL Server** ([@DxCx](https://github.com/DxCx)) and ([@stubailo](https://github.com/stubailo)) in [#183](https://github.com/apollostack/graphql-server/pull/183) and [#164](https://github.com/apollostack/graphql-server/pull/183).
- There are now 6 packages that make up the GraphQL server family:
  - `graphql-server-core`
  - `graphql-module-graphiql`
  - `graphql-module-operation-store`
  - `graphql-server-express`
  - `graphql-server-hapi`
  - `graphql-server-koa`
- Exports have been renamed. Everything that used to export `apollo*` now exports `graphql*`, for example `apolloExpress` has become `graphqlExpress`.
- The repository is now managed using [Lerna](https://github.com/lerna/lerna).

### v0.3.3

- Fix passHeader option in GraphiQL (Both Hapi and Koa)
- Pass `ctx` instead of `ctx.request` to options function in Koa integration ([@HriBB](https://github.com/HriBB)) in [PR #154](https://github.com/apollostack/apollo-server/pull/154)
- Manage TypeScript declaration files using npm. ([@od1k](https:/github.com/od1k) in [#162](https://github.com/apollostack/apollo-server/pull/162))
- Fix connect example in readme. ([@conrad-vanl](https://github.com/conrad-vanl) in [#165](https://github.com/apollostack/apollo-server/pull/165))
- Add try/catch to formatError. ([@nicolaslopezj](https://github.com/nicolaslopezj) in [#174](https://github.com/apollostack/apollo-server/pull/174))
- Clone context object for each query in a batch.

### v0.3.2

- Added missing exports for hapi integration ([@nnance](https://github.com/nnance)) in [PR #152](https://github.com/apollostack/apollo-server/pull/152)

### v0.3.1

- Fixed dependency issue with boom package that affected the hapi integration. ([@sammkj](https://github.com/sammkj) in [#150](https://github.com/apollostack/apollo-server/pull/150))

### v0.3.0

- Refactor Hapi integration to improve the API and make the plugins more idiomatic. ([@nnance](https://github.com/nnance)) in
  [PR #127](https://github.com/apollostack/apollo-server/pull/127)
- Fixed query batching with Hapi integration. Issue #123 ([@nnance](https://github.com/nnance)) in
  [PR #127](https://github.com/apollostack/apollo-server/pull/127)
- Add support for route options in Hapi integration. Issue #97. ([@nnance](https://github.com/nnance)) in
  [PR #127](https://github.com/apollostack/apollo-server/pull/127)
- Camelcase Hapi. Issue #129. ([@nnance](https://github.com/nnance)) in
  [PR #132](https://github.com/apollostack/apollo-server/pull/132)
- Fix error handling when parsing variables parameter. Issue #130. ([@nnance](https://github.com/nnance)) in
  [PR #131](https://github.com/apollostack/apollo-server/pull/131)
- Improve logging function. Issue #79. ([@nnance](https://github.com/nnance)) in
  [PR #136](https://github.com/apollostack/apollo-server/pull/136)
- Output stack trace for errors in debug mode. Issue #111. ([@nnance](https://github.com/nnance)) in
  [PR #137](https://github.com/apollostack/apollo-server/pull/137)
- Allow to pass custom headers in GraphiQL ([@nicolaslopezj](https://github.com/nicolaslopezj) in [#133](https://github.com/apollostack/apollo-server/pull/133)).

### v0.2.6

- Expose the OperationStore as part of the public API. ([@nnance](https://github.com/nnance))
- Support adding parsed operations to the OperationStore. ([@nnance](https://github.com/nnance))
- Expose ApolloOptions as part of the public API.

### v0.2.5

- Made promise compatible with fibers ([@benjamn](https://github.com/benjamn) in [#92](https://github.com/apollostack/apollo-server/pull/92))

### v0.2.2

- Log server events such as request start etc. with logFunction ([@helfer](https://github.com/helfer) in [#78](https://github.com/apollostack/apollo-server/pull/78))

### v0.2.1

- Complete refactor of Apollo Server using TypeScript. PR [#41](https://github.com/apollostack/apollo-server/pull/41)
- Added Hapi integration ([@nnance](https://github.com/nnance) in [#46](https://github.com/apollostack/apollo-server/pull/46))
- Added Koa integration ([@HriBB](https://github.com/HriBB) in [#59](https://github.com/apollostack/apollo-server/pull/59))
- Changed express integration to support connect as well ([@helfer](https://github.com/helfer) in [#58](https://github.com/apollostack/apollo-server/pull/58))
- Dropped express-graphql dependency
- Dropped support for GET requests, only POST requests are allowed now
- Split GraphiQL into a separate middleware
- Factored out core to support Hapi, Koa and connect implementations
- Added support for query batching
- Added support for query whitelisting / stored queries
- Removed body parsing from express integration. Body must be parsed outside of apollo now
- Added `formatRequest` and `formatResponse` functions to apollo options.
- Removed support for shorthand schema definitions, connectors and mocks (use `graphql-tools` instead)

### v0.1.5

- BUG: Fixed a spelling error with `tracer.submit()` from PR [#26](https://github.com/apollostack/apollo-server/pull/26)
  in PR [#31](https://github.com/apollostack/apollo-server/pull/31)

### v.0.1.4

- BUG: Fixed a bug with tracer mocks that would throw a TypeError when using Ava [#26](https://github.com/apollostack/apollo-server/pull/26)

### v0.1.3

- Updated graphql dependency to 0.6.0<|MERGE_RESOLUTION|>--- conflicted
+++ resolved
@@ -5,17 +5,15 @@
 ### vNEXT
 
 > The changes noted within this `vNEXT` section have not been released yet.  New PRs and commits which introduce changes should include an entry in this `vNEXT` section as part of their development.  When a release is being prepared, a new header will be (manually) created below and the the appropriate changes within that release will be moved into the new section.
+
+- `apollo-server-core`: Avoid duplicate `cacheControl` directives being added via `isDirectiveDefined`. [PR #2762](https://github.com/apollographql/apollo-server/pull/2762) (was reverted in 2.6.1 because previous implementation released in 2.6.0 broke passing in typedefs as a string)
 
 ### v2.6.5
 
 - `apollo-engine-reporting`: Simplify the technique for capturing `operationName`. [PR #2899](https://github.com/apollographql/apollo-server/pull/2899)
 - `apollo-server-core`: Fix regression in 2.6.0 which caused `engine: false` not to disable Engine when the `ENGINE_API_KEY` environment variable was set. [PR #2850](https://github.com/apollographql/apollo-server/pull/2850)
-<<<<<<< HEAD
-- `apollo-server-core`: Avoid duplicate `cacheControl` directives being added via `isDirectiveDefined`. [PR #2762](https://github.com/apollographql/apollo-server/pull/2762) (was reverted in 2.6.1 because previous implementation released in 2.6.0 broke passing in typedefs as a string)
-=======
 - `@apollo/federation`: Introduced a `README.md`. [PR #2883](https://github.com/apollographql/apollo-server/pull/2883)
 - `@apollo/gateway`: Introduced a `README.md`. [PR #2883](https://github.com/apollographql/apollo-server/pull/2883)
->>>>>>> a2b2a0d8
 
 ### v2.6.4
 
