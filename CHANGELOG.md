# Changelog

### v2.5.0

- `apollo-server-azure-functions`: Support `@azure/functions` to enable Apollo Server [Typescript development in Azure Functions](https://azure.microsoft.com/en-us/blog/improving-the-typescript-support-in-azure-functions/). [PR #2487](https://github.com/apollographql/apollo-server/pull/2487)
- Add cache-control: no-cache header to both PersistedQueryNotSupportedError and PersistedQueryNotFoundError responses as these should never be cached. [PR #2452](https://github.com/apollographql/apollo-server/pull/2452)
- `apollo-datasource-rest`: Don't attempt to parse "204 No Content" responses as JSON. [PR #2446](https://github.com/apollographql/apollo-server/pull/2446)
- `apollo-server-express`: Fix Playground URL when Apollo Server is mounted inside of another Express app by utilizing `req.originalUrl`. [PR #2451](https://github.com/apollographql/apollo-server/pull/2451)
- New plugin package `apollo-server-plugin-response-cache` implementing a full query response cache based on `apollo-cache-control` hints. The implementation added a few hooks and context fields; see the PR for details. There is a slight change to `cacheControl` object: previously, `cacheControl.stripFormattedExtensions` defaulted to false if you did not provide a `cacheControl` option object, but defaulted to true if you provided (eg) `cacheControl: {defaultMaxAge: 10}`. Now `stripFormattedExtensions` defaults to false unless explicitly provided as `true`, or if you use the legacy boolean `cacheControl: true`. [PR #2437](https://github.com/apollographql/apollo-server/pull/2437)
- Allow `GraphQLRequestListener` callbacks in plugins to depend on `this`. [PR #2470](https://github.com/apollographql/apollo-server/pull/2470)
<<<<<<< HEAD
- Add `rewriteError` option to `EngineReportingOptions` (i.e. the `engine` property of the `ApolloServer` constructor).  When defined as a `function`, it will receive an `err` property as its first argument which can be used to manipulate (e.g. redaction) an error prior to sending it to Apollo Engine by modifying, e.g., its `message` property.  The error can also be suppressed from reporting entirely by returning an explicit `null` value. [PR #1639](https://github.com/apollographql/apollo-server/pull/1639)
=======
- `apollo-server-testing`: Add `variables` and `operationName` to `Query` and `Mutation` types. [PR #2307](https://github.com/apollographql/apollo-server/pull/2307) [Issue #2172](https://github.com/apollographql/apollo-server/issue/2172)
- `apollo-datasource-rest`: Correctly allow a TTL value of `0` to represent "not-cacheable". [PR #2588](https://github.com/apollographql/apollo-server/pull/2588)
- `apollo-datasource-rest`: Fix `Invalid argument` in IE11, when `this.headers` is `undefined`. [PR #2607](https://github.com/apollographql/apollo-server/pull/2607)
>>>>>>> a97ff7e9

### v2.4.8

- No functional changes in this version.  The patch version has been bumped to fix the `README.md` displayed on the [npm package for `apollo-server`](https://npm.im/apollo-server) as a result of a broken publish.  Apologies for the additional noise!

### v2.4.7

- Fix typings which incorrectly included `cors` as part of the constructor options for `apollo-server-express` (it should be defined via `applyMiddleware`) but, conversely, inadvertently omitted the perfectly valid `cors` option from the `apollo-server` constructor (where `applyMiddleware` is not used/available). [PR #2373](https://github.com/apollographql/apollo-server/pull/2373) [Issue #1882](https://github.com/apollographql/apollo-server/issues/1882)

### v2.4.6

- Allow Node.js-like runtimes to identify as Node.js as well. [PR #2357](https://github.com/apollographql/apollo-server/pull/2357) [Issue #2356](https://github.com/apollographql/apollo-server/issue/2356)

### v2.4.5

- `apollo-server-express`: Export `ExpressContext` [PR #2352](https://github.com/apollographql/apollo-server/pull/2352)

### v2.4.4

- Fix typing for ContextFunction incorrectly requiring the context object the function produces to match the parameters of the function [PR #2350](https://github.com/apollographql/apollo-server/pull/2350)

### v2.4.3

- `apollo-server-lambda`: Fix typings which triggered "Module has no default export" errors. [PR #2230](https://github.com/apollographql/apollo-server/pull/2230)
- `apollo-server-koa`: Support OPTIONS requests [PR #2288](https://github.com/apollographql/apollo-server/pull/2288)
- Add `req` and `res` typings to the `ContextFunction` argument for apollo-server and apollo-server-express. Update `ContextFunction` return type to allow returning a value syncronously. [PR #2330](https://github.com/apollographql/apollo-server/pull/2330)
- Type the `formatError` function to accept an GraphQLError as an argument and return a GraphQLFormattedError [PR #2343](https://github.com/apollographql/apollo-server/pull/2343)

### v2.4.2

- `apollo-server-fastify` is now on Apollo Server and lives within the `apollo-server` repository.  This is being introduced in a _patch_ version, however it's a _major_ version bump from the last time `apollo-server-fastify` was published under `1.0.2`.  [PR #1971](https://github.com/apollostack/apollo-server/pull/1971)
- Move `apollo-graphql` package to the `apollo-tooling` repository [PR #2316](https://github.com/apollographql/apollo-server/pull/2316)

### v2.4.1

- Fix inaccurate total duration in apollo-tracing [PR #2298](https://github.com/apollographql/apollo-server/pull/2298)
- Avoid importing entire `crypto` dependency tree if not in Node.js. [PR #2304](https://github.com/apollographql/apollo-server/pull/2304)
- Allow passing `parseOptions` to `ApolloServerBase` constructor. [PR #2289](https://github.com/apollographql/apollo-server/pull/2289)
- Rename `azureFunctions.d.ts` to `azureFunctions.ts`. [PR #2287](https://github.com/apollographql/apollo-server/pull/2287)
- Require `apollo-engine-reporting` only if `EngineReportingAgent` used. [PR #2305](https://github.com/apollographql/apollo-server/pull/2305)

### v2.4.0

- Implement an in-memory cache store to save parsed and validated documents and provide performance benefits for repeat executions of the same document. [PR #2111](https://github.com/apollographql/apollo-server/pull/2111) (`>=2.4.0-alpha.0`)
- Fix: Serialize arrays as JSON on fetch in `RESTDataSource`. [PR #2219](https://github.com/apollographql/apollo-server/pull/2219)
- Fix: The `privateHeaders` configuration for `apollo-engine-reporting` now allows headers to be specified using any case and lower-cases them prior to comparison. [PR #2276](https://github.com/apollographql/apollo-server/pull/2276)
- Fix broken `apollo-server-azure-functions` TypeScript definitions. [PR #2287](https://github.com/apollographql/apollo-server/pull/2287)

### v2.3.3

- `apollo-server` (only): Stop double-invocation of `serverWillStart` life-cycle event.  (More specific integrations - e.g. Express, Koa, Hapi, etc. - were unaffected.) [PR #2239](https://github.com/apollographql/apollo-server/pull/2239)
- Avoid traversing `graphql-upload` module tree in run-time environments which aren't Node.js. [PR #2235](https://github.com/apollographql/apollo-server/pull/2235)

### v2.3.2

- Switch from `json-stable-stringify` to `fast-json-stable-stringify`. [PR #2065](https://github.com/apollographql/apollo-server/pull/2065)
- Fix cache hints of `maxAge: 0` to mean "uncachable". [#2197](https://github.com/apollographql/apollo-server/pull/2197)
- Apply `defaultMaxAge` to scalar fields on the root object. [#2210](https://github.com/apollographql/apollo-server/pull/2210)
- Don't write to the persisted query cache until execution will begin. [PR #2227](https://github.com/apollographql/apollo-server/pull/2227)

- `apollo-server-azure-functions`: Added Azure Functions documentation and deployment examples [PR #2131](https://github.com/apollographql/apollo-server/pull/2131),
[Issue #2092](https://github.com/apollographql/apollo-server/issues/2092)

### v2.3.1

- Provide types for `graphql-upload` in a location where they can be accessed by TypeScript consumers of `apollo-server` packages. [ccf935f9](https://github.com/apollographql/apollo-server/commit/ccf935f9) [Issue #2092](https://github.com/apollographql/apollo-server/issues/2092)

### v2.3.0

- **BREAKING FOR NODE.JS <= 8.5.0 ONLY**: To continue using Apollo Server 2.x in versions of Node.js prior to v8.5.0, file uploads must be disabled by setting `uploads: false` on the `ApolloServer` constructor options.  Without explicitly disabling file-uploads, the server will `throw` at launch (with instructions and a link to our documentation).

  This early deprecation is due to changes in the third-party `graphql-upload` package which Apollo Server utilizes to implement out-of-the-box file upload functionality.  While, in general, Apollo Server 2.x aims to support all Node.js versions which were under an LTS policy at the time of its release, we felt this required an exception.  By `throw`-ing when `uploads` is not explicitly set to `false`, we aim to make it clear immediately (rather than surprisingly) that this deprecation has taken effect.

  While Node.js 6.x is covered by a [Long Term Support agreement by the Node.js Foundation](https://github.com/nodejs/Release#release-schedule) until April 2019, there are substantial performance (e.g. [V8](https://v8.dev/) improvements) and language changes (e.g. "modern" ECMAScript support) offered by newer Node.js engines (e.g. 8.x, 10.x).  We encourage _all users_ of Apollo Server to update to newer LTS versions of Node.js prior to the "end-of-life" dates for their current server version.

  **We intend to drop support for Node.js 6.x in the next major version of Apollo Server.**

  For more information, see [PR #2054](https://github.com/apollographql/apollo-server/pull/2054) and [our documentation](https://www.apollographql.com/docs/apollo-server/v2/migration-file-uploads.html).

### v2.2.7

- `apollo-engine-reporting`: When multiple instances of `apollo-engine-reporting` are loaded (an uncommon edge case), ensure that `encodedTraces` are handled only once rather than once per loaded instance. [PR #2040](https://github.com/apollographql/apollo-server/pull/2040)

### v2.2.6

- `apollo-server-micro`: Set the `Content-type` to `text/html` for GraphQL Playground. [PR #2026](https://github.com/apollographql/apollo-server/pull/2026)

### v2.2.5

- Follow-up on the update to `graphql-playground-html` in previous release by also bumping the minor version of the `graphql-playground-react` dependency to `1.7.10` — which is the version requested from the from the CDN bundle by `graphql-playground-html`. [PR #2037](https://github.com/apollographql/apollo-server/pull/2037)

### v2.2.4

- Fix GraphQL Playground documentation scrolling bug in Safari by updating to latest (rebased) fork of `graphql-playground-html`. [PR #2037](https://github.com/apollographql/apollo-server/pull/2037)

### v2.2.3

- When `generateClientInfo` is not used to define the client name, client version and
client reference ID, Apollo Server will now default to the values present in the HTTP headers
of the request (`apollographql-client-name`, `apollographql-client-reference-id` and
`apollographql-client-version` respectively).  As a last resort, when those headers are not set,
the query extensions' `clientInfo` values will be used. [PR #1960](https://github.com/apollographql/apollo-server/pull/1960)

### v2.2.2

- Fixed TypeScript 2.2 compatibility via updated `apollo-tooling` dependency. [Issue #1951](https://github.com/apollographql/apollo-server/issues/1951) [`26d6c739`](https://github.com/apollographql/apollo-server/commit/26d6c739505b3112694e641c272c748ce38ba86b)
- Throw a more specific error when asynchronous introspection query behavior is detected. [PR #1955](https://github.com/apollographql/apollo-server/pull/1955)

### v2.2.1

- Added support for an array of `modules` on the `ApolloServer` constructor options.  Each element of the `modules` can point to a module which exports `typeDefs` and `resolvers`.  These modules can be used in lieu of, or in combination with, directly specifying `schema` or `typeDefs`/`resolvers` on the constructor options.  This provides greater modularity and improved organization for logic which might be limited to a specific service. [`8f6481e6`](https://github.com/apollographql/apollo-server/commit/8f6481e60f8418738f9ebbe9d5ab5e7e2ce4d319).
- Added `resolveObject` support to query execution.  [`bb67584`](https://github.com/apollographql/apollo-server/commit/bb67584a224843a5b2509c2ebdd94e616fe6227c).
- Fix broken `apollo-server-cloud-functions` in 2.2.0 caused by missing TypeScript project references which resulted in the package not being published to npm in compiled form. [PR #1948](https://github.com/apollographql/apollo-server/pull/1948)

### v2.2.0

- New request pipeline, including support for plugins which can implement lifecycle hooks at various stages of a request. [PR #1795](https://github.com/apollographql/apollo-server/pull/1795).
- Introduce new `apollo-server-testing` utilities. [PR #1909](https://github.com/apollographql/apollo-server/pull/1909)
- Fix mocks configuration to allow disabling of mocks by using `mocks: false`, even if `mockEntireSchema` is `true`. [PR #1835](https://github.com/apollographql/apollo-server/pull/1835)
- Update `graphql-playground-html` to 1.7.8. [PR #1855](https://github.com/apollographql/apollo-server/pull/1855)
- Bring back Azure functions support [Issue #1752](https://github.com/apollographql/apollo-server/issue/1752) [PR #1753](https://github.com/apollographql/apollo-server/pull/1753)
- Allow an optional function to resolve the `rootValue`, passing the `DocumentNode` AST to determine the value. [PR #1555](https://github.com/apollographql/apollo-server/pull/1555)
- Follow-up on the work in [PR #1516](https://github.com/apollographql/apollo-server/pull/1516) to also fix missing insertion cursor/caret when a custom GraphQL configuration is specified which doesn't specify its own `cursorShape` property. [PR #1607](https://github.com/apollographql/apollo-server/pull/1607)
- Azure functions support [Issue #1752](https://github.com/apollographql/apollo-server/issue/1752) [PR #1753](https://github.com/apollographql/apollo-server/pull/1753) [PR #1948](https://github.com/apollographql/apollo-server/pull/1948)
- Allow JSON parsing in `RESTDataSource` of Content Type `application/hal+json`. [PR #185](https://github.com/apollographql/apollo-server/pull/1853)
- Add support for a `requestAgent` configuration parameter within the `engine` configuration.  This can be utilized when a proxy is necessary to transmit tracing and metrics data to Apollo Engine.  It accepts either an [`http.Agent`](https://nodejs.org/docs/latest-v8.x/api/http.html#http_class_http_agent) or [`https.Agent`](https://nodejs.org/docs/latest-v8.x/api/https.html#https_class_https_agent) and behaves the same as the `agent` parameter to Node.js' [`http.request`](https://nodejs.org/docs/latest-v8.x/api/http.html#http_http_request_options_callback). [PR #1879](https://github.com/apollographql/apollo-server/pull/1879)

### v2.1.0

- Updated the google-cloud-functions package to handle null paths [PR #1674](https://github.com/apollographql/apollo-server/pull/1674)
- Update link inside Authentication Docs [PR #1682](https://github.com/apollographql/apollo-server/pull/1682)
- Fix making sure all headers are getting reported to Engine properly when using `privateHeaders` [PR #1689](https://github.com/apollographql/apollo-server/pull/1689)
- _(experimental, subject to change/removal)_ Provide ability to specify client info in traces [#1631](https://github.com/apollographql/apollo-server/pull/1631)

### v2.0.8

- Reporting: Catch Error if JSON.Stringify Fails for Engine Trace [PR #1668](https://github.com/apollographql/apollo-server/pull/1668)
- Core: Allow context to be passed to all GraphQLExtension methods. [PR #1547](https://github.com/apollographql/apollo-server/pull/1547)

### v2.0.7

- Fix [#1581](https://github.com/apollographql/apollo-server/issues/1581) `apollo-server-micro` top level error response [#1619](https://github.com/apollographql/apollo-server/pull/1619)
- Switch `ApolloServerBase.schema` from private access to protected access. [#1610](https://github.com/apollographql/apollo-server/pull/1610)
- Add toggle for including error messages in reports [#1615](https://github.com/apollographql/apollo-server/pull/1615)
- Fix `apollo-server-cloud-functions` tests [#1611](https://github.com/apollographql/apollo-server/pull/1611/)

### v2.0.6

- Update `graphql-playground-html` to 1.7.4 [#1586](https://github.com/apollographql/apollo-server/pull/1586)
- Add support for `graphql-js` v14 by augmenting typeDefs with the `@cacheControl` directive so SDL validation doesn't fail [#1595](https://github.com/apollographql/apollo-server/pull/1595)
- Add `node-fetch` extensions typing to `RequestInit` [#1602](https://github.com/apollographql/apollo-server/pull/1602)

### v2.0.5

- Google Cloud Function support [#1402](https://github.com/apollographql/apollo-server/issues/1402) [#1446](https://github.com/apollographql/apollo-server/pull/1446)
- Switch to a fork of `apollo-upload-server` to fix missing `core-js` dependency. [#1556](https://github.com/apollographql/apollo-server/pull/1556)

### v2.0.4

- apollo-server: Release due to failed build and install

### v2.0.3

- apollo-server: failed publish
- pass payload into context function for subscriptions [#1513](https://github.com/apollographql/apollo-server/pull/1513)
- Add option to mock the entire schema(i.e. sets preserveResolvers) [PR #1546](https://github.com/apollographql/apollo-server/pull/1546)

### v2.0.2

- Release with Lerna 3 due
- Hapi: Allow additional route options to be passed to Hapi.js plugin. [PR #1384](https://github.com/apollographql/apollo-server/pull/1384)
- express, koa: remove next after playground [#1436](https://github.com/apollographql/apollo-server/pull/1436)
- Hapi: Pass the response toolkit to the context function. [#1407](https://github.com/apollographql/apollo-server/pull/1407)
- update apollo-engine-reporting-protobuf to non-beta [#1429](https://github.com/apollographql/apollo-server/pull/1429)
- playground would use its own settings as default [#1516](https://github.com/apollographql/apollo-server/pull/1516)
- Lambda: Look in event.path first when picking endpoint for GraphQL Playground [#1527](https://github.com/apollographql/apollo-server/pull/1527)
- Fix to allow enabling GraphQL Playground in production with custom config [#1495](https://github.com/apollographql/apollo-server/pull/1495)

### v2.0.1

- This version failed to publish fully/correctly and should not be used.

### v2.0.0-rc.10

- Fix and Export Extension and Playground Types [#1360](https://github.com/apollographql/apollo-server/pull/1360)
- Pin internal dependencies [#1361](https://github.com/apollographql/apollo-server/pull/1361)

### v2.0.0-rc.9

- This version failed to publish fully/correctly and should not be used.

### v2.0.0-rc.8

- export GraphQLUpload from integrations [#1322](https://github.com/apollographql/apollo-server/pull/1322)
- add `cors` to vanilla [#1335](https://github.com/apollographql/apollo-server/pull/1335)
- export `bodyParser.Options` to koa [#1334](https://github.com/apollographql/apollo-server/pull/1334)
- add and use playground in ApolloServer constructor [#1297](https://github.com/apollographql/apollo-server/pull/1297)
- **breaking**: remove calculate headers as function [#1337](https://github.com/apollographql/apollo-server/pull/1337)
- **breaking**: remove `formatParams` [#1331](https://github.com/apollographql/apollo-server/pull/1331)

### v2.0.0-rc.7

- enable engine reporting from lambda [#1313](https://github.com/apollographql/apollo-server/pull/1313)
- remove flattening of errors [#1288](https://github.com/apollographql/apollo-server/pull/1288)
- dynamic url in datasourece ([#1277](https://github.com/apollographql/apollo-server/pull/1277))

### v2.0.0-rc.6

- BREAKING: errors are passed to user extensions, then engine reporting, and finally `formatError` ([#1272](https://github.com/apollographql/apollo-server/pull/1272))
- `formatError` only called once on validation errors ([#1272](https://github.com/apollographql/apollo-server/pull/1272))
- BREAKING: apollo-server-env does place types in global namespace ([#1259](https://github.com/apollographql/apollo-server/pull/1259))
- export Request from apollo-datasource-rest and graphql-extensions (53d7a75 c525818)
- Use scoped graphql-playground and centralize version (8ea36d8, 84233d2)
- fix dependencies + exports ([#1257](https://github.com/apollographql/apollo-server/pull/1257))
- fix data source + context cloning (7e35305)
- use fetch instead of Node request for engine-reporting ([#1274](https://github.com/apollographql/apollo-server/pull/1274))

### v2.0.0-rc.5

- fix formatError to keep prototype of Error ([#1235](https://github.com/apollographql/apollo-server/pull/1235))

### v2.0.0-rc.4

- Add trailing slash to data source
- allow body passed to data source
- new apollo-engine-reporting agent

### v2.0.0-rc.3

- graphql as peerDependency ([#1232](https://github.com/apollographql/apollo-server/pull/1232))
- APQ in batches ([#1234](https://github.com/apollographql/apollo-server/pull/1234))
- APQ hits/misses in traces

### v2.0.0-rc.2

- Missing apollo-upload-server dependency ([#1221](https://github.com/apollographql/apollo-server/pull/1221))
- encode trace report over each request in apollo-engine-reporting

### v2.0.0-rc.1

- BREAKING: remove logFunction ([71a403d](https://github.com/apollographql/apollo-server/pull/1125/commits/71a403dfa38ee050606d3fa32630005e0a98016f)), see [this commit](https://github.com/apollographql/apollo-server/blob/8914b135df9840051fe81cc9224b444cfc5b61ab/packages/apollo-server-core/src/logging.ts) for an implementation
- move upload option to constructor ([#1204](https://github.com/apollographql/apollo-server/pull/1204))
- fixed hapi gui bugs ([#1211](https://github.com/apollographql/apollo-server/pull/1211))
- remove requirement for exModuleInterop ([#1210](https://github.com/apollographql/apollo-server/pull/1210))
- change BadUserInputError to UserInputError ([#1208](https://github.com/apollographql/apollo-server/pull/1208))
- add cache-control headers for CDN integration ([#1138](https://github.com/apollographql/apollo-server/pull/1138))
- Lambda support (thanks to @adnsio, @bwlt, and @gragio [#1138](https://github.com/apollographql/apollo-server/pull/1138))

Data sources

- add memcache and redis support ([#1191](https://github.com/apollographql/apollo-server/pull/1191))
- add patch method ([#1190](https://github.com/apollographql/apollo-server/pull/1190))

### v2.0.0-rc.0

- Breaking: `registerServer` changed to `server.applyMiddleware` ([3279991](https://github.com/apollographql/apollo-server/pull/1125/commits/327999174cfbcecaa4e401ffd7b2d7148ba0fd65))
- Breaking: subscriptions enabled with `installSubscriptionHandlers`
- Add Data Sources ([#1163](https://github.com/apollographql/apollo-server/pull/1163))

### v2.0.0-beta.4

- Bug fix to allow async context ([#1129](https://github.com/apollographql/apollo-server/pull/1129))
- logFunction is now an extension ([#1128](https://github.com/apollographql/apollo-server/pull/1128))
- Allow user defined extensions and include engine reporting ([#1105](https://github.com/apollographql/apollo-server/pull/#105))

### v2.0.0-beta.3

- remove registerServer configuration from `apollo-server`'s listen ([#1090](https://github.com/apollographql/apollo-server/pull/1090))
- move healthcheck into variants ([#1086](https://github.com/apollographql/apollo-server/pull/1086))
- Add file uploads, **breaking** requires removing `scalar Upload` from the typeDefs ([#1071](https://github.com/apollographql/apollo-server/pull/1071))
- Add reporting to Engine as apollo-engine-reporting ([#1105](https://github.com/apollographql/apollo-server/pull/1105))
- Allow users to define extensions ([#1105](https://github.com/apollographql/apollo-server/pull/1105))

### v2.0.0-beta.2

ListenOptions:

- `engine` -> `engineProxy`
- `port`, `host`, and other http options moved under `http` key ([#1080](https://github.com/apollographql/apollo-server/pull/1080))

- `subscriptions` moved to `server.listen` ([#1059](https://github.com/apollographql/apollo-server/pull/1059))
- Add mocks to server constructor ([#1017](https://github.com/apollographql/apollo-server/pull/1017))
- Add `bodyParserConfig` parameter to `registerServer` in apollo-server ([#1059](https://github.com/apollographql/apollo-server/pull/1059)) [commit](https://github.com/apollographql/apollo-server/pull/1063/commits/d08f862063b60f35d92f903c9ac52702150c10f6)
- Hapi variant ([#1058](https://github.com/apollographql/apollo-server/pull/1058)) ([#1082](https://github.com/apollographql/apollo-server/pull/1082))
- Remove tests and guaranteed support for Node 4 [PR #1024](https://github.com/apollographql/apollo-server/pull/1024)
- Cleanup docs [PR #1233](https://github.com/apollographql/apollo-server/pull/1233/files)

### 1.4.0

- [Issue #626] Integrate apollo-fastify plugin. [PR #1013](https://github.com/apollographql/apollo-server/pull/1013)
- add hapi 16 next() invocation [PR #743](https://github.com/apollographql/apollo-server/pull/743)
- Add skipValidation option [PR #839](https://github.com/apollographql/apollo-server/pull/839)
- `apollo-server-module-graphiql`: adds an option to the constructor to disable url rewriting when editing a query [PR #1047](https://github.com/apollographql/apollo-server/pull/1047)
- Upgrade `subscription-transport-ws` to 0.9.9 for Graphiql

### v1.3.6

- Recognize requests with Apollo Persisted Queries and return `PersistedQueryNotSupported` to the client instead of a confusing error. [PR #982](https://github.com/apollographql/apollo-server/pull/982)

### v1.3.5

- `apollo-server-adonis`: The `Content-type` of an operation response will now be correctly set to `application/json`. [PR #842](https://github.com/apollographql/apollo-server/pull/842) [PR #910](https://github.com/apollographql/apollo-server/pull/910)
- `apollo-server-azure-functions`: Fix non-functional Azure Functions implementation and update examples in Azure Functions' `README.md`. [PR #753](https://github.com/apollographql/apollo-server/pull/753) [Issue #684](https://github.com/apollographql/apollo-server/issues/684)
- Fix `TypeError` on GET requests with missing `query` parameter. [PR #964](https://github.com/apollographql/apollo-server/pull/964)
- The typing on the context of `GraphQLServerOptions` now matches the equivilent type used by `graphql-tools`. [PR #919](https://github.com/apollographql/apollo-server/pull/919)
- Middleware handlers now used named (rather than anonymous) functions to enable easier identification during debugging/profiling. [PR #827](https://github.com/apollographql/apollo-server/pull/827)
- The `npm-check-updates` package has been removed as a "dev dependency" which was resulting in an _older_ version of `npm` being used during testing. [PR #959](https://github.com/apollographql/apollo-server/pull/959)
- The typing on `HttpQueryRequest`'s `query` attribute now enforces that its object properties' keys be `String`s. [PR #834](https://github.com/apollographql/apollo-server/pull/834)
- TypeScript types have been updated via updates to `@types/node`, `@types/connect`, `@types/koa` and `@types/aws-lambda`.

### v1.3.4

- Upgrade to `apollo-cache-control@0.1.0` and allow you to specify options to it (such as the new `defaultMaxAge`) by passing `cacheControl: {defaultMaxAge: 5}` instead of `cacheControl: true`.

### v1.3.3

- Updated peer dependencies to support `graphql@0.13.x`.
- `apollo-server-express`: The `GraphQLOptions` type is now exported from `apollo-server-express` in order to facilitate type checking when utilizing `graphqlExpress`, `graphiqlExpress`, `graphqlConnect` and `graphiqlConnect`. [PR #871](https://github.com/apollographql/apollo-server/pull/871)
- Update GraphiQL version to 0.11.11. [PR #914](https://github.com/apollographql/apollo-server/pull/914)

### v1.3.2

- Updated peer dependencies and tests to support `graphql@0.12`.
- Fix issue where the core `runQuery` method broke the ability to use the Node `async_hooks` feature's call stack. [PR #733](https://github.com/apollographql/apollo-server/pull/733)
- Hoist declarations of rarely used functions out of `doRunQuery` to improve performance. [PR# 821](https://github.com/apollographql/apollo-server/pull/821)

### v1.3.1

- Fixed a fatal execution error with the new `graphql@0.12`.

### v1.3.0

- **Breaking:** `apollo-server-hapi`: now supports Hapi v17, and no longer supports Hapi v16.  For information on running Apollo Server 1.x with Hapi v16, [check this documentation](https://www.apollographql.com/docs/apollo-server/v1/servers/hapi.html#Hapi-16).
- **New package**: `apollo-server-adonis` supporting the Adonis framework!
- The `graphqlOptions` parameter to server GraphQL integration functions now accepts context as a function and as an object with a prototype. [PR #679](https://github.com/apollographql/apollo-server/pull/679)
- `apollo-server-express`: Send Content-Length header.
- `apollo-server-micro`: Allow Micro 9 in `peerDependencies`. [PR #671](https://github.com/apollographql/apollo-server/pull/671)
- GraphiQL integration:
  - Recognize Websocket endpoints with secure `wss://` URLs.
  - Only include truthy values in GraphiQL URL.

### v1.2.0

- **New feature**: Add support for Apollo Cache Control. Enable `apollo-cache-control` by passing `cacheControl: true` to your server's GraphQL integration function.
- Include README.md in published npm packages.

### v1.1.7

- Added support for the vhost option for Hapi [PR #611](https://github.com/apollographql/apollo-server/pull/611)
- Fix dependency on `apollo-tracing` to be less strict.

### v1.1.6

- GraphiQL integration: add support for `websocketConnectionParams` for subscriptions. [#452](https://github.com/apollographql/apollo-server/issues/452) [PR 548](https://github.com/apollographql/apollo-server/pull/548)

(v1.1.4 had a major bug and was immediately unpublished. v1.1.5 was identical to v1.1.6.)

### v1.1.3

- GraphiQL integration: Fixes bug where CORS would not allow `Access-Control-Allow-Origin: *` with credential 'include', changed to 'same-origin' [Issue #514](https://github.com/apollographql/apollo-server/issues/514)
- Updated peer dependencies to support `graphql@0.11`.

### v1.1.2

- Fixed bug with no URL query params with GraphiQL on Lambda [Issue #504](https://github.com/apollographql/apollo-server/issues/504) [PR #512](https://github.com/apollographql/apollo-server/pull/503)

### v1.1.1

- Added support for Azure Functions [#503](https://github.com/apollographql/apollo-server/pull/503)

### v1.1.0

- Added ability to provide custom default field resolvers [#482](https://github.com/apollographql/apollo-server/pull/482)
- Add `tracing` option to collect and expose trace data in the [Apollo Tracing format](https://github.com/apollographql/apollo-tracing)
- Add support for GraphiQL editor themes in [#484](https://github.com/apollographql/apollo-server/pull/484) as requested in [#444](https://github.com/apollographql/apollo-server/issues/444)
- Add support for full websocket using GraphiQL [#491](https://github.com/apollographql/graphql-server/pull/491)
- Updated restify lib ([@yucun](https://github.com/liyucun/)) in [#472](https://github.com/apollographql/apollo-server/issues/472)
- Updated package apollo-server-micro, updated micro in devDependencies and peerDependencies to ^8.0.1

### v1.0.3

- Revert [#463](https://github.com/apollographql/graphql-server/pull/463),
  because it's a breaking change that shouldn't have been a patch update.

### v1.0.2

- Rename packages from graphql-server- to apollo-server- [#465](https://github.com/apollographql/apollo-server/pull/465). We'll continue to publish `graphql-server-` packages that depend on the renamed `apollo-server-` packages for the time being, to ensure backwards compatibility.

### v1.0.1

- Fix Express package not calling the callback on completion ([@chemdrew](https://github.com/chemdrew)) in [#463](https://github.com/apollographql/graphql-server/pull/463)

### v1.0.0

- Add package readmes for Express, Hapi, Koa, Restify ([@helfer](https://github.com/helfer)) in [#442](https://github.com/apollographql/graphql-server/pull/442)
- Updated & fixed typescript typings ([@helfer](https://github.com/helfer)) in [#440](https://github.com/apollographql/graphql-server/pull/440)

### v0.9.0

- Allow GraphiQLOptions to be a function ([@NeoPhi](https://github.com/NeoPhi)) on [#426](https://github.com/apollographql/graphql-server/pull/426)

### v0.8.5

- Fix: graphql-server-micro now properly returns response promises [#401](https://github.com/apollographql/graphql-server/pull/401)

### v0.8.4

### v0.8.3

### v0.8.2

- Fix issue with auto-updating dependencies that caused fibers to update accidentally ([@helfer](https://github.com/helfer)) on [#425](https://github.com/apollographql/graphql-server/pull/425)

### v0.8.1

- **Security Fix** Ensure queries submitted via HTTP GET run through validation ([@DxCx](https://github.com/DxCx)) on [#424](https://github.com/apollographql/graphql-server/pull/424)

### v0.8.0

- Persist `window.location.hash` on URL updates [#386](https://github.com/apollographql/graphql-server/issues/386)
- Added support for `graphql-js` > 0.10.0 [#407](https://github.com/apollographql/graphql-server/pull/407)
- Updated `subscriptions-transport-ws` for GraphiQL with subscriptions [#407](https://github.com/apollographql/graphql-server/pull/407)

### v0.7.2

- Fix include passHeader field that was accidentally removed

### v0.7.1

- Fix graphiql fetcher to use endpointURL parameter instead of hardcoded URI.[#365](https://github.com/apollographql/graphql-server/issues/356)

### v0.7.0

- Add Zeit Micro Integration [#324](https://github.com/apollographql/graphql-server/issues/324)
- add support for subscriptionURL to GraphiQL ([@urigo](https://github.com/urigo) on [#320](https://github.com/apollostack/graphql-server/pull/320)
- Restify: Fix for calling next() ([@jadkap](https://github.com/jadkap)) on [#285](https://github.com/apollostack/graphql-server/pull/285)
- **Breaking:** Update all dependencies [#329](https://github.com/apollographql/graphql-server/issues/329)

### v0.6.0

- Add AWS Lambda Integration [PR #247](https://github.com/apollostack/graphql-server/pull/247)
- Update GraphiQL to version 0.9.1 ([@ephemer](https://github.com/ephemer)) on [#293](https://github.com/apollostack/graphql-server/pull/293)
- **Restify integration** ([@joelgriffith](https://github.com/joelgriffith)) on [#189](https://github.com/apollostack/graphql-server/pull/189)
- run batched requests in parallel ([@DxCx](https://github.com/DxCx)) on [#273](https://github.com/apollostack/graphql-server/pull/273)
- Fix GraphiQL options variables. Issue #193. ([@alanchristensen](https://github.com/alanchristensen)) on
  [PR #255](https://github.com/apollostack/apollo-server/pull/255)
- Allow graphql@0.9.0 as peerDependency ([@Chris-R3](https://github.com/Chris-R3)) on [PR #278](https://github.com/apollostack/graphql-server/pull/278)

### v0.5.1

- add support for HTTP GET Method ([@DxCx](https://github.com/DxCx)) on [#180](https://github.com/apollostack/graphql-server/pull/180)

### v0.5.0

- Switch graphql typings for typescript to @types/graphql [#260](https://github.com/apollostack/graphql-server/pull/260)

### v0.4.4

- Update GraphiQL to version 0.8.0 ([@DxCx](https://github.com/DxCx)) on [#192](https://github.com/apollostack/graphql-server/pull/192)
- Upgrade to GraphQL-js 0.8.1.

### v0.4.2

- **Restructure Apollo Server into 6 new packages, and rename to GraphQL Server** ([@DxCx](https://github.com/DxCx)) and ([@stubailo](https://github.com/stubailo)) in [#183](https://github.com/apollostack/graphql-server/pull/183) and [#164](https://github.com/apollostack/graphql-server/pull/183).
- There are now 6 packages that make up the GraphQL server family:
  - `graphql-server-core`
  - `graphql-module-graphiql`
  - `graphql-module-operation-store`
  - `graphql-server-express`
  - `graphql-server-hapi`
  - `graphql-server-koa`
- Exports have been renamed. Everything that used to export `apollo*` now exports `graphql*`, for example `apolloExpress` has become `graphqlExpress`.
- The repository is now managed using [Lerna](https://github.com/lerna/lerna).

### v0.3.3

- Fix passHeader option in GraphiQL (Both Hapi and Koa)
- Pass `ctx` instead of `ctx.request` to options function in Koa integration ([@HriBB](https://github.com/HriBB)) in [PR #154](https://github.com/apollostack/apollo-server/pull/154)
- Manage TypeScript declaration files using npm. ([@od1k](https:/github.com/od1k) in [#162](https://github.com/apollostack/apollo-server/pull/162))
- Fix connect example in readme. ([@conrad-vanl](https://github.com/conrad-vanl) in [#165](https://github.com/apollostack/apollo-server/pull/165))
- Add try/catch to formatError. ([@nicolaslopezj](https://github.com/nicolaslopezj) in [#174](https://github.com/apollostack/apollo-server/pull/174))
- Clone context object for each query in a batch.

### v0.3.2

- Added missing exports for hapi integration ([@nnance](https://github.com/nnance)) in [PR #152](https://github.com/apollostack/apollo-server/pull/152)

### v0.3.1

- Fixed dependency issue with boom package that affected the hapi integration. ([@sammkj](https://github.com/sammkj) in [#150](https://github.com/apollostack/apollo-server/pull/150))

### v0.3.0

- Refactor Hapi integration to improve the API and make the plugins more idiomatic. ([@nnance](https://github.com/nnance)) in
  [PR #127](https://github.com/apollostack/apollo-server/pull/127)
- Fixed query batching with Hapi integration. Issue #123 ([@nnance](https://github.com/nnance)) in
  [PR #127](https://github.com/apollostack/apollo-server/pull/127)
- Add support for route options in Hapi integration. Issue #97. ([@nnance](https://github.com/nnance)) in
  [PR #127](https://github.com/apollostack/apollo-server/pull/127)
- Camelcase Hapi. Issue #129. ([@nnance](https://github.com/nnance)) in
  [PR #132](https://github.com/apollostack/apollo-server/pull/132)
- Fix error handling when parsing variables parameter. Issue #130. ([@nnance](https://github.com/nnance)) in
  [PR #131](https://github.com/apollostack/apollo-server/pull/131)
- Improve logging function. Issue #79. ([@nnance](https://github.com/nnance)) in
  [PR #136](https://github.com/apollostack/apollo-server/pull/136)
- Output stack trace for errors in debug mode. Issue #111. ([@nnance](https://github.com/nnance)) in
  [PR #137](https://github.com/apollostack/apollo-server/pull/137)
- Allow to pass custom headers in GraphiQL ([@nicolaslopezj](https://github.com/nicolaslopezj) in [#133](https://github.com/apollostack/apollo-server/pull/133)).

### v0.2.6

- Expose the OperationStore as part of the public API. ([@nnance](https://github.com/nnance))
- Support adding parsed operations to the OperationStore. ([@nnance](https://github.com/nnance))
- Expose ApolloOptions as part of the public API.

### v0.2.5

- Made promise compatible with fibers ([@benjamn](https://github.com/benjamn) in [#92](https://github.com/apollostack/apollo-server/pull/92))

### v0.2.2

- Log server events such as request start etc. with logFunction ([@helfer](https://github.com/helfer) in [#78](https://github.com/apollostack/apollo-server/pull/78))

### v0.2.1

- Complete refactor of Apollo Server using TypeScript. PR [#41](https://github.com/apollostack/apollo-server/pull/41)
- Added Hapi integration ([@nnance](https://github.com/nnance) in [#46](https://github.com/apollostack/apollo-server/pull/46))
- Added Koa integration ([@HriBB](https://github.com/HriBB) in [#59](https://github.com/apollostack/apollo-server/pull/59))
- Changed express integration to support connect as well ([@helfer](https://github.com/helfer) in [#58](https://github.com/apollostack/apollo-server/pull/58))
- Dropped express-graphql dependency
- Dropped support for GET requests, only POST requests are allowed now
- Split GraphiQL into a separate middleware
- Factored out core to support Hapi, Koa and connect implementations
- Added support for query batching
- Added support for query whitelisting / stored queries
- Removed body parsing from express integration. Body must be parsed outside of apollo now
- Added `formatRequest` and `formatResponse` functions to apollo options.
- Removed support for shorthand schema definitions, connectors and mocks (use `graphql-tools` instead)

### v0.1.5

- BUG: Fixed a spelling error with `tracer.submit()` from PR [#26](https://github.com/apollostack/apollo-server/pull/26)
  in PR [#31](https://github.com/apollostack/apollo-server/pull/31)

### v.0.1.4

- BUG: Fixed a bug with tracer mocks that would throw a TypeError when using Ava [#26](https://github.com/apollostack/apollo-server/pull/26)

### v0.1.3

- Updated graphql dependency to 0.6.0<|MERGE_RESOLUTION|>--- conflicted
+++ resolved
@@ -8,13 +8,10 @@
 - `apollo-server-express`: Fix Playground URL when Apollo Server is mounted inside of another Express app by utilizing `req.originalUrl`. [PR #2451](https://github.com/apollographql/apollo-server/pull/2451)
 - New plugin package `apollo-server-plugin-response-cache` implementing a full query response cache based on `apollo-cache-control` hints. The implementation added a few hooks and context fields; see the PR for details. There is a slight change to `cacheControl` object: previously, `cacheControl.stripFormattedExtensions` defaulted to false if you did not provide a `cacheControl` option object, but defaulted to true if you provided (eg) `cacheControl: {defaultMaxAge: 10}`. Now `stripFormattedExtensions` defaults to false unless explicitly provided as `true`, or if you use the legacy boolean `cacheControl: true`. [PR #2437](https://github.com/apollographql/apollo-server/pull/2437)
 - Allow `GraphQLRequestListener` callbacks in plugins to depend on `this`. [PR #2470](https://github.com/apollographql/apollo-server/pull/2470)
-<<<<<<< HEAD
 - Add `rewriteError` option to `EngineReportingOptions` (i.e. the `engine` property of the `ApolloServer` constructor).  When defined as a `function`, it will receive an `err` property as its first argument which can be used to manipulate (e.g. redaction) an error prior to sending it to Apollo Engine by modifying, e.g., its `message` property.  The error can also be suppressed from reporting entirely by returning an explicit `null` value. [PR #1639](https://github.com/apollographql/apollo-server/pull/1639)
-=======
 - `apollo-server-testing`: Add `variables` and `operationName` to `Query` and `Mutation` types. [PR #2307](https://github.com/apollographql/apollo-server/pull/2307) [Issue #2172](https://github.com/apollographql/apollo-server/issue/2172)
 - `apollo-datasource-rest`: Correctly allow a TTL value of `0` to represent "not-cacheable". [PR #2588](https://github.com/apollographql/apollo-server/pull/2588)
 - `apollo-datasource-rest`: Fix `Invalid argument` in IE11, when `this.headers` is `undefined`. [PR #2607](https://github.com/apollographql/apollo-server/pull/2607)
->>>>>>> a97ff7e9
 
 ### v2.4.8
 
