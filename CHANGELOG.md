--- conflicted
+++ resolved
@@ -7,12 +7,10 @@
 
 ### vNEXT
 
-<<<<<<< HEAD
-- `apollo-server-lambda` Use event.requestContext.path on lambda playground when available [PR #2241](https://github.com/apollographql/apollo-server/pull/2241)
-=======
 > The changes noted within this `vNEXT` section have not been released yet.  New PRs and commits which introduce changes should include an entry in this `vNEXT` section as part of their development.  When a release is being prepared, a new header will be (manually) created below and the the appropriate changes within that release will be moved into the new section.
 
 - Allow passing a `WebSocket.Server` to `ApolloServer.installSubscriptionHandlers`. [PR #2314](https://github.com/apollographql/apollo-server/pull/2314)
+- `apollo-server-lambda`: Use `event.requestContext.path` on GraphQL Playground when available. [PR #2241](https://github.com/apollographql/apollo-server/pull/2241)
 
 ### v2.12.0
 
@@ -355,7 +353,6 @@
 - Fix: Serialize arrays as JSON on fetch in `RESTDataSource`. [PR #2219](https://github.com/apollographql/apollo-server/pull/2219)
 - Fix: The `privateHeaders` configuration for `apollo-engine-reporting` now allows headers to be specified using any case and lower-cases them prior to comparison. [PR #2276](https://github.com/apollographql/apollo-server/pull/2276)
 - Fix broken `apollo-server-azure-functions` TypeScript definitions. [PR #2287](https://github.com/apollographql/apollo-server/pull/2287)
->>>>>>> 06ff29c9
 
 ### v2.3.3
 
