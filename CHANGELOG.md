--- conflicted
+++ resolved
@@ -6,11 +6,7 @@
 
 > The changes noted within this `vNEXT` section have not been released yet.  New PRs and commits which introduce changes should include an entry in this `vNEXT` section as part of their development.  When a release is being prepared, a new header will be (manually) created below and the the appropriate changes within that release will be moved into the new section.
 
-<<<<<<< HEAD
 - `apollo-server-express`, `apollo-server-koa`: A new `getMiddleware` method, which accepts the same parameters as `applyMiddleware` with the exception of the `app`, has been added.  This allows implementors to obtain the composed middleware and "`use`" it within an existing `app`.  This was previously only possible by passing an `app` to `applyMiddleware` or reaching into Apollo Server internals, but `getMiddleware` should allow a more natural method and will hopefully resolve many issues raised around the previous pattern. [PR #2435](https://github.com/apollographql/apollo-server/pull/2435)
-=======
-- _Nothing yet!_
->>>>>>> aa9691ee
 
 ### v2.8.1
 
