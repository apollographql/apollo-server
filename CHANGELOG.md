--- conflicted
+++ resolved
@@ -4,9 +4,8 @@
 
 ### vNEXT
 
-<<<<<<< HEAD
 - Allow an optional function to resolve the `rootValue`, passing the `DocumentNode` AST to determine the value. [PR #1555](https://github.com/apollographql/apollo-server/pull/1555)
-=======
+
 ### v2.1.0
 
 - Updated the google-cloud-functions package to handle null paths [PR #1674](https://github.com/apollographql/apollo-server/pull/1674)
@@ -17,7 +16,6 @@
 ### v2.0.8
 
 - Reporting: Catch Error if JSON.Stringify Fails for Engine Trace [PR #1668](https://github.com/apollographql/apollo-server/pull/1668)
->>>>>>> 1cd33c60
 - Core: Allow context to be passed to all GraphQLExtension methods. [PR #1547](https://github.com/apollographql/apollo-server/pull/1547)
 
 ### v2.0.7
