import {
    GraphQLSchema,
    GraphQLResult,
    Document,
    parse,
    print,
    validate,
    execute,
    formatError,
    specifiedRules,
    ValidationRule,
} from 'graphql';

export interface GqlResponse {
    data?: Object;
    errors?: Array<string>;
}

export enum LogAction {
  request, parse, validation, execute
}

export enum LogStep {
  start, end, status
}

export interface LogMessage {
  action: LogAction;
  step: LogStep;
  key?: string;
  data?: Object;
}

export interface LogFunction {
  (message: LogMessage);
}

export interface QueryOptions {
 schema: GraphQLSchema;
 query: string | Document;
 rootValue?: any;
 context?: any;
 variables?: { [key: string]: any };
 operationName?: string;
 logFunction?: LogFunction;
 validationRules?: Array<ValidationRule>;
 // WARNING: these extra validation rules are only applied to queries
 // submitted as string, not those submitted as Document!

 formatError?: Function;
 formatResponse?: Function;
 debug?: boolean;
}

const resolvedPromise = Promise.resolve();

function runQuery(options: QueryOptions): Promise<GraphQLResult> {
    // Fiber-aware Promises run their .then callbacks in Fibers.
    return resolvedPromise.then(() => doRunQuery(options));
}

function doRunQuery(options: QueryOptions): Promise<GraphQLResult> {
    let documentAST: Document;

    const logFunction = options.logFunction || function(){ return null; };
    const debugDefault = process.env.NODE_ENV !== 'production' && process.env.NODE_ENV !== 'test';
    const debug = typeof options.debug !== 'undefined' ? options.debug : debugDefault;

    logFunction({action: LogAction.request, step: LogStep.start});

    function format(errors: Array<Error>): Array<Error> {
        // TODO: fix types! shouldn't have to cast.
        // the blocker is that the typings aren't right atm:
        // GraphQLResult returns Array<GraphQLError>, but the formatError function
        // returns Array<GraphQLFormattedError>
        return errors.map(options.formatError || formatError as any) as Array<Error>;
    }

<<<<<<< HEAD
    function printStackTrace(error: Error) {
      console.error(error.stack);
    }

    logFunction('request.query', typeof options.query === 'string' ? options.query : print(options.query));
    logFunction('request.variables', options.variables);
    logFunction('request.operationName', options.operationName);
=======
    const qry = typeof options.query === 'string' ? options.query : print(options.query);
    logFunction({action: LogAction.request, step: LogStep.status, key: 'query', data: qry});
    logFunction({action: LogAction.request, step: LogStep.status, key: 'variables', data: options.variables});
    logFunction({action: LogAction.request, step: LogStep.status, key: 'operationName', data: options.operationName});
>>>>>>> 97245945

    // if query is already an AST, don't parse or validate
    if (typeof options.query === 'string') {
        try {
            // TODO: time this with log function
            logFunction({action: LogAction.parse, step: LogStep.start});
            documentAST = parse(options.query as string);
            logFunction({action: LogAction.parse, step: LogStep.end});
        } catch (syntaxError) {
            logFunction({action: LogAction.parse, step: LogStep.end});
            return Promise.resolve({ errors: format([syntaxError]) });
        }

        // TODO: time this with log function

        let rules = specifiedRules;
        if (options.validationRules) {
          rules = rules.concat(options.validationRules);
        }
        logFunction({action: LogAction.validation, step: LogStep.start});
        const validationErrors = validate(options.schema, documentAST, rules);
        logFunction({action: LogAction.validation, step: LogStep.end});
        if (validationErrors.length) {
            return Promise.resolve({ errors: format(validationErrors) });
        }
    } else {
        documentAST = options.query as Document;
    }

    try {
        logFunction({action: LogAction.execute, step: LogStep.start});
        return execute(
            options.schema,
            documentAST,
            options.rootValue,
            options.context,
            options.variables,
            options.operationName
        ).then(gqlResponse => {
            logFunction({action: LogAction.execute, step: LogStep.end});
            logFunction({action: LogAction.request, step: LogStep.end});
            let response = {
                data: gqlResponse.data,
            };
            if (gqlResponse.errors) {
                response['errors'] = format(gqlResponse.errors);
                if (debug) {
                  gqlResponse.errors.map(printStackTrace);
                }
            }
            if (options.formatResponse) {
                response = options.formatResponse(response, options);
            }
            return response;
        });
    } catch (executionError) {
        logFunction({action: LogAction.execute, step: LogStep.end});
        logFunction({action: LogAction.request, step: LogStep.end});
        return Promise.resolve({ errors: format([executionError]) });
    }
}

export { runQuery };<|MERGE_RESOLUTION|>--- conflicted
+++ resolved
@@ -76,20 +76,14 @@
         return errors.map(options.formatError || formatError as any) as Array<Error>;
     }
 
-<<<<<<< HEAD
-    function printStackTrace(error: Error) {
+	function printStackTrace(error: Error) {
       console.error(error.stack);
     }
 
-    logFunction('request.query', typeof options.query === 'string' ? options.query : print(options.query));
-    logFunction('request.variables', options.variables);
-    logFunction('request.operationName', options.operationName);
-=======
     const qry = typeof options.query === 'string' ? options.query : print(options.query);
     logFunction({action: LogAction.request, step: LogStep.status, key: 'query', data: qry});
     logFunction({action: LogAction.request, step: LogStep.status, key: 'variables', data: options.variables});
     logFunction({action: LogAction.request, step: LogStep.status, key: 'operationName', data: options.operationName});
->>>>>>> 97245945
 
     // if query is already an AST, don't parse or validate
     if (typeof options.query === 'string') {
